/* *
 *
 *  Highcharts cylinder - a 3D series
 *
 *  (c) 2010-2020 Highsoft AS
 *
 *  Author: Kacper Madej
 *
 *  License: www.highcharts.com/license
 *
 *  !!!!!!! SOURCE GETS TRANSPILED BY TYPESCRIPT. EDIT TS FILE ONLY. !!!!!!!
 *
 * */
'use strict';
import H from '../Core/Globals.js';
import Color from '../parts/Color.js';
var color = Color.parse;
<<<<<<< HEAD
import U from '../Core/Utilities.js';
=======
import Math3D from '../parts-3d/Math.js';
var perspective = Math3D.perspective;
import U from '../parts/Utilities.js';
>>>>>>> e38005e9
var merge = U.merge, pick = U.pick, seriesType = U.seriesType;
import '../parts/ColumnSeries.js';
import '../parts/SVGRenderer.js';
var charts = H.charts, deg2rad = H.deg2rad, 
// Work on H.Renderer instead of SVGRenderer for VML support.
RendererProto = H.Renderer.prototype, cuboidPath = RendererProto.cuboidPath, cylinderMethods;
// Check if a path is simplified. The simplified path contains only lineTo
// segments, whereas non-simplified contain curves.
var isSimplified = function (path) {
    return !path.some(function (seg) { return seg[0] === 'C'; });
};
/**
  * The cylinder series type.
  *
  * @requires module:highcharts-3d
  * @requires module:modules/cylinder
  *
  * @private
  * @class
  * @name Highcharts.seriesTypes.cylinder
  *
  * @augments Highcharts.Series
  */
seriesType('cylinder', 'column', 
/**
 * A cylinder graph is a variation of a 3d column graph. The cylinder graph
 * features cylindrical points.
 *
 * @sample {highcharts} highcharts/demo/cylinder/
 *         Cylinder graph
 *
 * @extends      plotOptions.column
 * @since        7.0.0
 * @product      highcharts
 * @excluding    allAreas, boostThreshold, colorAxis, compare, compareBase,
 *               dragDrop
 * @requires     modules/cylinder
 * @optionparent plotOptions.cylinder
 */
{}, {}, 
/** @lends Highcharts.seriesTypes.cylinder#pointClass# */
{
    shapeType: 'cylinder',
    hasNewShapeType: H
        .seriesTypes.column.prototype
        .pointClass.prototype
        .hasNewShapeType
});
/**
 * A `cylinder` series. If the [type](#series.cylinder.type) option is not
 * specified, it is inherited from [chart.type](#chart.type).
 *
 * @extends   series,plotOptions.cylinder
 * @since     7.0.0
 * @product   highcharts
 * @excluding allAreas, boostThreshold, colorAxis, compare, compareBase
 * @requires  modules/cylinder
 * @apioption series.cylinder
 */
/**
 * An array of data points for the series. For the `cylinder` series type,
 * points can be given in the following ways:
 *
 * 1. An array of numerical values. In this case, the numerical values will be
 *    interpreted as `y` options. The `x` values will be automatically
 *    calculated, either starting at 0 and incremented by 1, or from
 *    `pointStart` and `pointInterval` given in the series options. If the axis
 *    has categories, these will be used. Example:
 *    ```js
 *    data: [0, 5, 3, 5]
 *    ```
 *
 * 2. An array of arrays with 2 values. In this case, the values correspond to
 *    `x,y`. If the first value is a string, it is applied as the name of the
 *    point, and the `x` value is inferred.
 *    ```js
 *    data: [
 *        [0, 0],
 *        [1, 8],
 *        [2, 9]
 *    ]
 *    ```
 *
 * 3. An array of objects with named values. The following snippet shows only a
 *    few settings, see the complete options set below. If the total number of
 *    data points exceeds the series'
 *    [turboThreshold](#series.cylinder.turboThreshold), this option is not
 *    available.
 *
 *    ```js
 *    data: [{
 *        x: 1,
 *        y: 2,
 *        name: "Point2",
 *        color: "#00FF00"
 *    }, {
 *        x: 1,
 *        y: 4,
 *        name: "Point1",
 *        color: "#FF00FF"
 *    }]
 *    ```
 *
 * @sample {highcharts} highcharts/chart/reflow-true/
 *         Numerical values
 * @sample {highcharts} highcharts/series/data-array-of-arrays/
 *         Arrays of numeric x and y
 * @sample {highcharts} highcharts/series/data-array-of-arrays-datetime/
 *         Arrays of datetime x and y
 * @sample {highcharts} highcharts/series/data-array-of-name-value/
 *         Arrays of point.name and y
 * @sample {highcharts} highcharts/series/data-array-of-objects/
 *         Config objects
 *
 * @type      {Array<number|Array<(number|string),(number|null)>|null|*>}
 * @extends   series.column.data
 * @product   highcharts highstock
 * @apioption series.cylinder.data
 */
// cylinder extends cuboid
cylinderMethods = merge(RendererProto.elements3d.cuboid, {
    parts: ['top', 'bottom', 'front', 'back'],
    pathType: 'cylinder',
    fillSetter: function (fill) {
        this.singleSetterForParts('fill', null, {
            front: fill,
            back: fill,
            top: color(fill).brighten(0.1).get(),
            bottom: color(fill).brighten(-0.1).get()
        });
        // fill for animation getter (#6776)
        this.color = this.fill = fill;
        return this;
    }
});
RendererProto.elements3d.cylinder = cylinderMethods;
RendererProto.cylinder = function (shapeArgs) {
    return this.element3d('cylinder', shapeArgs);
};
// Generates paths and zIndexes.
RendererProto.cylinderPath = function (shapeArgs) {
    var renderer = this, chart = charts[renderer.chartIndex], 
    // decide zIndexes of parts based on cubiod logic, for consistency.
    cuboidData = cuboidPath.call(renderer, shapeArgs), isTopFirst = !cuboidData.isTop, isFronFirst = !cuboidData.isFront, top = renderer.getCylinderEnd(chart, shapeArgs), bottom = renderer.getCylinderEnd(chart, shapeArgs, true);
    return {
        front: renderer.getCylinderFront(top, bottom),
        back: renderer.getCylinderBack(top, bottom),
        top: top,
        bottom: bottom,
        zIndexes: {
            top: isTopFirst ? 3 : 0,
            bottom: isTopFirst ? 0 : 3,
            front: isFronFirst ? 2 : 1,
            back: isFronFirst ? 1 : 2,
            group: cuboidData.zIndexes.group
        }
    };
};
// Returns cylinder Front path
RendererProto.getCylinderFront = function (topPath, bottomPath) {
    var path = topPath.slice(0, 3);
    if (isSimplified(bottomPath)) {
        var move = bottomPath[0];
        if (move[0] === 'M') {
            path.push(bottomPath[2]);
            path.push(bottomPath[1]);
            path.push(['L', move[1], move[2]]);
        }
    }
    else {
        var move = bottomPath[0], curve1 = bottomPath[1], curve2 = bottomPath[2];
        if (move[0] === 'M' && curve1[0] === 'C' && curve2[0] === 'C') {
            path.push(['L', curve2[5], curve2[6]]);
            path.push(['C', curve2[3], curve2[4], curve2[1], curve2[2], curve1[5], curve1[6]]);
            path.push(['C', curve1[3], curve1[4], curve1[1], curve1[2], move[1], move[2]]);
        }
    }
    path.push(['Z']);
    return path;
};
// Returns cylinder Back path
RendererProto.getCylinderBack = function (topPath, bottomPath) {
    var path = [];
    if (isSimplified(topPath)) {
        var move = topPath[0], line2 = topPath[2];
        if (move[0] === 'M' && line2[0] === 'L') {
            path.push(['M', line2[1], line2[2]]);
            path.push(topPath[3]);
            // End at start
            path.push(['L', move[1], move[2]]);
        }
    }
    else {
        if (topPath[2][0] === 'C') {
            path.push(['M', topPath[2][5], topPath[2][6]]);
        }
        path.push(topPath[3], topPath[4]);
    }
    if (isSimplified(bottomPath)) {
        var move = bottomPath[0];
        if (move[0] === 'M') {
            path.push(['L', move[1], move[2]]);
            path.push(bottomPath[3]);
            path.push(bottomPath[2]);
        }
    }
    else {
        var curve2 = bottomPath[2], curve3 = bottomPath[3], curve4 = bottomPath[4];
        if (curve2[0] === 'C' && curve3[0] === 'C' && curve4[0] === 'C') {
            path.push(['L', curve4[5], curve4[6]]);
            path.push(['C', curve4[3], curve4[4], curve4[1], curve4[2], curve3[5], curve3[6]]);
            path.push(['C', curve3[3], curve3[4], curve3[1], curve3[2], curve2[5], curve2[6]]);
        }
    }
    path.push(['Z']);
    return path;
};
// Retruns cylinder path for top or bottom
RendererProto.getCylinderEnd = function (chart, shapeArgs, isBottom) {
    // A half of the smaller one out of width or depth (optional, because
    // there's no depth for a funnel that reuses the code)
    var depth = pick(shapeArgs.depth, shapeArgs.width), radius = Math.min(shapeArgs.width, depth) / 2, 
    // Approximated longest diameter
    angleOffset = deg2rad * (chart.options.chart.options3d.beta - 90 +
        (shapeArgs.alphaCorrection || 0)), 
    // Could be top or bottom of the cylinder
    y = shapeArgs.y + (isBottom ? shapeArgs.height : 0), 
    // Use cubic Bezier curve to draw a cricle in x,z (y is constant).
    // More math. at spencermortensen.com/articles/bezier-circle/
    c = 0.5519 * radius, centerX = shapeArgs.width / 2 + shapeArgs.x, centerZ = depth / 2 + shapeArgs.z, 
    // points could be generated in a loop, but readability will plummet
    points = [{
            x: 0,
            y: y,
            z: radius
        }, {
            x: c,
            y: y,
            z: radius
        }, {
            x: radius,
            y: y,
            z: c
        }, {
            x: radius,
            y: y,
            z: 0
        }, {
            x: radius,
            y: y,
            z: -c
        }, {
            x: c,
            y: y,
            z: -radius
        }, {
            x: 0,
            y: y,
            z: -radius
        }, {
            x: -c,
            y: y,
            z: -radius
        }, {
            x: -radius,
            y: y,
            z: -c
        }, {
            x: -radius,
            y: y,
            z: 0
        }, {
            x: -radius,
            y: y,
            z: c
        }, {
            x: -c,
            y: y,
            z: radius
        }, {
            x: 0,
            y: y,
            z: radius
        }], cosTheta = Math.cos(angleOffset), sinTheta = Math.sin(angleOffset), perspectivePoints, path, x, z;
    // rotete to match chart's beta and translate to the shape center
    points.forEach(function (point, i) {
        x = point.x;
        z = point.z;
        // x′ = (x * cosθ − z * sinθ) + centerX
        // z′ = (z * cosθ + x * sinθ) + centerZ
        points[i].x = (x * cosTheta - z * sinTheta) + centerX;
        points[i].z = (z * cosTheta + x * sinTheta) + centerZ;
    });
    perspectivePoints = perspective(points, chart, true);
    // check for sub-pixel curve issue, compare front and back edges
    if (Math.abs(perspectivePoints[3].y - perspectivePoints[9].y) < 2.5 &&
        Math.abs(perspectivePoints[0].y - perspectivePoints[6].y) < 2.5) {
        // use simplied shape
        path = this.toLinePath([
            perspectivePoints[0],
            perspectivePoints[3],
            perspectivePoints[6],
            perspectivePoints[9]
        ], true);
    }
    else {
        // or default curved path to imitate ellipse (2D circle)
        path = this.getCurvedPath(perspectivePoints);
    }
    return path;
};
// Returns curved path in format of:
// [ M, x, y, ...[C, cp1x, cp2y, cp2x, cp2y, epx, epy]*n_times ]
// (cp - control point, ep - end point)
RendererProto.getCurvedPath = function (points) {
    var path = [['M', points[0].x, points[0].y]], limit = points.length - 2, i;
    for (i = 1; i < limit; i += 3) {
        path.push([
            'C',
            points[i].x, points[i].y,
            points[i + 1].x, points[i + 1].y,
            points[i + 2].x, points[i + 2].y
        ]);
    }
    return path;
};<|MERGE_RESOLUTION|>--- conflicted
+++ resolved
@@ -15,13 +15,9 @@
 import H from '../Core/Globals.js';
 import Color from '../parts/Color.js';
 var color = Color.parse;
-<<<<<<< HEAD
-import U from '../Core/Utilities.js';
-=======
 import Math3D from '../parts-3d/Math.js';
 var perspective = Math3D.perspective;
-import U from '../parts/Utilities.js';
->>>>>>> e38005e9
+import U from '../Core/Utilities.js';
 var merge = U.merge, pick = U.pick, seriesType = U.seriesType;
 import '../parts/ColumnSeries.js';
 import '../parts/SVGRenderer.js';
