/**
 * (c) 2009-2018 Torstein Honsi
 *
 * License: www.highcharts.com/license
 */

/**
 * Containing the position of a box that should be avoided by labels.
 *
 * @interface Highcharts.LabelIntersectBoxObject
 *//**
 * @name Highcharts.LabelIntersectBoxObject#bottom
 * @type {number}
 *//**
 * @name Highcharts.LabelIntersectBoxObject#left
 * @type {number}
 *//**
 * @name Highcharts.LabelIntersectBoxObject#right
 * @type {number}
 *//**
 * @name Highcharts.LabelIntersectBoxObject#top
 * @type {number}
 */

/*
 * Highcharts module to place labels next to a series in a natural position.
 *
 * TODO:
 * - add column support (box collision detection, boxesToAvoid logic)
 * - avoid data labels, when data labels above, show series label below.
 * - add more options (connector, format, formatter)
 *
 * https://jsfiddle.net/highcharts/L2u9rpwr/
 * https://jsfiddle.net/highcharts/y5A37/
 * https://jsfiddle.net/highcharts/264Nm/
 * https://jsfiddle.net/highcharts/y5A37/
 */

'use strict';

import H from '../parts/Globals.js';
import '../parts/Utilities.js';
import '../parts/Chart.js';
import '../parts/Series.js';

var labelDistance = 3,
    addEvent = H.addEvent,
    each = H.each,
    extend = H.extend,
    isNumber = H.isNumber,
    pick = H.pick,
    Series = H.Series,
    SVGRenderer = H.SVGRenderer,
    Chart = H.Chart;

H.setOptions({

    /**
     * @optionparent plotOptions
     */
    plotOptions: {

        series: {
            /**
             * Series labels are placed as close to the series as possible in a
             * natural way, seeking to avoid other series. The goal of this
             * feature is to make the chart more easily readable, like if a
             * human designer placed the labels in the optimal position.
             *
             * The series labels currently work with series types having a
             * `graph` or an `area`.
             *
             * Requires the `series-label.js` module.
             *
             * @sample highcharts/series-label/line-chart
             *         Line chart
             * @sample highcharts/demo/streamgraph
             *         Stream graph
             * @sample highcharts/series-label/stock-chart
             *         Stock chart
<<<<<<< HEAD
             *
             * @since   6.0.0
             * @product highcharts highstock
=======
             * @since 6.0.0
             * @product highcharts highstock gantt
>>>>>>> dede5b94
             */
            label: {

                /**
                 * Enable the series label per series.
                 */
                enabled: true,

                /**
                 * Allow labels to be placed distant to the graph if necessary,
                 * and draw a connector line to the graph. Setting this option
                 * to true may decrease the performance significantly, since the
                 * algorithm with systematically search for open spaces in the
                 * while plot area. Visually, it may also result in a more
                 * cluttered chart, though more of the series will be labeled.
                 */
                connectorAllowed: false,

                /**
                 * If the label is closer than this to a neighbour graph, draw a
                 * connector.
                 */
                connectorNeighbourDistance: 24,

                /**
                 * For area-like series, allow the font size to vary so that
                 * small areas get a smaller font size. The default applies this
                 * effect to area-like series but not line-like series.
                 *
                 * @type {number|null}
                 */
                minFontSize: null,

                /**
                 * For area-like series, allow the font size to vary so that
                 * small areas get a smaller font size. The default applies this
                 * effect to area-like series but not line-like series.
                 *
                 * @type {number|null}
                 */
                maxFontSize: null,

                /**
                 * Draw the label on the area of an area series. By default it
                 * is drawn on the area. Set it to `false` to draw it next to
                 * the graph instead.
                 *
                 * @type {boolean|null}
                 */
                onArea: null,

                /**
                 * Styles for the series label. The color defaults to the series
                 * color, or a contrast color if `onArea`.
                 *
                 * @type    {Highcharts.CSSObject}
                 * @default {"font-weight": "bold"}
                 */
                style: {

                    /**
                     * @ignore
                     */
                    fontWeight: 'bold'

                },

                /**
                 * An array of boxes to avoid when laying out the labels. Each
                 * item has a `left`, `right`, `top` and `bottom` property.
                 *
                 * @type {Array<Highcharts.LabelIntersectBoxObject>}
                 */
                boxesToAvoid: []

            }

        }

    }

});

/**
 * Counter-clockwise, part of the fast line intersection logic.
 *
 * @private
 * @function ccw
 *
 * @param {number} x1
 *
 * @param {number} y1
 *
 * @param {number} x2
 *
 * @param {number} y2
 *
 * @param {number} x3
 *
 * @param {number} y3
 *
 * @return {boolean}
 */
function ccw(x1, y1, x2, y2, x3, y3) {
    var cw = ((y3 - y1) * (x2 - x1)) - ((y2 - y1) * (x3 - x1));
    return cw > 0 ? true : cw < 0 ? false : true;
}

/**
 * Detect if two lines intersect.
 *
 * @private
 * @function ccw
 *
 * @param {number} x1
 *
 * @param {number} y1
 *
 * @param {number} x2
 *
 * @param {number} y2
 *
 * @param {number} x3
 *
 * @param {number} y3
 *
 * @param {number} x4
 *
 * @param {number} y4
 *
 * @return {boolean}
 */
function intersectLine(x1, y1, x2, y2, x3, y3, x4, y4) {
    return ccw(x1, y1, x3, y3, x4, y4) !== ccw(x2, y2, x3, y3, x4, y4) &&
        ccw(x1, y1, x2, y2, x3, y3) !== ccw(x1, y1, x2, y2, x4, y4);
}

/**
 * Detect if a box intersects with a line.
 *
 * @private
 * @function boxIntersectLine
 *
 * @param {number} x
 *
 * @param {number} y
 *
 * @param {number} w
 *
 * @param {number} h
 *
 * @param {number} x1
 *
 * @param {number} y1
 *
 * @param {number} x2
 *
 * @param {number} y2
 *
 * @return {boolean}
 */
function boxIntersectLine(x, y, w, h, x1, y1, x2, y2) {
    return (
        intersectLine(x, y, x + w, y, x1, y1, x2, y2) || // top of label
        intersectLine(x + w, y, x + w, y + h, x1, y1, x2, y2) || // right
        intersectLine(x, y + h, x + w, y + h, x1, y1, x2, y2) || // bottom
        intersectLine(x, y, x, y + h, x1, y1, x2, y2)   // left of label
    );
}

/**
 * General symbol definition for labels with connector.
 *
 * @private
 * @function Highcharts.SVGRenderer#symbols.connector
 *
 * @param {number} x
 *
 * @param {number} y
 *
 * @param {number} w
 *
 * @param {number} h
 *
 * @param {Highcharts.SymbolOptionsObject} options
 *
 * @return {Highcharts.SVGPathArray}
 */
SVGRenderer.prototype.symbols.connector = function (x, y, w, h, options) {
    var anchorX = options && options.anchorX,
        anchorY = options && options.anchorY,
        path,
        yOffset,
        lateral = w / 2;

    if (isNumber(anchorX) && isNumber(anchorY)) {

        path = ['M', anchorX, anchorY];

        // Prefer 45 deg connectors
        yOffset = y - anchorY;
        if (yOffset < 0) {
            yOffset = -h - yOffset;
        }
        if (yOffset < w) {
            lateral = anchorX < x + (w / 2) ? yOffset : w - yOffset;
        }

        // Anchor below label
        if (anchorY > y + h) {
            path.push('L', x + lateral, y + h);

        // Anchor above label
        } else if (anchorY < y) {
            path.push('L', x + lateral, y);

        // Anchor left of label
        } else if (anchorX < x) {
            path.push('L', x, y + h / 2);

        // Anchor right of label
        } else if (anchorX > x + w) {
            path.push('L', x + w, y + h / 2);
        }
    }
    return path || [];
};

/**
 * Points to avoid. In addition to actual data points, the label should avoid
 * interpolated positions.
 *
 * @private
 * @function Highcharts.Series#getPointsOnGraph
 *
 * @return {Array<Highcharts.Point>}
 */
Series.prototype.getPointsOnGraph = function () {

    if (!this.xAxis && !this.yAxis) {
        return;
    }

    var distance = 16,
        points = this.points,
        point,
        last,
        interpolated = [],
        i,
        deltaX,
        deltaY,
        delta,
        len,
        n,
        j,
        d,
        graph = this.graph || this.area,
        node = graph.element,
        inverted = this.chart.inverted,
        xAxis = this.xAxis,
        yAxis = this.yAxis,
        paneLeft = inverted ? yAxis.pos : xAxis.pos,
        paneTop = inverted ? xAxis.pos : yAxis.pos,
        onArea = pick(this.options.label.onArea, !!this.area),
        translatedThreshold = yAxis.getThreshold(this.options.threshold);

    // For splines, get the point at length (possible caveat: peaks are not
    // correctly detected)
    if (this.getPointSpline && node.getPointAtLength && !onArea) {
        // If it is animating towards a path definition, use that briefly, and
        // reset
        if (graph.toD) {
            d = graph.attr('d');
            graph.attr({ d: graph.toD });
        }
        len = node.getTotalLength();
        for (i = 0; i < len; i += distance) {
            point = node.getPointAtLength(i);
            interpolated.push({
                chartX: paneLeft + point.x,
                chartY: paneTop + point.y,
                plotX: point.x,
                plotY: point.y
            });
        }
        if (d) {
            graph.attr({ d: d });
        }
        // Last point
        point = points[points.length - 1];
        point.chartX = paneLeft + point.plotX;
        point.chartY = paneTop + point.plotY;
        interpolated.push(point);

    // Interpolate
    } else {
        len = points.length;
        for (i = 0; i < len; i += 1) {

            point = points[i];
            last = points[i - 1];

            // Absolute coordinates so we can compare different panes
            point.chartX = paneLeft + point.plotX;
            point.chartY = paneTop + point.plotY;
            if (onArea) {
                // Vertically centered inside area
                point.chartCenterY = paneTop + (
                    point.plotY +
                    pick(point.yBottom, translatedThreshold)
                ) / 2;
            }

            // Add interpolated points
            if (i > 0) {
                deltaX = Math.abs(point.chartX - last.chartX);
                deltaY = Math.abs(point.chartY - last.chartY);
                delta = Math.max(deltaX, deltaY);
                if (delta > distance) {

                    n = Math.ceil(delta / distance);

                    for (j = 1; j < n; j += 1) {
                        interpolated.push({
                            chartX: last.chartX +
                                (point.chartX - last.chartX) * (j / n),
                            chartY: last.chartY +
                                (point.chartY - last.chartY) * (j / n),
                            chartCenterY: last.chartCenterY +
                                (point.chartCenterY - last.chartCenterY) *
                                (j / n),
                            plotX: last.plotX +
                                (point.plotX - last.plotX) * (j / n),
                            plotY: last.plotY +
                                (point.plotY - last.plotY) * (j / n)
                        });
                    }
                }
            }

            // Add the real point in order to find positive and negative peaks
            if (isNumber(point.plotY)) {
                interpolated.push(point);
            }
        }
    }

    // Get the bounding box so we can do a quick check first if the bounding
    // boxes overlap.
    /*
    interpolated.bBox = node.getBBox();
    interpolated.bBox.x += paneLeft;
    interpolated.bBox.y += paneTop;
    */

    return interpolated;
};

/**
 * Overridable function to return series-specific font sizes for the labels. By
 * default it returns bigger font sizes for series with the greater sum of y
 * values.
 *
 * @private
 * @function Highcharts.Series#labelFontSize
 *
 * @param {number} minFontSize
 *
 * @param {number} maxFontSize
 *
 * @return {string}
 */
Series.prototype.labelFontSize = function (minFontSize, maxFontSize) {
    return minFontSize + (
        (this.sum / this.chart.labelSeriesMaxSum) *
        (maxFontSize - minFontSize)
    ) + 'px';
};

/**
 * Check whether a proposed label position is clear of other elements.
 *
 * @private
 * @function Highcharts.Series#checkClearPoint
 *
 * @param {number} x
 *
 * @param {number} y
 *
 * @param {Highcharts.BBoxObject}
 *
 * @param {boolean} [checkDistance]
 *
 * @return {false|*}
 */
Series.prototype.checkClearPoint = function (x, y, bBox, checkDistance) {
    var distToOthersSquared = Number.MAX_VALUE, // distance to other graphs
        distToPointSquared = Number.MAX_VALUE,
        dist,
        connectorPoint,
        connectorEnabled = this.options.label.connectorAllowed,
        onArea = pick(this.options.label.onArea, !!this.area),
        chart = this.chart,
        series,
        points,
        leastDistance = 16,
        withinRange,
        xDist,
        yDist,
        i,
        j;

    function intersectRect(r1, r2) {
        return !(r2.left > r1.right ||
            r2.right < r1.left ||
            r2.top > r1.bottom ||
            r2.bottom < r1.top);
    }

    /**
     * Get the weight in order to determine the ideal position. Larger distance
     * to other series gives more weight. Smaller distance to the actual point
     * (connector points only) gives more weight.
     */
    function getWeight(distToOthersSquared, distToPointSquared) {
        return distToOthersSquared - distToPointSquared;
    }

    // First check for collision with existing labels
    for (i = 0; i < chart.boxesToAvoid.length; i += 1) {
        if (intersectRect(chart.boxesToAvoid[i], {
            left: x,
            right: x + bBox.width,
            top: y,
            bottom: y + bBox.height
        })) {
            return false;
        }
    }

    // For each position, check if the lines around the label intersect with any
    // of the graphs.
    for (i = 0; i < chart.series.length; i += 1) {
        series = chart.series[i];
        points = series.interpolatedPoints;
        if (series.visible && points) {
            for (j = 1; j < points.length; j += 1) {

                if (
                    // To avoid processing, only check intersection if the X
                    // values are close to the box.
                    points[j].chartX >= x - leastDistance &&
                    points[j - 1].chartX <= x + bBox.width + leastDistance
                ) {
                    // If any of the box sides intersect with the line, return.
                    if (boxIntersectLine(
                            x,
                            y,
                            bBox.width,
                            bBox.height,
                            points[j - 1].chartX,
                            points[j - 1].chartY,
                            points[j].chartX,
                            points[j].chartY
                        )) {
                        return false;
                    }

                    // But if it is too far away (a padded box doesn't
                    // intersect), also return.
                    if (this === series && !withinRange && checkDistance) {
                        withinRange = boxIntersectLine(
                            x - leastDistance,
                            y - leastDistance,
                            bBox.width + 2 * leastDistance,
                            bBox.height + 2 * leastDistance,
                            points[j - 1].chartX,
                            points[j - 1].chartY,
                            points[j].chartX,
                            points[j].chartY
                        );
                    }
                }

                // Find the squared distance from the center of the label. On
                // area series, avoid its own graph.
                if (
                    (connectorEnabled || withinRange) &&
                    (this !== series || onArea)
                ) {
                    xDist = x + bBox.width / 2 - points[j].chartX;
                    yDist = y + bBox.height / 2 - points[j].chartY;
                    distToOthersSquared = Math.min(
                        distToOthersSquared,
                        xDist * xDist + yDist * yDist
                    );
                }
            }

            // Do we need a connector?
            if (
                !onArea &&
                connectorEnabled &&
                this === series &&
                (
                    (checkDistance && !withinRange) ||
                    distToOthersSquared < Math.pow(
                        this.options.label.connectorNeighbourDistance,
                        2
                    )
                )
            ) {
                for (j = 1; j < points.length; j += 1) {
                    dist = Math.min(
                        (
                            Math.pow(x + bBox.width / 2 - points[j].chartX, 2) +
                            Math.pow(y + bBox.height / 2 - points[j].chartY, 2)
                        ),
                        (
                            Math.pow(x - points[j].chartX, 2) +
                            Math.pow(y - points[j].chartY, 2)
                        ),
                        (
                            Math.pow(x + bBox.width - points[j].chartX, 2) +
                            Math.pow(y - points[j].chartY, 2)
                        ),
                        (
                            Math.pow(x + bBox.width - points[j].chartX, 2) +
                            Math.pow(y + bBox.height - points[j].chartY, 2)
                        ),
                        (
                            Math.pow(x - points[j].chartX, 2) +
                            Math.pow(y + bBox.height - points[j].chartY, 2)
                        )
                    );
                    if (dist < distToPointSquared) {
                        distToPointSquared = dist;
                        connectorPoint = points[j];
                    }
                }
                withinRange = true;
            }
        }
    }

    return !checkDistance || withinRange ? {
        x: x,
        y: y,
        weight: getWeight(
            distToOthersSquared,
            connectorPoint ? distToPointSquared : 0
        ),
        connectorPoint: connectorPoint
    } : false;

};

/**
 * The main initiator method that runs on chart level after initiation and
 * redraw. It runs in  a timeout to prevent locking, and loops over all series,
 * taking all series and labels into account when placing the labels.
 *
 * @private
 * @function Highcharts.Chart#drawSeriesLabels
 */
Chart.prototype.drawSeriesLabels = function () {

    // console.time('drawSeriesLabels');

    var chart = this,
        labelSeries = this.labelSeries;

    chart.boxesToAvoid = [];

    // Build the interpolated points
    each(labelSeries, function (series) {
        series.interpolatedPoints = series.getPointsOnGraph();

        each(series.options.label.boxesToAvoid || [], function (box) {
            chart.boxesToAvoid.push(box);
        });
    });

    each(chart.series, function (series) {

        if (!series.xAxis && !series.yAxis) {
            return;
        }

        var bBox,
            x,
            y,
            results = [],
            clearPoint,
            i,
            best,
            labelOptions = series.options.label,
            inverted = chart.inverted,
            paneLeft = inverted ? series.yAxis.pos : series.xAxis.pos,
            paneTop = inverted ? series.xAxis.pos : series.yAxis.pos,
            paneWidth = chart.inverted ? series.yAxis.len : series.xAxis.len,
            paneHeight = chart.inverted ? series.xAxis.len : series.yAxis.len,
            points = series.interpolatedPoints,
            onArea = pick(labelOptions.onArea, !!series.area),
            label = series.labelBySeries,
            minFontSize = labelOptions.minFontSize,
            maxFontSize = labelOptions.maxFontSize;

        function insidePane(x, y, bBox) {
            return x > paneLeft && x <= paneLeft + paneWidth - bBox.width &&
                y >= paneTop && y <= paneTop + paneHeight - bBox.height;
        }

        function destroyLabel() {
            if (label) {
                series.labelBySeries = label.destroy();
            }
        }

        if (series.visible && !series.isSeriesBoosting && points) {
            if (!label) {
                series.labelBySeries = label = chart.renderer
                    .label(series.name, 0, -9999, 'connector')
                    .css(extend({
                        color: onArea ?
                            chart.renderer.getContrast(series.color) :
                            series.color
                    }, series.options.label.style));

                // Adapt label sizes to the sum of the data
                if (minFontSize && maxFontSize) {
                    label.css({
                        fontSize: series.labelFontSize(minFontSize, maxFontSize)
                    });
                }

                label
                    .attr({
                        padding: 0,
                        opacity: chart.renderer.forExport ? 1 : 0,
                        stroke: series.color,
                        'stroke-width': 1,
                        zIndex: 3
                    })
                    .add()
                    .animate({ opacity: 1 }, { duration: 200 });
            }

            bBox = label.getBBox();
            bBox.width = Math.round(bBox.width);

            // Ideal positions are centered above or below a point on right side
            // of chart
            for (i = points.length - 1; i > 0; i -= 1) {

                if (onArea) {

                    // Centered
                    x = points[i].chartX - bBox.width / 2;
                    y = points[i].chartCenterY - bBox.height / 2;
                    if (insidePane(x, y, bBox)) {
                        best = series.checkClearPoint(
                            x,
                            y,
                            bBox
                        );
                    }
                    if (best) {
                        results.push(best);
                    }


                } else {

                    // Right - up
                    x = points[i].chartX + labelDistance;
                    y = points[i].chartY - bBox.height - labelDistance;
                    if (insidePane(x, y, bBox)) {
                        best = series.checkClearPoint(
                            x,
                            y,
                            bBox
                        );
                    }
                    if (best) {
                        results.push(best);
                    }

                    // Right - down
                    x = points[i].chartX + labelDistance;
                    y = points[i].chartY + labelDistance;
                    if (insidePane(x, y, bBox)) {
                        best = series.checkClearPoint(
                            x,
                            y,
                            bBox
                        );
                    }
                    if (best) {
                        results.push(best);
                    }

                    // Left - down
                    x = points[i].chartX - bBox.width - labelDistance;
                    y = points[i].chartY + labelDistance;
                    if (insidePane(x, y, bBox)) {
                        best = series.checkClearPoint(
                            x,
                            y,
                            bBox
                        );
                    }
                    if (best) {
                        results.push(best);
                    }

                    // Left - up
                    x = points[i].chartX - bBox.width - labelDistance;
                    y = points[i].chartY - bBox.height - labelDistance;
                    if (insidePane(x, y, bBox)) {
                        best = series.checkClearPoint(
                            x,
                            y,
                            bBox
                        );
                    }
                    if (best) {
                        results.push(best);
                    }
                }
            }

            // Brute force, try all positions on the chart in a 16x16 grid
            if (labelOptions.connectorAllowed && !results.length && !onArea) {
                for (
                    x = paneLeft + paneWidth - bBox.width;
                    x >= paneLeft;
                    x -= 16
                ) {
                    for (
                        y = paneTop;
                        y < paneTop + paneHeight - bBox.height;
                        y += 16
                    ) {
                        clearPoint = series.checkClearPoint(x, y, bBox, true);
                        if (clearPoint) {
                            results.push(clearPoint);
                        }
                    }
                }
            }

            if (results.length) {

                results.sort(function (a, b) {
                    return b.weight - a.weight;
                });

                best = results[0];

                chart.boxesToAvoid.push({
                    left: best.x,
                    right: best.x + bBox.width,
                    top: best.y,
                    bottom: best.y + bBox.height
                });

                // Move it if needed
                var dist = Math.sqrt(
                    Math.pow(Math.abs(best.x - label.x), 2),
                    Math.pow(Math.abs(best.y - label.y), 2)
                );

                if (dist) {

                    // Move fast and fade in - pure animation movement is
                    // distractive...
                    var attr = {
                            opacity: chart.renderer.forExport ? 1 : 0,
                            x: best.x,
                            y: best.y
                        },
                        anim = {
                            opacity: 1
                        };
                    // ... unless we're just moving a short distance
                    if (dist <= 10) {
                        anim = {
                            x: attr.x,
                            y: attr.y
                        };
                        attr = {};
                    }
                    series.labelBySeries
                        .attr(extend(attr, {
                            anchorX: best.connectorPoint &&
                                best.connectorPoint.plotX + paneLeft,
                            anchorY: best.connectorPoint &&
                                best.connectorPoint.plotY + paneTop
                        }))
                        .animate(anim);

                    // Record closest point to stick to for sync redraw
                    series.options.kdNow = true;
                    series.buildKDTree();
                    var closest = series.searchPoint({
                        chartX: best.x,
                        chartY: best.y
                    }, true);
                    label.closest = [
                        closest,
                        best.x - closest.plotX,
                        best.y - closest.plotY
                    ];

                }

            } else {
                destroyLabel();
            }
        } else {
            destroyLabel();
        }
    });
    // console.timeEnd('drawSeriesLabels');
};

/**
 * Prepare drawing series labels.
 *
 * @private
 * @function drawLabels
 */
function drawLabels() {

    var chart = this,
        delay = Math.max(
            H.animObject(chart.renderer.globalAnimation).duration,
            250
        ),
        initial = !chart.hasRendered;

    chart.labelSeries = [];
    chart.labelSeriesMaxSum = 0;

    H.clearTimeout(chart.seriesLabelTimer);

    // Which series should have labels
    each(chart.series, function (series) {
        var options = series.options.label,
            label = series.labelBySeries,
            closest = label && label.closest;

        if (
            options.enabled &&
            series.visible &&
            (series.graph || series.area) &&
            !series.isSeriesBoosting
        ) {
            chart.labelSeries.push(series);

            if (options.minFontSize && options.maxFontSize) {
                series.sum = H.reduce(series.yData, function (pv, cv) {
                    return (pv || 0) + (cv || 0);
                }, 0);
                chart.labelSeriesMaxSum = Math.max(
                    chart.labelSeriesMaxSum,
                    series.sum
                );
            }

            // The labels are processing heavy, wait until the animation is done
            if (initial) {
                delay = Math.max(
                    delay,
                    H.animObject(series.options.animation).duration
                );
            }

            // Keep the position updated to the axis while redrawing
            if (closest) {
                if (closest[0].plotX !== undefined) {
                    label.animate({
                        x: closest[0].plotX + closest[1],
                        y: closest[0].plotY + closest[2]
                    });
                } else {
                    label.attr({ opacity: 0 });
                }
            }
        }
    });

    chart.seriesLabelTimer = H.syncTimeout(function () {
        if (chart.series && chart.labelSeries) { // #7931, chart destroyed
            chart.drawSeriesLabels();
        }
    }, chart.renderer.forExport ? 0 : delay);

}
addEvent(Chart, 'render', drawLabels);<|MERGE_RESOLUTION|>--- conflicted
+++ resolved
@@ -78,14 +78,9 @@
              *         Stream graph
              * @sample highcharts/series-label/stock-chart
              *         Stock chart
-<<<<<<< HEAD
              *
              * @since   6.0.0
-             * @product highcharts highstock
-=======
-             * @since 6.0.0
              * @product highcharts highstock gantt
->>>>>>> dede5b94
              */
             label: {
 
