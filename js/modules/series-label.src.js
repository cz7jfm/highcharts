/* *
 *
 *  (c) 2009-2020 Torstein Honsi
 *
 *  License: www.highcharts.com/license
 *
 *  !!!!!!! SOURCE GETS TRANSPILED BY TYPESCRIPT. EDIT TS FILE ONLY. !!!!!!!
 *
 * */
'use strict';
import H from '../parts/Globals.js';
/**
 * Containing the position of a box that should be avoided by labels.
 *
 * @interface Highcharts.LabelIntersectBoxObject
 */ /**
* @name Highcharts.LabelIntersectBoxObject#bottom
* @type {number}
*/ /**
* @name Highcharts.LabelIntersectBoxObject#left
* @type {number}
*/ /**
* @name Highcharts.LabelIntersectBoxObject#right
* @type {number}
*/ /**
* @name Highcharts.LabelIntersectBoxObject#top
* @type {number}
*/
/*
 * Highcharts module to place labels next to a series in a natural position.
 *
 * TODO:
 * - add column support (box collision detection, boxesToAvoid logic)
 * - avoid data labels, when data labels above, show series label below.
 * - add more options (connector, format, formatter)
 *
 * https://jsfiddle.net/highcharts/L2u9rpwr/
 * https://jsfiddle.net/highcharts/y5A37/
 * https://jsfiddle.net/highcharts/264Nm/
 * https://jsfiddle.net/highcharts/y5A37/
 */
import U from '../parts/Utilities.js';
var addEvent = U.addEvent, animObject = U.animObject, extend = U.extend, fireEvent = U.fireEvent, format = U.format, isNumber = U.isNumber, pick = U.pick, syncTimeout = U.syncTimeout;
import '../parts/Chart.js';
import '../parts/Series.js';
var labelDistance = 3, Series = H.Series, SVGRenderer = H.SVGRenderer, Chart = H.Chart;
H.setOptions({
    /**
     * @optionparent plotOptions
     *
     * @private
     */
    plotOptions: {
        series: {
            /**
             * Series labels are placed as close to the series as possible in a
             * natural way, seeking to avoid other series. The goal of this
             * feature is to make the chart more easily readable, like if a
             * human designer placed the labels in the optimal position.
             *
             * The series labels currently work with series types having a
             * `graph` or an `area`.
             *
             * @sample highcharts/series-label/line-chart
             *         Line chart
             * @sample highcharts/demo/streamgraph
             *         Stream graph
             * @sample highcharts/series-label/stock-chart
             *         Stock chart
             *
             * @declare  Highcharts.SeriesLabelOptionsObject
             * @since    6.0.0
             * @product  highcharts highstock gantt
             * @requires modules/series-label
             */
            label: {
                /**
                 * Enable the series label per series.
                 */
                enabled: true,
                /**
                 * Allow labels to be placed distant to the graph if necessary,
                 * and draw a connector line to the graph. Setting this option
                 * to true may decrease the performance significantly, since the
                 * algorithm with systematically search for open spaces in the
                 * whole plot area. Visually, it may also result in a more
                 * cluttered chart, though more of the series will be labeled.
                 */
                connectorAllowed: false,
                /**
                 * If the label is closer than this to a neighbour graph, draw a
                 * connector.
                 */
                connectorNeighbourDistance: 24,
                /**
                 * A format string for the label, with support for a subset of
                 * HTML. Variables are enclosed by curly brackets. Available
                 * variables are `name`, `options.xxx`, `color` and other
                 * members from the `series` object. Use this option also to set
                 * a static text for the label.
                 *
                 * @type string
                 * @since next
                 */
                format: void 0,
                /**
                 * Callback function to format each of the series' labels. The
                 * `this` keyword refers to the series object. By default the
                 * `formatter` is undefined and the `series.name` is rendered.
                 *
                 * @type {Highcharts.FormatterCallbackFunction<Series>}
                 * @since next
                 */
                formatter: void 0,
                /**
                 * For area-like series, allow the font size to vary so that
                 * small areas get a smaller font size. The default applies this
                 * effect to area-like series but not line-like series.
                 *
                 * @type {number|null}
                 */
                minFontSize: null,
                /**
                 * For area-like series, allow the font size to vary so that
                 * small areas get a smaller font size. The default applies this
                 * effect to area-like series but not line-like series.
                 *
                 * @type {number|null}
                 */
                maxFontSize: null,
                /**
                 * Draw the label on the area of an area series. By default it
                 * is drawn on the area. Set it to `false` to draw it next to
                 * the graph instead.
                 *
                 * @type {boolean|null}
                 */
                onArea: null,
                /**
                 * Styles for the series label. The color defaults to the series
                 * color, or a contrast color if `onArea`.
                 *
                 * @type {Highcharts.CSSObject}
                 */
                style: {
                    /** @internal */
                    fontWeight: 'bold'
                },
                /**
                 * An array of boxes to avoid when laying out the labels. Each
                 * item has a `left`, `right`, `top` and `bottom` property.
                 *
                 * @type {Array<Highcharts.LabelIntersectBoxObject>}
                 */
                boxesToAvoid: []
            }
        }
    }
});
/* eslint-disable valid-jsdoc */
/**
 * Counter-clockwise, part of the fast line intersection logic.
 *
 * @private
 * @function ccw
 */
function ccw(x1, y1, x2, y2, x3, y3) {
    var cw = ((y3 - y1) * (x2 - x1)) - ((y2 - y1) * (x3 - x1));
    return cw > 0 ? true : !(cw < 0);
}
/**
 * Detect if two lines intersect.
 *
 * @private
 * @function intersectLine
 */
function intersectLine(x1, y1, x2, y2, x3, y3, x4, y4) {
    return ccw(x1, y1, x3, y3, x4, y4) !== ccw(x2, y2, x3, y3, x4, y4) &&
        ccw(x1, y1, x2, y2, x3, y3) !== ccw(x1, y1, x2, y2, x4, y4);
}
/**
 * Detect if a box intersects with a line.
 *
 * @private
 * @function boxIntersectLine
 */
function boxIntersectLine(x, y, w, h, x1, y1, x2, y2) {
    return (intersectLine(x, y, x + w, y, x1, y1, x2, y2) || // top of label
        intersectLine(x + w, y, x + w, y + h, x1, y1, x2, y2) || // right
        intersectLine(x, y + h, x + w, y + h, x1, y1, x2, y2) || // bottom
        intersectLine(x, y, x, y + h, x1, y1, x2, y2) // left of label
    );
}
/**
 * General symbol definition for labels with connector.
 *
 * @private
 * @function Highcharts.SVGRenderer#symbols.connector
 */
SVGRenderer.prototype.symbols.connector = function (x, y, w, h, options) {
    var anchorX = options && options.anchorX, anchorY = options && options.anchorY, path, yOffset, lateral = w / 2;
    if (isNumber(anchorX) && isNumber(anchorY)) {
        path = ['M', anchorX, anchorY];
        // Prefer 45 deg connectors
        yOffset = y - anchorY;
        if (yOffset < 0) {
            yOffset = -h - yOffset;
        }
        if (yOffset < w) {
            lateral = anchorX < x + (w / 2) ? yOffset : w - yOffset;
        }
        // Anchor below label
        if (anchorY > y + h) {
            path.push('L', x + lateral, y + h);
            // Anchor above label
        }
        else if (anchorY < y) {
            path.push('L', x + lateral, y);
            // Anchor left of label
        }
        else if (anchorX < x) {
            path.push('L', x, y + h / 2);
            // Anchor right of label
        }
        else if (anchorX > x + w) {
            path.push('L', x + w, y + h / 2);
        }
    }
    return path || [];
};
/**
 * Points to avoid. In addition to actual data points, the label should avoid
 * interpolated positions.
 *
 * @private
 * @function Highcharts.Series#getPointsOnGraph
 */
Series.prototype.getPointsOnGraph = function () {
    if (!this.xAxis && !this.yAxis) {
        return;
    }
    var distance = 16, points = this.points, point, last, interpolated = [], i, deltaX, deltaY, delta, len, n, j, d, graph = this.graph || this.area, node = graph.element, inverted = this.chart.inverted, xAxis = this.xAxis, yAxis = this.yAxis, paneLeft = inverted ? yAxis.pos : xAxis.pos, paneTop = inverted ? xAxis.pos : yAxis.pos, onArea = pick(this.options.label.onArea, !!this.area), translatedThreshold = yAxis.getThreshold(this.options.threshold), grid = {};
    /**
     * Push the point to the interpolated points, but only if that position in
     * the grid has not been occupied. As a performance optimization, we divide
     * the plot area into a grid and only add one point per series (#9815).
     * @private
     */
    function pushDiscrete(point) {
        var cellSize = 8, key = Math.round(point.plotX / cellSize) + ',' +
            Math.round(point.plotY / cellSize);
        if (!grid[key]) {
            grid[key] = 1;
            interpolated.push(point);
        }
    }
    // For splines, get the point at length (possible caveat: peaks are not
    // correctly detected)
    if (this.getPointSpline &&
        node.getPointAtLength &&
        !onArea &&
        // Not performing well on complex series, node.getPointAtLength is too
        // heavy (#9815)
        points.length < this.chart.plotSizeX / distance) {
        // If it is animating towards a path definition, use that briefly, and
        // reset
        if (graph.toD) {
            d = graph.attr('d');
            graph.attr({ d: graph.toD });
        }
        len = node.getTotalLength();
        for (i = 0; i < len; i += distance) {
            point = node.getPointAtLength(i);
            pushDiscrete({
                chartX: paneLeft + point.x,
                chartY: paneTop + point.y,
                plotX: point.x,
                plotY: point.y
            });
        }
        if (d) {
            graph.attr({ d: d });
        }
        // Last point
        point = points[points.length - 1];
        point.chartX = paneLeft + point.plotX;
        point.chartY = paneTop + point.plotY;
        pushDiscrete(point);
        // Interpolate
    }
    else {
        len = points.length;
        for (i = 0; i < len; i += 1) {
            point = points[i];
            last = points[i - 1];
            // Absolute coordinates so we can compare different panes
            point.chartX = paneLeft + point.plotX;
            point.chartY = paneTop + point.plotY;
            if (onArea) {
                // Vertically centered inside area
                point.chartCenterY = paneTop + (point.plotY +
                    pick(point.yBottom, translatedThreshold)) / 2;
            }
            // Add interpolated points
            if (i > 0) {
                deltaX = Math.abs(point.chartX - last.chartX);
                deltaY = Math.abs(point.chartY - last.chartY);
                delta = Math.max(deltaX, deltaY);
                if (delta > distance) {
                    n = Math.ceil(delta / distance);
                    for (j = 1; j < n; j += 1) {
                        pushDiscrete({
                            chartX: last.chartX +
                                (point.chartX - last.chartX) *
                                    (j / n),
                            chartY: last.chartY +
                                (point.chartY - last.chartY) *
                                    (j / n),
                            chartCenterY: last.chartCenterY +
                                (point.chartCenterY -
                                    last.chartCenterY) * (j / n),
                            plotX: last.plotX +
                                (point.plotX - last.plotX) *
                                    (j / n),
                            plotY: last.plotY +
                                (point.plotY - last.plotY) *
                                    (j / n)
                        });
                    }
                }
            }
            // Add the real point in order to find positive and negative peaks
            if (isNumber(point.plotY)) {
                pushDiscrete(point);
            }
        }
    }
    // Get the bounding box so we can do a quick check first if the bounding
    // boxes overlap.
    /*
    interpolated.bBox = node.getBBox();
    interpolated.bBox.x += paneLeft;
    interpolated.bBox.y += paneTop;
    */
    return interpolated;
};
/**
 * Overridable function to return series-specific font sizes for the labels. By
 * default it returns bigger font sizes for series with the greater sum of y
 * values.
 *
 * @private
 * @function Highcharts.Series#labelFontSize
 */
Series.prototype.labelFontSize = function (minFontSize, maxFontSize) {
    return minFontSize + ((this.sum / this.chart.labelSeriesMaxSum) *
        (maxFontSize - minFontSize)) + 'px';
};
/**
 * Check whether a proposed label position is clear of other elements.
 *
 * @private
 * @function Highcharts.Series#checkClearPoint
 */
Series.prototype.checkClearPoint = function (x, y, bBox, checkDistance) {
    var distToOthersSquared = Number.MAX_VALUE, // distance to other graphs
    distToPointSquared = Number.MAX_VALUE, dist, connectorPoint, onArea = pick(this.options.label.onArea, !!this.area), findDistanceToOthers = (onArea || this.options.label.connectorAllowed), chart = this.chart, series, points, leastDistance = 16, withinRange, xDist, yDist, i, j;
    /**
     * @private
     */
    function intersectRect(r1, r2) {
        return !(r2.left > r1.right ||
            r2.right < r1.left ||
            r2.top > r1.bottom ||
            r2.bottom < r1.top);
    }
    /**
     * Get the weight in order to determine the ideal position. Larger distance
     * to other series gives more weight. Smaller distance to the actual point
     * (connector points only) gives more weight.
     * @private
     */
    function getWeight(distToOthersSquared, distToPointSquared) {
        return distToOthersSquared - distToPointSquared;
    }
    // First check for collision with existing labels
    for (i = 0; i < chart.boxesToAvoid.length; i += 1) {
        if (intersectRect(chart.boxesToAvoid[i], {
            left: x,
            right: x + bBox.width,
            top: y,
            bottom: y + bBox.height
        })) {
            return false;
        }
    }
    // For each position, check if the lines around the label intersect with any
    // of the graphs.
    for (i = 0; i < chart.series.length; i += 1) {
        series = chart.series[i];
        points = series.interpolatedPoints;
        if (series.visible && points) {
            for (j = 1; j < points.length; j += 1) {
                if (
                // To avoid processing, only check intersection if the X
                // values are close to the box.
                points[j].chartX >= x - leastDistance &&
                    points[j - 1].chartX <= x + bBox.width +
                        leastDistance
                /* @todo condition above is not the same as below
                (
                    (points[j].chartX as any) >=
                    (x - leastDistance)
                ) && (
                    (points[j - 1].chartX as any) <=
                    (x + bBox.width + leastDistance)
                ) */
                ) {
                    // If any of the box sides intersect with the line, return.
                    if (boxIntersectLine(x, y, bBox.width, bBox.height, points[j - 1].chartX, points[j - 1].chartY, points[j].chartX, points[j].chartY)) {
                        return false;
                    }
                    // But if it is too far away (a padded box doesn't
                    // intersect), also return.
                    if (this === series && !withinRange && checkDistance) {
                        withinRange = boxIntersectLine(x - leastDistance, y - leastDistance, bBox.width + 2 * leastDistance, bBox.height + 2 * leastDistance, points[j - 1].chartX, points[j - 1].chartY, points[j].chartX, points[j].chartY);
                    }
                }
                // Find the squared distance from the center of the label. On
                // area series, avoid its own graph.
                if ((findDistanceToOthers || withinRange) &&
                    (this !== series || onArea)) {
                    xDist = x + bBox.width / 2 - points[j].chartX;
                    yDist = y + bBox.height / 2 - points[j].chartY;
                    distToOthersSquared = Math.min(distToOthersSquared, xDist * xDist + yDist * yDist);
                }
            }
            // Do we need a connector?
            if (!onArea &&
                findDistanceToOthers &&
                this === series &&
                ((checkDistance && !withinRange) ||
                    distToOthersSquared < Math.pow(this.options.label.connectorNeighbourDistance, 2))) {
                for (j = 1; j < points.length; j += 1) {
                    dist = Math.min((Math.pow(x + bBox.width / 2 - points[j].chartX, 2) +
                        Math.pow(y + bBox.height / 2 - points[j].chartY, 2)), (Math.pow(x - points[j].chartX, 2) +
                        Math.pow(y - points[j].chartY, 2)), (Math.pow(x + bBox.width - points[j].chartX, 2) +
                        Math.pow(y - points[j].chartY, 2)), (Math.pow(x + bBox.width - points[j].chartX, 2) +
                        Math.pow(y + bBox.height - points[j].chartY, 2)), (Math.pow(x - points[j].chartX, 2) +
                        Math.pow(y + bBox.height - points[j].chartY, 2)));
                    if (dist < distToPointSquared) {
                        distToPointSquared = dist;
                        connectorPoint = points[j];
                    }
                }
                withinRange = true;
            }
        }
    }
    return !checkDistance || withinRange ? {
        x: x,
        y: y,
        weight: getWeight(distToOthersSquared, connectorPoint ? distToPointSquared : 0),
        connectorPoint: connectorPoint
    } : false;
};
/**
 * The main initialize method that runs on chart level after initialization and
 * redraw. It runs in  a timeout to prevent locking, and loops over all series,
 * taking all series and labels into account when placing the labels.
 *
 * @private
 * @function Highcharts.Chart#drawSeriesLabels
 */
Chart.prototype.drawSeriesLabels = function () {
    // console.time('drawSeriesLabels');
    var chart = this, labelSeries = this.labelSeries;
    chart.boxesToAvoid = [];
    // Build the interpolated points
    labelSeries.forEach(function (series) {
        series.interpolatedPoints = series.getPointsOnGraph();
        (series.options.label.boxesToAvoid || []).forEach(function (box) {
            chart.boxesToAvoid.push(box);
        });
    });
    chart.series.forEach(function (series) {
        var labelOptions = series.options.label;
        if (!labelOptions || (!series.xAxis && !series.yAxis)) {
            return;
        }
        var bBox, x, y, results = [], clearPoint, i, best, inverted = chart.inverted, paneLeft = (inverted ? series.yAxis.pos : series.xAxis.pos), paneTop = (inverted ? series.xAxis.pos : series.yAxis.pos), paneWidth = chart.inverted ? series.yAxis.len : series.xAxis.len, paneHeight = chart.inverted ? series.xAxis.len : series.yAxis.len, points = series.interpolatedPoints, onArea = pick(labelOptions.onArea, !!series.area), label = series.labelBySeries, isNew = !label, minFontSize = labelOptions.minFontSize, maxFontSize = labelOptions.maxFontSize, dataExtremes, areaMin, areaMax, colorClass = 'highcharts-color-' + pick(series.colorIndex, 'none');
        // Stay within the area data bounds (#10038)
        if (onArea && !inverted) {
            dataExtremes = [
                series.xAxis.toPixels(series.xData[0]),
                series.xAxis.toPixels(series.xData[series.xData.length - 1])
            ];
            areaMin = Math.min.apply(Math, dataExtremes);
            areaMax = Math.max.apply(Math, dataExtremes);
        }
        /**
         * @private
         */
        function insidePane(x, y, bBox) {
            var leftBound = Math.max(paneLeft, pick(areaMin, -Infinity)), rightBound = Math.min(paneLeft + paneWidth, pick(areaMax, Infinity));
            return (x > leftBound &&
                x <= rightBound - bBox.width &&
                y >= paneTop &&
                y <= paneTop + paneHeight - bBox.height);
        }
        /**
         * @private
         */
        function destroyLabel() {
            if (label) {
                series.labelBySeries = label.destroy();
            }
        }
        if (series.visible && !series.isSeriesBoosting && points) {
            if (!label) {
                var labelText = series.name;
                if (typeof labelOptions.format === 'string') {
                    labelText = format(labelOptions.format, series, chart);
                }
                else if (labelOptions.formatter) {
                    labelText = labelOptions.formatter.call(series);
                }
                series.labelBySeries = label = chart.renderer
                    .label(labelText, 0, -9999, 'connector')
                    .addClass('highcharts-series-label ' +
                    'highcharts-series-label-' + series.index + ' ' +
                    (series.options.className || '') +
                    colorClass);
                if (!chart.renderer.styledMode) {
                    label.css(extend({
                        color: onArea ?
                            chart.renderer.getContrast(series.color) :
                            series.color
                    }, labelOptions.style || {}));
                    label.attr({
                        opacity: chart.renderer.forExport ? 1 : 0,
                        stroke: series.color,
                        'stroke-width': 1
                    });
                }
                // Adapt label sizes to the sum of the data
                if (minFontSize && maxFontSize) {
                    label.css({
                        fontSize: series.labelFontSize(minFontSize, maxFontSize)
                    });
                }
                label
                    .attr({
                    padding: 0,
                    zIndex: 3
                })
                    .add();
            }
            bBox = label.getBBox();
            bBox.width = Math.round(bBox.width);
            // Ideal positions are centered above or below a point on right side
            // of chart
            for (i = points.length - 1; i > 0; i -= 1) {
                if (onArea) {
                    // Centered
                    x = points[i].chartX - bBox.width / 2;
                    y = points[i].chartCenterY - bBox.height / 2;
                    if (insidePane(x, y, bBox)) {
                        best = series.checkClearPoint(x, y, bBox);
                    }
                    if (best) {
                        results.push(best);
                    }
                }
                else {
                    // Right - up
                    x = points[i].chartX + labelDistance;
                    y = points[i].chartY - bBox.height - labelDistance;
                    if (insidePane(x, y, bBox)) {
                        best = series.checkClearPoint(x, y, bBox, true);
                    }
                    if (best) {
                        results.push(best);
                    }
                    // Right - down
                    x = points[i].chartX + labelDistance;
                    y = points[i].chartY + labelDistance;
                    if (insidePane(x, y, bBox)) {
                        best = series.checkClearPoint(x, y, bBox, true);
                    }
                    if (best) {
                        results.push(best);
                    }
                    // Left - down
                    x = points[i].chartX - bBox.width - labelDistance;
                    y = points[i].chartY + labelDistance;
                    if (insidePane(x, y, bBox)) {
                        best = series.checkClearPoint(x, y, bBox, true);
                    }
                    if (best) {
                        results.push(best);
                    }
                    // Left - up
                    x = points[i].chartX - bBox.width - labelDistance;
                    y = points[i].chartY - bBox.height - labelDistance;
                    if (insidePane(x, y, bBox)) {
                        best = series.checkClearPoint(x, y, bBox, true);
                    }
                    if (best) {
                        results.push(best);
                    }
                }
            }
            // Brute force, try all positions on the chart in a 16x16 grid
            if (labelOptions.connectorAllowed && !results.length && !onArea) {
                for (x = paneLeft + paneWidth - bBox.width; x >= paneLeft; x -= 16) {
                    for (y = paneTop; y < paneTop + paneHeight - bBox.height; y += 16) {
                        clearPoint = series.checkClearPoint(x, y, bBox, true);
                        if (clearPoint) {
                            results.push(clearPoint);
                        }
                    }
                }
            }
            if (results.length) {
                results.sort(function (a, b) {
                    return b.weight - a.weight;
                });
                best = results[0];
                chart.boxesToAvoid.push({
                    left: best.x,
                    right: best.x + bBox.width,
                    top: best.y,
                    bottom: best.y + bBox.height
                });
                // Move it if needed
                var dist = Math.sqrt(Math.pow(Math.abs(best.x - label.x), 2), Math.pow(Math.abs(best.y - label.y), 2));
                if (dist && series.labelBySeries) {
                    // Move fast and fade in - pure animation movement is
                    // distractive...
                    var attr = {
                        opacity: chart.renderer.forExport ? 1 : 0,
                        x: best.x,
                        y: best.y
                    }, anim = {
                        opacity: 1
                    };
                    // ... unless we're just moving a short distance
                    if (dist <= 10) {
                        anim = {
                            x: attr.x,
                            y: attr.y
                        };
                        attr = {};
                    }
                    // Default initial animation to a fraction of the series
                    // animation (#9396)
                    var animationOptions = void 0;
                    if (isNew) {
                        animationOptions = animObject(series.options.animation);
                        // @todo: Safely remove any cast after merging #13005
                        animationOptions.duration *= 0.2;
                    }
                    series.labelBySeries
                        .attr(extend(attr, {
                        anchorX: best.connectorPoint &&
                            best.connectorPoint.plotX + paneLeft,
                        anchorY: best.connectorPoint &&
                            best.connectorPoint.plotY + paneTop
                    }))
                        .animate(anim, animationOptions);
                    // Record closest point to stick to for sync redraw
                    series.options.kdNow = true;
                    series.buildKDTree();
                    var closest = series.searchPoint({
                        chartX: best.x,
                        chartY: best.y
                    }, true);
                    if (closest) {
                        label.closest = [
                            closest,
                            best.x - (closest.plotX || 0),
                            best.y - (closest.plotY || 0)
                        ];
                    }
                }
            }
            else {
                destroyLabel();
            }
        }
        else {
            destroyLabel();
        }
    });
    fireEvent(chart, 'afterDrawSeriesLabels');
    // console.timeEnd('drawSeriesLabels');
};
/* eslint-disable no-invalid-this */
/**
 * Prepare drawing series labels.
 *
 * @private
 * @function drawLabels
 */
function drawLabels(e) {
<<<<<<< HEAD
    var chart = this, delay = animObject(chart.renderer.globalAnimation).duration;
    chart.labelSeries = [];
    chart.labelSeriesMaxSum = 0;
    U.clearTimeout(chart.seriesLabelTimer);
    // Which series should have labels
    chart.series.forEach(function (series) {
        var options = series.options.label, label = series.labelBySeries, closest = label && label.closest, _a = animObject(series.options.animation), defer = _a.defer, duration = _a.duration;
        if (options.enabled &&
            series.visible &&
            (series.graph || series.area) &&
            !series.isSeriesBoosting) {
            chart.labelSeries.push(series);
            if (options.minFontSize && options.maxFontSize) {
                series.sum = series.yData.reduce(function (pv, cv) {
                    return (pv || 0) + (cv || 0);
                }, 0);
                chart.labelSeriesMaxSum = Math.max(chart.labelSeriesMaxSum, series.sum);
            }
            // The labels are processing heavy, wait until the animation is done
            if (e.type === 'load') {
                if (defer) {
                    delay = defer + duration;
                }
                else {
                    delay = Math.max(delay, duration);
                }
            }
            // Keep the position updated to the axis while redrawing
            if (closest) {
                if (typeof closest[0].plotX !== 'undefined') {
                    label.animate({
                        x: closest[0].plotX + closest[1],
                        y: closest[0].plotY + closest[2]
                    });
=======
    if (this.renderer) {
        var chart = this, delay = animObject(chart.renderer.globalAnimation).duration;
        chart.labelSeries = [];
        chart.labelSeriesMaxSum = 0;
        U.clearTimeout(chart.seriesLabelTimer);
        // Which series should have labels
        chart.series.forEach(function (series) {
            var options = series.options.label, label = series.labelBySeries, closest = label && label.closest;
            if (options.enabled &&
                series.visible &&
                (series.graph || series.area) &&
                !series.isSeriesBoosting) {
                chart.labelSeries.push(series);
                if (options.minFontSize && options.maxFontSize) {
                    series.sum = series.yData.reduce(function (pv, cv) {
                        return (pv || 0) + (cv || 0);
                    }, 0);
                    chart.labelSeriesMaxSum = Math.max(chart.labelSeriesMaxSum, series.sum);
>>>>>>> 8f8996ce
                }
                // The labels are processing heavy, wait until the animation is
                // done
                if (e.type === 'load') {
                    delay = Math.max(delay, animObject(series.options.animation).duration);
                }
                // Keep the position updated to the axis while redrawing
                if (closest) {
                    if (typeof closest[0].plotX !== 'undefined') {
                        label.animate({
                            x: closest[0].plotX + closest[1],
                            y: closest[0].plotY + closest[2]
                        });
                    }
                    else {
                        label.attr({ opacity: 0 });
                    }
                }
            }
        });
        chart.seriesLabelTimer = syncTimeout(function () {
            if (chart.series && chart.labelSeries) { // #7931, chart destroyed
                chart.drawSeriesLabels();
            }
        }, chart.renderer.forExport || !delay ? 0 : delay);
    }
}
// Leave both events, we handle animation differently (#9815)
addEvent(Chart, 'load', drawLabels);
addEvent(Chart, 'redraw', drawLabels);<|MERGE_RESOLUTION|>--- conflicted
+++ resolved
@@ -704,42 +704,6 @@
  * @function drawLabels
  */
 function drawLabels(e) {
-<<<<<<< HEAD
-    var chart = this, delay = animObject(chart.renderer.globalAnimation).duration;
-    chart.labelSeries = [];
-    chart.labelSeriesMaxSum = 0;
-    U.clearTimeout(chart.seriesLabelTimer);
-    // Which series should have labels
-    chart.series.forEach(function (series) {
-        var options = series.options.label, label = series.labelBySeries, closest = label && label.closest, _a = animObject(series.options.animation), defer = _a.defer, duration = _a.duration;
-        if (options.enabled &&
-            series.visible &&
-            (series.graph || series.area) &&
-            !series.isSeriesBoosting) {
-            chart.labelSeries.push(series);
-            if (options.minFontSize && options.maxFontSize) {
-                series.sum = series.yData.reduce(function (pv, cv) {
-                    return (pv || 0) + (cv || 0);
-                }, 0);
-                chart.labelSeriesMaxSum = Math.max(chart.labelSeriesMaxSum, series.sum);
-            }
-            // The labels are processing heavy, wait until the animation is done
-            if (e.type === 'load') {
-                if (defer) {
-                    delay = defer + duration;
-                }
-                else {
-                    delay = Math.max(delay, duration);
-                }
-            }
-            // Keep the position updated to the axis while redrawing
-            if (closest) {
-                if (typeof closest[0].plotX !== 'undefined') {
-                    label.animate({
-                        x: closest[0].plotX + closest[1],
-                        y: closest[0].plotY + closest[2]
-                    });
-=======
     if (this.renderer) {
         var chart = this, delay = animObject(chart.renderer.globalAnimation).duration;
         chart.labelSeries = [];
@@ -747,7 +711,7 @@
         U.clearTimeout(chart.seriesLabelTimer);
         // Which series should have labels
         chart.series.forEach(function (series) {
-            var options = series.options.label, label = series.labelBySeries, closest = label && label.closest;
+            var options = series.options.label, label = series.labelBySeries, closest = label && label.closest, _a = animObject(series.options.animation), defer = _a.defer, duration = _a.duration;
             if (options.enabled &&
                 series.visible &&
                 (series.graph || series.area) &&
@@ -758,12 +722,16 @@
                         return (pv || 0) + (cv || 0);
                     }, 0);
                     chart.labelSeriesMaxSum = Math.max(chart.labelSeriesMaxSum, series.sum);
->>>>>>> 8f8996ce
-                }
-                // The labels are processing heavy, wait until the animation is
-                // done
+                }
+                // The labels are processing heavy,
+                // wait until the animation is done
                 if (e.type === 'load') {
-                    delay = Math.max(delay, animObject(series.options.animation).duration);
+                    if (defer) {
+                        delay = defer + duration;
+                    }
+                    else {
+                        delay = Math.max(delay, duration);
+                    }
                 }
                 // Keep the position updated to the axis while redrawing
                 if (closest) {
