--- conflicted
+++ resolved
@@ -6,16 +6,10 @@
  * License: www.highcharts.com/license
  */
 'use strict';
-<<<<<<< HEAD
-import Chart from '../parts/Chart.js';
-import H from '../parts/Globals.js';
-var doc = H.doc;
-import U from '../parts/Utilities.js';
-=======
 import Chart from '../Core/Chart/Chart.js';
 import H from '../Core/Globals.js';
+var doc = H.doc;
 import U from '../Core/Utilities.js';
->>>>>>> b0774ef1
 var addEvent = U.addEvent;
 /**
  * The module allows user to enable display chart in full screen mode.
