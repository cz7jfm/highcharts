--- conflicted
+++ resolved
@@ -858,11 +858,7 @@
 				startRow = 0;
 			}
 
-<<<<<<< HEAD
-			if (!endRow || endRow > lines.length - 1) {
-=======
 			if (!endRow || endRow >= lines.length) {
->>>>>>> 571f2efd
 				endRow = lines.length - 1;
 			}
 
