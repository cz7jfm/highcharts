/**
 * Data module
 *
 * (c) 2012-2017 Torstein Honsi
 *
 * License: www.highcharts.com/license
 */

/* global jQuery */
'use strict';
import Highcharts from '../parts/Globals.js';
import '../parts/Utilities.js';
import '../parts/Chart.js';

// Utilities
var win = Highcharts.win,
	doc = win.document,
	each = Highcharts.each,
	objectEach = Highcharts.objectEach,
	pick = Highcharts.pick,
	inArray = Highcharts.inArray,
	isNumber = Highcharts.isNumber,
	splat = Highcharts.splat,
	fireEvent = Highcharts.fireEvent,
	some,
	SeriesBuilder;

// `some` function
if (!Array.prototype.some) {
	some = function (arr, fn, ctx) { // legacy
		var i = 0,
			len = arr.length;

		for (; i < len; i++) {
			if (fn.call(ctx, arr[i], i, arr) === true) {
				return;
			}
		}
	};
} else {
	some = function (arr, fn, ctx) {
		Array.prototype.some.call(arr, fn, ctx);
	};
}

/**
 * The Data module provides a simplified interface for adding data to
 * a chart from sources like CVS, HTML tables or grid views. See also
 * the [tutorial article on the Data module](http://www.highcharts.com/docs/working-
 * with-data/data-module).
 *
 * It requires the `modules/data.js` file to be loaded.
 *
 * Please note that the default way of adding data in Highcharts, without
 * the need of a module, is through the [series.data](#series.data)
 * option.
 *
 * @sample {highcharts} highcharts/demo/column-parsed/ HTML table
 * @sample {highcharts} highcharts/data/csv/ CSV
 * @since 4.0
 * @product highcharts
 * @apioption data
 */

/**
 * A two-dimensional array representing the input data on tabular form.
 * This input can be used when the data is already parsed, for example
 * from a grid view component. Each cell can be a string or number.
 * If not switchRowsAndColumns is set, the columns are interpreted as
 * series.
 *
 * @type {Array<Array<Mixed>>}
 * @see [data.rows](#data.rows)
 * @sample {highcharts} highcharts/data/columns/ Columns
 * @since 4.0
 * @product highcharts
 * @apioption data.columns
 */

/**
 * The callback that is evaluated when the data is finished loading,
 * optionally from an external source, and parsed. The first argument
 * passed is a finished chart options object, containing the series.
 * These options can be extended with additional options and passed
 * directly to the chart constructor.
 *
 * @type {Function}
 * @see [data.parsed](#data.parsed)
 * @sample {highcharts} highcharts/data/complete/ Modify data on complete
 * @since 4.0
 * @product highcharts
 * @apioption data.complete
 */

/**
 * A comma delimited string to be parsed. Related options are [startRow](#data.
 * startRow), [endRow](#data.endRow), [startColumn](#data.startColumn)
 * and [endColumn](#data.endColumn) to delimit what part of the table
 * is used. The [lineDelimiter](#data.lineDelimiter) and [itemDelimiter](#data.
 * itemDelimiter) options define the CSV delimiter formats.
 *
 * The built-in CSV parser doesn't support all flavours of CSV, so in
 * some cases it may be necessary to use an external CSV parser. See
 * [this example](http://jsfiddle.net/highcharts/u59176h4/) of parsing
 * CSV through the MIT licensed [Papa Parse](http://papaparse.com/)
 * library.
 *
 * @type {String}
 * @sample {highcharts} highcharts/data/csv/ Data from CSV
 * @since 4.0
 * @product highcharts
 * @apioption data.csv
 */

/**
 * Which of the predefined date formats in Date.prototype.dateFormats
 * to use to parse date values. Defaults to a best guess based on what
 * format gives valid and ordered dates.
 *
 * Valid options include:
 *
 * *   `YYYY/mm/dd`
 * *   `dd/mm/YYYY`
 * *   `mm/dd/YYYY`
 * *   `dd/mm/YY`
 * *   `mm/dd/YY`
 *
 * @validvalue [undefined, "YYYY/mm/dd", "dd/mm/YYYY", "mm/dd/YYYY", "dd/mm/YYYY", "dd/mm/YY", "mm/dd/YY"]
 * @type {String}
 * @see [data.parseDate](#data.parseDate)
 * @sample {highcharts} highcharts/data/dateformat-auto/ Best guess date format
 * @since 4.0
 * @product highcharts
 * @apioption data.dateFormat
 */

/**
 * The decimal point used for parsing numbers in the CSV.
 *
 * If both this and data.delimiter is set to false, the parser will
 * attempt to deduce the decimal point automatically.
 *
 * @type {String}
 * @sample {highcharts} highcharts/data/delimiters/ Comma as decimal point
 * @default .
 * @since 4.1.0
 * @product highcharts
 * @apioption data.decimalPoint
 */

/**
 * In tabular input data, the last column (indexed by 0) to use. Defaults
 * to the last column containing data.
 *
 * @type {Number}
 * @sample {highcharts} highcharts/data/start-end/ Limited data
 * @since 4.0
 * @product highcharts
 * @apioption data.endColumn
 */

/**
 * In tabular input data, the last row (indexed by 0) to use. Defaults
 * to the last row containing data.
 *
 * @type {Number}
 * @sample {highcharts} highcharts/data/start-end/ Limited data
 * @since 4.0.4
 * @product highcharts
 * @apioption data.endRow
 */

/**
 * Whether to use the first row in the data set as series names.
 *
 * @type {Boolean}
 * @sample {highcharts} highcharts/data/start-end/ Don't get series names from the CSV
 * @sample {highstock} highcharts/data/start-end/ Don't get series names from the CSV
 * @default true
 * @since 4.1.0
 * @product highcharts highstock
 * @apioption data.firstRowAsNames
 */

/**
 * The key for a Google Spreadsheet to load. See [general information
 * on GS](https://developers.google.com/gdata/samples/spreadsheet_sample).
 *
 * @type {String}
 * @sample {highcharts} highcharts/data/google-spreadsheet/ Load a Google Spreadsheet
 * @since 4.0
 * @product highcharts
 * @apioption data.googleSpreadsheetKey
 */

/**
 * The Google Spreadsheet worksheet to use in combination with [googleSpreadsheetKey](#data.
 * googleSpreadsheetKey). The available id's from your sheet can be
 * read from `https://spreadsheets.google.com/feeds/worksheets/{key}/public/basic`
 *
 * @type {String}
 * @sample {highcharts} highcharts/data/google-spreadsheet/ Load a Google Spreadsheet
 * @since 4.0
 * @product highcharts
 * @apioption data.googleSpreadsheetWorksheet
 */

/**
 * Item or cell delimiter for parsing CSV. Defaults to the tab character
 * `\t` if a tab character is found in the CSV string, if not it defaults
 * to `,`.
 *
 * If this is set to false or undefined, the parser will attempt to deduce
 * the delimiter automatically.
 *
 * @type {String}
 * @sample {highcharts} highcharts/data/delimiters/ Delimiters
 * @since 4.0
 * @product highcharts
 * @apioption data.itemDelimiter
 */

/**
 * Line delimiter for parsing CSV.
 *
 * @type {String}
 * @sample {highcharts} highcharts/data/delimiters/ Delimiters
 * @default \n
 * @since 4.0
 * @product highcharts
 * @apioption data.lineDelimiter
 */

/**
 * A callback function to parse string representations of dates into
 * JavaScript timestamps. Should return an integer timestamp on success.
 *
 * @type {Function}
 * @see [dateFormat](#data.dateFormat)
 * @since 4.0
 * @product highcharts
 * @apioption data.parseDate
 */

/**
 * A callback function to access the parsed columns, the two-dimentional
 * input data array directly, before they are interpreted into series
 * data and categories. Return `false` to stop completion, or call `this.
 * complete()` to continue async.
 *
 * @type {Function}
 * @see [data.complete](#data.complete)
 * @sample {highcharts} highcharts/data/parsed/ Modify data after parse
 * @since 4.0
 * @product highcharts
 * @apioption data.parsed
 */

/**
 * The same as the columns input option, but defining rows intead of
 * columns.
 *
 * @type {Array<Array<Mixed>>}
 * @see [data.columns](#data.columns)
 * @sample {highcharts} highcharts/data/rows/ Data in rows
 * @since 4.0
 * @product highcharts
 * @apioption data.rows
 */

/**
 * An array containing object with Point property names along with what
 * column id the property should be taken from.
 *
 * @type {Array<Object>}
 * @sample {highcharts} highcharts/data/seriesmapping-label/ Label from data set
 * @since 4.0.4
 * @product highcharts
 * @apioption data.seriesMapping
 */

/**
 * In tabular input data, the first column (indexed by 0) to use.
 *
 * @type {Number}
 * @sample {highcharts} highcharts/data/start-end/ Limited data
 * @default 0
 * @since 4.0
 * @product highcharts
 * @apioption data.startColumn
 */

/**
 * In tabular input data, the first row (indexed by 0) to use.
 *
 * @type {Number}
 * @sample {highcharts} highcharts/data/start-end/ Limited data
 * @default 0
 * @since 4.0
 * @product highcharts
 * @apioption data.startRow
 */

/**
 * Switch rows and columns of the input data, so that `this.columns`
 * effectively becomes the rows of the data set, and the rows are interpreted
 * as series.
 *
 * @type {Boolean}
 * @sample {highcharts} highcharts/data/switchrowsandcolumns/ Switch rows and columns
 * @default false
 * @since 4.0
 * @product highcharts
 * @apioption data.switchRowsAndColumns
 */

/**
 * A HTML table or the id of such to be parsed as input data. Related
 * options are `startRow`, `endRow`, `startColumn` and `endColumn` to
 * delimit what part of the table is used.
 *
 * @type {String|HTMLElement}
 * @sample {highcharts} highcharts/demo/column-parsed/ Parsed table
 * @since 4.0
 * @product highcharts
 * @apioption data.table
 */


// The Data constructor
var Data = function (dataOptions, chartOptions) {
	this.init(dataOptions, chartOptions);
};

// Set the prototype properties
Highcharts.extend(Data.prototype, {

	/**
	 * Initialize the Data object with the given options
	 */
	init: function (options, chartOptions) {
		this.options = options;
		this.chartOptions = chartOptions;
		this.columns = options.columns || this.rowsToColumns(options.rows) || [];
		this.firstRowAsNames = pick(options.firstRowAsNames, true);
		this.decimalRegex = options.decimalPoint && new RegExp('^(-?[0-9]+)' + options.decimalPoint + '([0-9]+)$');

		// This is a two-dimensional array holding the raw, trimmed string values
		// with the same organisation as the columns array. It makes it possible
		// for example to revert from interpreted timestamps to string-based
		// categories.
		this.rawColumns = [];

		// No need to parse or interpret anything
		if (this.columns.length) {
			this.dataFound();

		// Parse and interpret
		} else {

			// Parse a CSV string if options.csv is given
			this.parseCSV();

			// Parse a HTML table if options.table is given
			this.parseTable();

			// Parse a Google Spreadsheet
			this.parseGoogleSpreadsheet();
		}

	},

	/**
	 * Get the column distribution. For example, a line series takes a single column for
	 * Y values. A range series takes two columns for low and high values respectively,
	 * and an OHLC series takes four columns.
	 */
	getColumnDistribution: function () {
		var chartOptions = this.chartOptions,
			options = this.options,
			xColumns = [],
			getValueCount = function (type) {
				return (Highcharts.seriesTypes[type || 'line'].prototype.pointArrayMap || [0]).length;
			},
			getPointArrayMap = function (type) {
				return Highcharts.seriesTypes[type || 'line'].prototype.pointArrayMap;
			},
			globalType = chartOptions && chartOptions.chart && chartOptions.chart.type,
			individualCounts = [],
			seriesBuilders = [],
			seriesIndex = 0,
			i;

		each((chartOptions && chartOptions.series) || [], function (series) {
			individualCounts.push(getValueCount(series.type || globalType));
		});

		// Collect the x-column indexes from seriesMapping
		each((options && options.seriesMapping) || [], function (mapping) {
			xColumns.push(mapping.x || 0);
		});

		// If there are no defined series with x-columns, use the first column as x column
		if (xColumns.length === 0) {
			xColumns.push(0);
		}

		// Loop all seriesMappings and constructs SeriesBuilders from
		// the mapping options.
		each((options && options.seriesMapping) || [], function (mapping) {
			var builder = new SeriesBuilder(),
				numberOfValueColumnsNeeded = individualCounts[seriesIndex] || getValueCount(globalType),
				seriesArr = (chartOptions && chartOptions.series) || [],
				series = seriesArr[seriesIndex] || {},
				pointArrayMap = getPointArrayMap(series.type || globalType) || ['y'];

			// Add an x reader from the x property or from an undefined column
			// if the property is not set. It will then be auto populated later.
			builder.addColumnReader(mapping.x, 'x');

			// Add all column mappings
			objectEach(mapping, function (val, name) {
				if (name !== 'x') {
					builder.addColumnReader(val, name);
				}
			});

			// Add missing columns
			for (i = 0; i < numberOfValueColumnsNeeded; i++) {
				if (!builder.hasReader(pointArrayMap[i])) {
					// builder.addNextColumnReader(pointArrayMap[i]);
					// Create and add a column reader for the next free column index
					builder.addColumnReader(undefined, pointArrayMap[i]);
				}
			}

			seriesBuilders.push(builder);
			seriesIndex++;
		});

		var globalPointArrayMap = getPointArrayMap(globalType);
		if (globalPointArrayMap === undefined) {
			globalPointArrayMap = ['y'];
		}

		this.valueCount = {
			global: getValueCount(globalType),
			xColumns: xColumns,
			individual: individualCounts,
			seriesBuilders: seriesBuilders,
			globalPointArrayMap: globalPointArrayMap
		};
	},

	/**
	 * When the data is parsed into columns, either by CSV, table, GS or direct input,
	 * continue with other operations.
	 */
	dataFound: function () {

		if (this.options.switchRowsAndColumns) {
			this.columns = this.rowsToColumns(this.columns);
		}

		// Interpret the info about series and columns
		this.getColumnDistribution();

		// Interpret the values into right types
		this.parseTypes();

		// Handle columns if a handleColumns callback is given
		if (this.parsed() !== false) {

			// Complete if a complete callback is given
			this.complete();
		}

	},

	/**
	 * Parse a CSV input string
	 */
	parseCSV: function (inOptions) {
		var self = this,
			options = inOptions || this.options,
			csv = options.csv,
			columns,
			startRow = options.startRow || 0,
			endRow = options.endRow || Number.MAX_VALUE,
			startColumn = options.startColumn || 0,
			endColumn = options.endColumn || Number.MAX_VALUE,
			itemDelimiter,
			lines,
			rowIt = 0,
			// activeRowNo = 0,
			dataTypes = [],
			// We count potential delimiters in the prepass, and use the
			// result as the basis of half-intelligent guesses.
			potDelimiters = {
				',': 0,
				';': 0,
				'\t': 0
			};

		columns = this.columns = [];

		/*
			This implementation is quite verbose. It will be shortened once
			it's stable and passes all the test.

			It's also not written with speed in mind, instead everything is
			very seggregated, and there a several redundant loops.
			This is to make it easier to stabilize the code initially.

			We do a pre-pass on the first 4 rows to make some intelligent
			guesses on the set. Guessed delimiters are in this pass counted.

			Auto detecting delimiters
				- If we meet a quoted string, the next symbol afterwards
				  (that's not \s, \t) is the delimiter
				- If we meet a date, the next symbol afterwards is the delimiter

			Date formats
				- If we meet a column with date formats, check all of them to
				  see if one of the potential months crossing 12. If it does,
				  we now know the format

			It would make things easier to guess the delimiter before
			doing the actual parsing.

			General rules:
				- Quoting is allowed, e.g: "Col 1",123,321
				- Quoting is optional, e.g.: Col1,123,321
				- Doubble quoting is escaping, e.g. "Col ""Hello world""",123
				- Spaces are considered part of the data: Col1 ,123
				- New line is always the row delimiter
				- Potential column delimiters are , ; \t
				- First row may optionally contain headers
				- The last row may or may not have a row delimiter
				- Comments are optionally supported, in which case the comment
				  must start at the first column, and the rest of the line will
				  be ignored
		*/

		// Parse a single row
		function parseRow(columnStr, rowNumber, noAdd, callbacks) {
			var i = 0,
				c = '',
				cl = '',
				cn = '',
				token = '',
				actualColumn = 0,
				column = 0;

			function read(j) {
				c = columnStr[j];
				cl = columnStr[j - 1];
				cn = columnStr[j + 1];
			}

			function pushType(type) {
				if (dataTypes.length < column + 1) {
					dataTypes.push([type]);
				}
				if (dataTypes[column][dataTypes[column].length - 1] !== type) {
					dataTypes[column].push(type);
				}
			}

			function push() {
				if (startColumn > actualColumn || actualColumn > endColumn) {
					// Skip this column, but increment the column count (#7272)
					++actualColumn;
					token = '';
					return;
				}

				if (!isNaN(parseFloat(token)) && isFinite(token)) {
					token = parseFloat(token);
					pushType('number');
				} else if (!isNaN(Date.parse(token))) {
					token = token.replace(/\//g, '-');
					pushType('date');
				} else {
					pushType('string');
				}


				if (columns.length < column + 1) {
					columns.push([]);
				}

				if (!noAdd) {
					// Don't push - if there's a varrying amount of columns
					// for each row, pushing will skew everything down n slots
					columns[column][rowNumber] = token;
				}

				token = '';
				++column;
				++actualColumn;
			}

			if (!columnStr.trim().length) {
				return;
			}

			if (columnStr.trim()[0] === '#') {
				return;
			}

			for (; i < columnStr.length; i++) {
				read(i);

				// Quoted string
				if (c === '#') {
					// The rest of the row is a comment
					push();
					return;
				} else if (c === '"') {
					read(++i);

					while (i < columnStr.length) {
						if (c === '"' && cl !== '"' && cn !== '"') {
							break;
						}

						if (c !== '"' || (c === '"' && cl !== '"')) {
							token += c;
						}

						read(++i);
					}

				// Perform "plugin" handling
				} else if (callbacks && callbacks[c]) {
					if (callbacks[c](c, token)) {
						push();
					}

				// Delimiter - push current token
				} else if (c === itemDelimiter) {
					push();

				// Actual column data
				} else {
					token += c;
				}
			}

			push();

		}

		// Attempt to guess the delimiter
		// We do a separate parse pass here because we need
		// to count potential delimiters softly without making any assumptions.
		function guessDelimiter(lines) {
			var points = 0,
				commas = 0,
				guessed = false;

			some(lines, function (columnStr, i) {
				var inStr = false,
					c,
					cn,
					cl,
					token = ''
<<<<<<< HEAD
				;
=======
					;
>>>>>>> a43188a1


				// We should be able to detect dateformats within 13 rows
				if (i > 13) {
					return true;
				}

				for (var j = 0; j < columnStr.length; j++) {
					c = columnStr[j];
					cn = columnStr[j + 1];
					cl = columnStr[j - 1];

					if (c === '#') {
						// Skip the rest of the line - it's a comment
						return;
					} else if (c === '"') {
						if (inStr) {
							if (cl !== '"' && cn !== '"') {
								while (cn === ' ' && j < columnStr.length) {
									cn = columnStr[++j];
								}

								// After parsing a string, the next non-blank
								// should be a delimiter if the CSV is properly
								// formed.

								if (typeof potDelimiters[cn] !== 'undefined') {
									potDelimiters[cn]++;
								}

								inStr = false;
							}
						} else {
							inStr = true;
						}
					} else if (typeof potDelimiters[c] !== 'undefined') {

						token = token.trim();

						if (!isNaN(Date.parse(token))) {
							potDelimiters[c]++;
						} else if (isNaN(token) || !isFinite(token)) {
							potDelimiters[c]++;
						}

						token = '';

					} else {
						token += c;
					}

					if (c === ',') {
						commas++;
					}

					if (c === '.') {
						points++;
					}
				}
			});

			// Count the potential delimiters.
			// This could be improved by checking if the number of delimiters
			// equals the number of columns - 1

			if (potDelimiters[';'] > potDelimiters[',']) {
				guessed = ';';
			} else if (potDelimiters[','] > potDelimiters[';']) {
				guessed = ',';
			} else {
				// No good guess could be made..
				guessed = ',';
			}

			// Try to deduce the decimal point if it's not explicitly set.
			// If both commas or points is > 0 there is likely an issue
			if (!options.decimalPoint) {
				if (points > commas) {
					options.decimalPoint = '.';
				} else {
					options.decimalPoint = ',';
				}

				// Apply a new decimal regex based on the pressumed decimal sep.
				self.decimalRegex = new RegExp(
					'^(-?[0-9]+)' +
					options.decimalPoint +
					'([0-9]+)$'
				);
			}

			return guessed;
		}

		/* Tries to guess the date format
		 *	- Check if either month candidate exceeds 12
		 *  - Check if year is missing (use current year)
		 *  - Check if a shortened year format is used (e.g. 1/1/99)
		 *  - If no guess can be made, the user must be prompted
		 * data is the data to deduce a format based on
		 */
		function deduceDateFormat(data, limit) {
			var format = 'YYYY/mm/dd',
				thing,
				guessedFormat,
				calculatedFormat,
				i = 0,
				madeDeduction = false,
				// candidates = {},
				stable = [],
				max = [],
				j;

			if (!limit || limit > data.length) {
				limit = data.length;
			}

			for (; i < limit; i++) {
				if (typeof data[i] !== 'undefined' && data[i] && data[i].length) {
					thing = data[i]
							.trim()
							.replace(/\//g, ' ')
							.replace(/\-/g, ' ')
							.split(' ');

					guessedFormat = [
						'',
						'',
						''
					];


					for (j = 0; j < thing.length; j++) {
						if (j < guessedFormat.length) {
							thing[j] = parseInt(thing[j], 10);

							if (thing[j]) {

								max[j] = (!max[j] || max[j] < thing[j]) ? thing[j] : max[j];

								if (typeof stable[j] !== 'undefined') {
									if (stable[j] !== thing[j]) {
										stable[j] = false;
									}
								} else {
									stable[j] = thing[j];
								}

								if (thing[j] > 31) {
									if (thing[j] < 100) {
										guessedFormat[j] = 'YY';
									} else {
										guessedFormat[j] = 'YYYY';
									}
									// madeDeduction = true;
								} else if (thing[j] > 12 && thing[j] <= 31) {
									guessedFormat[j] = 'dd';
									madeDeduction = true;
								} else if (!guessedFormat[j].length) {
									guessedFormat[j] = 'mm';
								}
							}
						}
					}
				}
			}

			if (madeDeduction) {

				// This handles a few edge cases with hard to guess dates
				for (j = 0; j < stable.length; j++) {
					if (stable[j] !== false) {
						if (max[j] > 12 && guessedFormat[j] !== 'YY' && guessedFormat[j] !== 'YYYY') {
							guessedFormat[j] = 'YY';
						}
					} else if (max[j] > 12 && guessedFormat[j] === 'mm') {
						guessedFormat[j] = 'dd';
					}
				}

				calculatedFormat = guessedFormat.join('/');


				// If the caculated format is not valid, we need to present an error.

				if (!(options.dateFormats || self.dateFormats)[calculatedFormat]) {
					// This should emit an event instead
					fireEvent('invalidDateFormat');
					Highcharts.error('Could not deduce date format');
					return format;
				}

				return calculatedFormat;
			}

			return format;
		}

		/* Figure out the best axis types for the data
		 * - If the first column is a number, we're good
		 * - If the first column is a date, set to date/time
		 * - If the first column is a string, set to categories
		 */
		function deduceAxisTypes() {

		}

		if (csv) {

			lines = csv
				.replace(/\r\n/g, '\n') // Unix
				.replace(/\r/g, '\n') // Mac
				.split(options.lineDelimiter || '\n');

			if (!startRow || startRow < 0) {
				startRow = 0;
			}

			if (!endRow || endRow >= lines.length) {
				endRow = lines.length - 1;
			}

			if (options.itemDelimiter) {
				itemDelimiter = options.itemDelimiter;
			} else {
				itemDelimiter = null;
				itemDelimiter = guessDelimiter(lines);
			}

			var offset = 0;

			for (rowIt = startRow; rowIt <= endRow; rowIt++) {
				if (lines[rowIt][0] === '#') {
					offset++;
				} else {
					parseRow(lines[rowIt], rowIt - startRow - offset);
				}
			}

			// //Make sure that there's header columns for everything
			// each(columns, function (col) {

			// });

			deduceAxisTypes();

			if ((!options.columnTypes || options.columnTypes.length === 0) &&
				dataTypes.length &&
				dataTypes[0].length &&
				dataTypes[0][1] === 'date' &&
				!options.dateFormat) {
				options.dateFormat = deduceDateFormat(columns[0]);
			}


			// each(lines, function (line, rowNo) {
			//	var trimmed = self.trim(line),
			//		isComment = trimmed.indexOf('#') === 0,
			//		isBlank = trimmed === '',
			//		items;

			//	if (rowNo >= startRow && rowNo <= endRow && !isComment && !isBlank) {
			//		items = line.split(itemDelimiter);
			//		each(items, function (item, colNo) {
			//			if (colNo >= startColumn && colNo <= endColumn) {
			//				if (!columns[colNo - startColumn]) {
			//					columns[colNo - startColumn] = [];
			//				}

			//				columns[colNo - startColumn][activeRowNo] = item;
			//			}
			//		});
			//		activeRowNo += 1;
			//	}
			// });
			//

			this.dataFound();
		}

		return columns;
	},

	/**
	 * Parse a HTML table
	 */
	parseTable: function () {
		var options = this.options,
			table = options.table,
			columns = this.columns,
			startRow = options.startRow || 0,
			endRow = options.endRow || Number.MAX_VALUE,
			startColumn = options.startColumn || 0,
			endColumn = options.endColumn || Number.MAX_VALUE;

		if (table) {

			if (typeof table === 'string') {
				table = doc.getElementById(table);
			}

			each(table.getElementsByTagName('tr'), function (tr, rowNo) {
				if (rowNo >= startRow && rowNo <= endRow) {
					each(tr.children, function (item, colNo) {
						if ((item.tagName === 'TD' || item.tagName === 'TH') && colNo >= startColumn && colNo <= endColumn) {
							if (!columns[colNo - startColumn]) {
								columns[colNo - startColumn] = [];
							}

							columns[colNo - startColumn][rowNo - startRow] = item.innerHTML;
						}
					});
				}
			});

			this.dataFound(); // continue
		}
	},

	/**
	 * Parse a Google spreadsheet.
	 */
	parseGoogleSpreadsheet: function () {
		var self = this,
			options = this.options,
			googleSpreadsheetKey = options.googleSpreadsheetKey,
			columns = this.columns,
			startRow = options.startRow || 0,
			endRow = options.endRow || Number.MAX_VALUE,
			startColumn = options.startColumn || 0,
			endColumn = options.endColumn || Number.MAX_VALUE,
			gr, // google row
			gc; // google column

		if (googleSpreadsheetKey) {
			jQuery.ajax({
				dataType: 'json',
				url: 'https://spreadsheets.google.com/feeds/cells/' +
					googleSpreadsheetKey + '/' + (options.googleSpreadsheetWorksheet || 'od6') +
					'/public/values?alt=json-in-script&callback=?',
				error: options.error,
				success: function (json) {
					// Prepare the data from the spreadsheat
					var cells = json.feed.entry,
						cell,
						cellCount = cells.length,
						colCount = 0,
						rowCount = 0,
						i;

					// First, find the total number of columns and rows that
					// are actually filled with data
					for (i = 0; i < cellCount; i++) {
						cell = cells[i];
						colCount = Math.max(colCount, cell.gs$cell.col);
						rowCount = Math.max(rowCount, cell.gs$cell.row);
					}

					// Set up arrays containing the column data
					for (i = 0; i < colCount; i++) {
						if (i >= startColumn && i <= endColumn) {
							// Create new columns with the length of either end-start or rowCount
							columns[i - startColumn] = [];

							// Setting the length to avoid jslint warning
							columns[i - startColumn].length = Math.min(rowCount, endRow - startRow);
						}
					}

					// Loop over the cells and assign the value to the right
					// place in the column arrays
					for (i = 0; i < cellCount; i++) {
						cell = cells[i];
						gr = cell.gs$cell.row - 1; // rows start at 1
						gc = cell.gs$cell.col - 1; // columns start at 1

						// If both row and col falls inside start and end
						// set the transposed cell value in the newly created columns
						if (gc >= startColumn && gc <= endColumn &&
							gr >= startRow && gr <= endRow) {
							columns[gc - startColumn][gr - startRow] = cell.content.$t;
						}
					}

					// Insert null for empty spreadsheet cells (#5298)
					each(columns, function (column) {
						for (i = 0; i < column.length; i++) {
							if (column[i] === undefined) {
								column[i] = null;
							}
						}
					});

					self.dataFound();
				}
			});
		}
	},

	/**
	 * Trim a string from whitespace
	 */
	trim: function (str, inside) {
		if (typeof str === 'string') {
			str = str.replace(/^\s+|\s+$/g, '');

			// Clear white space insdie the string, like thousands separators
			if (inside && /^[0-9\s]+$/.test(str)) {
				str = str.replace(/\s/g, '');
			}

			if (this.decimalRegex) {
				str = str.replace(this.decimalRegex, '$1.$2');
			}
		}
		return str;
	},

	/**
	 * Parse numeric cells in to number types and date types in to true dates.
	 */
	parseTypes: function () {
		var columns = this.columns,
			col = columns.length;

		while (col--) {
			this.parseColumn(columns[col], col);
		}

	},

	/**
	 * Parse a single column. Set properties like .isDatetime and .isNumeric.
	 */
	parseColumn: function (column, col) {
		var rawColumns = this.rawColumns,
			columns = this.columns,
			row = column.length,
			val,
			floatVal,
			trimVal,
			trimInsideVal,
			firstRowAsNames = this.firstRowAsNames,
			isXColumn = inArray(col, this.valueCount.xColumns) !== -1,
			dateVal,
			backup = [],
			diff,
			chartOptions = this.chartOptions,
			descending,
			columnTypes = this.options.columnTypes || [],
			columnType = columnTypes[col],
			forceCategory = isXColumn && ((chartOptions && chartOptions.xAxis && splat(chartOptions.xAxis)[0].type === 'category') || columnType === 'string');

		if (!rawColumns[col]) {
			rawColumns[col] = [];
		}
		while (row--) {
			val = backup[row] || column[row];

			trimVal = this.trim(val);
			trimInsideVal = this.trim(val, true);
			floatVal = parseFloat(trimInsideVal);

			// Set it the first time
			if (rawColumns[col][row] === undefined) {
				rawColumns[col][row] = trimVal;
			}

			// Disable number or date parsing by setting the X axis type to category
			if (forceCategory || (row === 0 && firstRowAsNames)) {
				column[row] = '' + trimVal;

			} else if (+trimInsideVal === floatVal) { // is numeric

				column[row] = floatVal;

				// If the number is greater than milliseconds in a year, assume datetime
				if (floatVal > 365 * 24 * 3600 * 1000 && columnType !== 'float') {
					column.isDatetime = true;
				} else {
					column.isNumeric = true;
				}

				if (column[row + 1] !== undefined) {
					descending = floatVal > column[row + 1];
				}

			// String, continue to determine if it is a date string or really a string
			} else {
				dateVal = this.parseDate(val);
				// Only allow parsing of dates if this column is an x-column
				if (isXColumn && isNumber(dateVal) && columnType !== 'float') { // is date
					backup[row] = val;
					column[row] = dateVal;
					column.isDatetime = true;

					// Check if the dates are uniformly descending or ascending. If they
					// are not, chances are that they are a different time format, so check
					// for alternative.
					if (column[row + 1] !== undefined) {
						diff = dateVal > column[row + 1];
						if (diff !== descending && descending !== undefined) {
							if (this.alternativeFormat) {
								this.dateFormat = this.alternativeFormat;
								row = column.length;
								this.alternativeFormat = this.dateFormats[this.dateFormat].alternative;
							} else {
								column.unsorted = true;
							}
						}
						descending = diff;
					}

				} else { // string
					column[row] = trimVal === '' ? null : trimVal;
					if (row !== 0 && (column.isDatetime || column.isNumeric)) {
						column.mixed = true;
					}
				}
			}
		}

		// If strings are intermixed with numbers or dates in a parsed column, it is an indication
		// that parsing went wrong or the data was not intended to display as numbers or dates and
		// parsing is too aggressive. Fall back to categories. Demonstrated in the
		// highcharts/demo/column-drilldown sample.
		if (isXColumn && column.mixed) {
			columns[col] = rawColumns[col];
		}

		// If the 0 column is date or number and descending, reverse all columns.
		if (isXColumn && descending && this.options.sort) {
			for (col = 0; col < columns.length; col++) {
				columns[col].reverse();
				if (firstRowAsNames) {
					columns[col].unshift(columns[col].pop());
				}
			}
		}
	},

	/**
	 * A collection of available date formats, extendable from the outside to support
	 * custom date formats.
	 */
	dateFormats: {
		'YYYY/mm/dd': {
			regex: /^([0-9]{4})[\-\/\.]([0-9]{1,2})[\-\/\.]([0-9]{1,2})$/,
			parser: function (match) {
				return Date.UTC(+match[1], match[2] - 1, +match[3]);
			}
		},
		'dd/mm/YYYY': {
			regex: /^([0-9]{1,2})[\-\/\.]([0-9]{1,2})[\-\/\.]([0-9]{4})$/,
			parser: function (match) {
				return Date.UTC(+match[3], match[2] - 1, +match[1]);
			},
			alternative: 'mm/dd/YYYY' // different format with the same regex
		},
		'mm/dd/YYYY': {
			regex: /^([0-9]{1,2})[\-\/\.]([0-9]{1,2})[\-\/\.]([0-9]{4})$/,
			parser: function (match) {
				return Date.UTC(+match[3], match[1] - 1, +match[2]);
			}
		},
		'dd/mm/YY': {
			regex: /^([0-9]{1,2})[\-\/\.]([0-9]{1,2})[\-\/\.]([0-9]{2})$/,
			parser: function (match) {
				var year = +match[3],
					d = new Date()
				;

				if (year > (d.getFullYear() - 2000)) {
					year += 1900;
				} else {
					year += 2000;
				}

				return Date.UTC(year, match[2] - 1, +match[1]);
			},
			alternative: 'mm/dd/YY' // different format with the same regex
		},
		'mm/dd/YY': {
			regex: /^([0-9]{1,2})[\-\/\.]([0-9]{1,2})[\-\/\.]([0-9]{2})$/,
			parser: function (match) {
				return Date.UTC(+match[3] + 2000, match[1] - 1, +match[2]);
			}
		}
	},

	/**
	 * Parse a date and return it as a number. Overridable through options.parseDate.
	 */
	parseDate: function (val) {
		var parseDate = this.options.parseDate,
			ret,
			key,
			format,
			dateFormat = this.options.dateFormat || this.dateFormat,
			match;

		if (parseDate) {
			ret = parseDate(val);

		} else if (typeof val === 'string') {
			// Auto-detect the date format the first time
			if (!dateFormat) {
				for (key in this.dateFormats) {
					format = this.dateFormats[key];
					match = val.match(format.regex);
					if (match) {
						this.dateFormat = dateFormat = key;
						this.alternativeFormat = format.alternative;
						ret = format.parser(match);
						break;
					}
				}
			// Next time, use the one previously found
			} else {
				format = this.dateFormats[dateFormat];


				if (!format) {
					// The selected format is invalid
					format = this.dateFormats['YYYY/mm/dd'];
				}

				match = val.match(format.regex);
				if (match) {
					ret = format.parser(match);
				}

			}
			// Fall back to Date.parse
			if (!match) {
				match = Date.parse(val);
				// External tools like Date.js and MooTools extend Date object and
				// returns a date.
				if (typeof match === 'object' && match !== null && match.getTime) {
					ret = match.getTime() - match.getTimezoneOffset() * 60000;

				// Timestamp
				} else if (isNumber(match)) {
					ret = match - (new Date(match)).getTimezoneOffset() * 60000;
				}
			}
		}
		return ret;
	},

	/**
	 * Reorganize rows into columns
	 */
	rowsToColumns: function (rows) {
		var row,
			rowsLength,
			col,
			colsLength,
			columns;

		if (rows) {
			columns = [];
			rowsLength = rows.length;
			for (row = 0; row < rowsLength; row++) {
				colsLength = rows[row].length;
				for (col = 0; col < colsLength; col++) {
					if (!columns[col]) {
						columns[col] = [];
					}
					columns[col][row] = rows[row][col];
				}
			}
		}
		return columns;
	},

	/**
	 * A hook for working directly on the parsed columns
	 */
	parsed: function () {
		if (this.options.parsed) {
			return this.options.parsed.call(this, this.columns);
		}
	},

	getFreeIndexes: function (numberOfColumns, seriesBuilders) {
		var s,
			i,
			freeIndexes = [],
			freeIndexValues = [],
			referencedIndexes;

		// Add all columns as free
		for (i = 0; i < numberOfColumns; i = i + 1) {
			freeIndexes.push(true);
		}

		// Loop all defined builders and remove their referenced columns
		for (s = 0; s < seriesBuilders.length; s = s + 1) {
			referencedIndexes = seriesBuilders[s].getReferencedColumnIndexes();

			for (i = 0; i < referencedIndexes.length; i = i + 1) {
				freeIndexes[referencedIndexes[i]] = false;
			}
		}

		// Collect the values for the free indexes
		for (i = 0; i < freeIndexes.length; i = i + 1) {
			if (freeIndexes[i]) {
				freeIndexValues.push(i);
			}
		}

		return freeIndexValues;
	},

	/**
	 * If a complete callback function is provided in the options, interpret the
	 * columns into a Highcharts options object.
	 */
	complete: function () {

		var columns = this.columns,
			xColumns = [],
			type,
			options = this.options,
			series,
			data,
			i,
			j,
			r,
			seriesIndex,
			chartOptions,
			allSeriesBuilders = [],
			builder,
			freeIndexes,
			typeCol,
			index;

		xColumns.length = columns.length;
		if (options.complete || options.afterComplete) {

			// Get the names and shift the top row
			for (i = 0; i < columns.length; i++) {
				if (this.firstRowAsNames) {
					columns[i].name = columns[i].shift();
				}
			}

			// Use the next columns for series
			series = [];
			freeIndexes = this.getFreeIndexes(columns.length, this.valueCount.seriesBuilders);

			// Populate defined series
			for (seriesIndex = 0; seriesIndex < this.valueCount.seriesBuilders.length; seriesIndex++) {
				builder = this.valueCount.seriesBuilders[seriesIndex];

				// If the builder can be populated with remaining columns, then add it to allBuilders
				if (builder.populateColumns(freeIndexes)) {
					allSeriesBuilders.push(builder);
				}
			}

			// Populate dynamic series
			while (freeIndexes.length > 0) {
				builder = new SeriesBuilder();
				builder.addColumnReader(0, 'x');

				// Mark index as used (not free)
				index = inArray(0, freeIndexes);
				if (index !== -1) {
					freeIndexes.splice(index, 1);
				}

				for (i = 0; i < this.valueCount.global; i++) {
					// Create and add a column reader for the next free column index
					builder.addColumnReader(undefined, this.valueCount.globalPointArrayMap[i]);
				}

				// If the builder can be populated with remaining columns, then add it to allBuilders
				if (builder.populateColumns(freeIndexes)) {
					allSeriesBuilders.push(builder);
				}
			}

			// Get the data-type from the first series x column
			if (allSeriesBuilders.length > 0 && allSeriesBuilders[0].readers.length > 0) {
				typeCol = columns[allSeriesBuilders[0].readers[0].columnIndex];
				if (typeCol !== undefined) {
					if (typeCol.isDatetime) {
						type = 'datetime';
					} else if (!typeCol.isNumeric) {
						type = 'category';
					}
				}
			}
			// Axis type is category, then the "x" column should be called "name"
			if (type === 'category') {
				for (seriesIndex = 0; seriesIndex < allSeriesBuilders.length; seriesIndex++) {
					builder = allSeriesBuilders[seriesIndex];
					for (r = 0; r < builder.readers.length; r++) {
						if (builder.readers[r].configName === 'x') {
							builder.readers[r].configName = 'name';
						}
					}
				}
			}

			// Read data for all builders
			for (seriesIndex = 0; seriesIndex < allSeriesBuilders.length; seriesIndex++) {
				builder = allSeriesBuilders[seriesIndex];

				// Iterate down the cells of each column and add data to the series
				data = [];
				for (j = 0; j < columns[0].length; j++) {
					data[j] = builder.read(columns, j);
				}

				// Add the series
				series[seriesIndex] = {
					data: data
				};
				if (builder.name) {
					series[seriesIndex].name = builder.name;
				}
				if (type === 'category') {
					series[seriesIndex].turboThreshold = 0;
				}
			}



			// Do the callback
			chartOptions = {
				series: series
			};
			if (type) {
				chartOptions.xAxis = {
					type: type
				};
				if (type === 'category') {
					chartOptions.xAxis.uniqueNames = false;
				}
			}

			if (options.complete) {
				options.complete(chartOptions);
			}

			// The afterComplete hook is used internally to avoid conflict with the externally
			// available complete option.
			if (options.afterComplete) {
				options.afterComplete(chartOptions);
			}
		}

	},

	update: function (options, redraw) {
		var chart = this.chart;
		if (options) {
			// Set the complete handler
			options.afterComplete = function (dataOptions) {
				chart.update(dataOptions, redraw);
			};
			// Apply it
			Highcharts.data(options);
		}
	}
});

// Register the Data prototype and data function on Highcharts
Highcharts.Data = Data;
Highcharts.data = function (options, chartOptions) {
	return new Data(options, chartOptions);
};

// Extend Chart.init so that the Chart constructor accepts a new configuration
// option group, data.
Highcharts.wrap(Highcharts.Chart.prototype, 'init', function (proceed, userOptions, callback) {
	var chart = this;

	if (userOptions && userOptions.data) {
		chart.data = new Data(Highcharts.extend(userOptions.data, {

			afterComplete: function (dataOptions) {
				var i, series;

				// Merge series configs
				if (userOptions.hasOwnProperty('series')) {
					if (typeof userOptions.series === 'object') {
						i = Math.max(userOptions.series.length, dataOptions.series.length);
						while (i--) {
							series = userOptions.series[i] || {};
							userOptions.series[i] = Highcharts.merge(series, dataOptions.series[i]);
						}
					} else { // Allow merging in dataOptions.series (#2856)
						delete userOptions.series;
					}
				}

				// Do the merge
				userOptions = Highcharts.merge(dataOptions, userOptions);

				proceed.call(chart, userOptions, callback);
			}
		}), userOptions);
		chart.data.chart = chart;
	} else {
		proceed.call(chart, userOptions, callback);
	}
});

/**
 * Creates a new SeriesBuilder. A SeriesBuilder consists of a number
 * of ColumnReaders that reads columns and give them a name.
 * Ex: A series builder can be constructed to read column 3 as 'x' and
 * column 7 and 8 as 'y1' and 'y2'.
 * The output would then be points/rows of the form {x: 11, y1: 22, y2: 33}
 *
 * The name of the builder is taken from the second column. In the above
 * example it would be the column with index 7.
 * @constructor
 */
SeriesBuilder = function () {
	this.readers = [];
	this.pointIsArray = true;
};

/**
 * Populates readers with column indexes. A reader can be added without
 * a specific index and for those readers the index is taken sequentially
 * from the free columns (this is handled by the ColumnCursor instance).
 * @returns {boolean}
 */
SeriesBuilder.prototype.populateColumns = function (freeIndexes) {
	var builder = this,
		enoughColumns = true;

	// Loop each reader and give it an index if its missing.
	// The freeIndexes.shift() will return undefined if there
	// are no more columns.
	each(builder.readers, function (reader) {
		if (reader.columnIndex === undefined) {
			reader.columnIndex = freeIndexes.shift();
		}
	});

	// Now, all readers should have columns mapped. If not
	// then return false to signal that this series should
	// not be added.
	each(builder.readers, function (reader) {
		if (reader.columnIndex === undefined) {
			enoughColumns = false;
		}
	});

	return enoughColumns;
};

/**
 * Reads a row from the dataset and returns a point or array depending
 * on the names of the readers.
 * @param columns
 * @param rowIndex
 * @returns {Array | Object}
 */
SeriesBuilder.prototype.read = function (columns, rowIndex) {
	var builder = this,
		pointIsArray = builder.pointIsArray,
		point = pointIsArray ? [] : {},
		columnIndexes;

	// Loop each reader and ask it to read its value.
	// Then, build an array or point based on the readers names.
	each(builder.readers, function (reader) {
		var value = columns[reader.columnIndex][rowIndex];
		if (pointIsArray) {
			point.push(value);
		} else {
			point[reader.configName] = value;
		}
	});

	// The name comes from the first column (excluding the x column)
	if (this.name === undefined && builder.readers.length >= 2) {
		columnIndexes = builder.getReferencedColumnIndexes();
		if (columnIndexes.length >= 2) {
			// remove the first one (x col)
			columnIndexes.shift();

			// Sort the remaining
			columnIndexes.sort();

			// Now use the lowest index as name column
			this.name = columns[columnIndexes.shift()].name;
		}
	}

	return point;
};

/**
 * Creates and adds ColumnReader from the given columnIndex and configName.
 * ColumnIndex can be undefined and in that case the reader will be given
 * an index when columns are populated.
 * @param columnIndex {Number | undefined}
 * @param configName
 */
SeriesBuilder.prototype.addColumnReader = function (columnIndex, configName) {
	this.readers.push({
		columnIndex: columnIndex,
		configName: configName
	});

	if (!(configName === 'x' || configName === 'y' || configName === undefined)) {
		this.pointIsArray = false;
	}
};

/**
 * Returns an array of column indexes that the builder will use when
 * reading data.
 * @returns {Array}
 */
SeriesBuilder.prototype.getReferencedColumnIndexes = function () {
	var i,
		referencedColumnIndexes = [],
		columnReader;

	for (i = 0; i < this.readers.length; i = i + 1) {
		columnReader = this.readers[i];
		if (columnReader.columnIndex !== undefined) {
			referencedColumnIndexes.push(columnReader.columnIndex);
		}
	}

	return referencedColumnIndexes;
};

/**
 * Returns true if the builder has a reader for the given configName.
 * @param configName
 * @returns {boolean}
 */
SeriesBuilder.prototype.hasReader = function (configName) {
	var i, columnReader;
	for (i = 0; i < this.readers.length; i = i + 1) {
		columnReader = this.readers[i];
		if (columnReader.configName === configName) {
			return true;
		}
	}
	// Else return undefined
};<|MERGE_RESOLUTION|>--- conflicted
+++ resolved
@@ -666,11 +666,7 @@
 					cn,
 					cl,
 					token = ''
-<<<<<<< HEAD
-				;
-=======
 					;
->>>>>>> a43188a1
 
 
 				// We should be able to detect dateformats within 13 rows
