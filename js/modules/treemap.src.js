/**
 * @license @product.name@ JS v@product.version@ (@product.date@)
 *
 * (c) 2014 Highsoft AS
 * Authors: Jon Arild Nygard / Oystein Moseng
 *
 * License: www.highcharts.com/license
 */

(function (H) {
	var seriesTypes = H.seriesTypes,
		map = H.map,
		merge = H.merge,
		extend = H.extend,
		extendClass = H.extendClass,
		defaultOptions = H.defaultOptions,
		plotOptions = defaultOptions.plotOptions,
		noop = H.noop,
		each = H.each,
		grep = H.grep,
		pick = H.pick,
		Series = H.Series,
		Color = H.Color,
		eachObject = function (list, func, context) {
			var key;
			context = pick(context, this);
			for (key in list) {
				if (list.hasOwnProperty(key)) {
					func.call(context, list[key], key, list);
				}
			}
		},
		reduce = function (arr, func, previous, context) {
			context = pick(context, this);
			arr = pick(arr, []); // @note should each be able to handle empty values automatically?
			each(arr, function (current, i) {
				previous = func.call(context, previous, current, i, arr);
			});
			return previous;
		},
		// @todo find correct name for this function. 
		recursive = function (item, func, context) {
			var next;
			context = pick(context, this);
			next = func.call(context, item);
			if (next !== false) {
				recursive(next, func, context);
			}
		};

	// Define default options
	plotOptions.treemap = merge(plotOptions.scatter, {
		showInLegend: false,
		marker: false,
		borderColor: '#E0E0E0',
		borderWidth: 1,
		dataLabels: {
			enabled: true,
			defer: false,
			verticalAlign: 'middle',
			formatter: function () { // #2945
				return this.point.name || this.point.id;
			},
			inside: true
		},
		tooltip: {
			headerFormat: '',
			pointFormat: '<b>{point.name}</b>: {point.node.val}</b><br/>'
		},
		layoutAlgorithm: 'sliceAndDice',
		layoutStartingDirection: 'vertical',
		alternateStartingDirection: false,
		levelIsConstant: true,
		states: {
			hover: {
				borderColor: '#A0A0A0',
				brightness: seriesTypes.heatmap ? 0 : 0.1,
				shadow: false
			}
		},
		drillUpButton: {
			position: { 
				align: 'left',
				x: 10,
				y: -50
			}
		}
	});
	
	// Stolen from heatmap	
	var colorSeriesMixin = {
		// mapping between SVG attributes and the corresponding options
		pointAttrToOptions: { 
			stroke: 'borderColor',
			'stroke-width': 'borderWidth',
			fill: 'color',
			dashstyle: 'borderDashStyle'
		},
		pointArrayMap: ['value'],
		axisTypes: seriesTypes.heatmap ? ['xAxis', 'yAxis', 'colorAxis'] : ['xAxis', 'yAxis'],
		optionalAxis: 'colorAxis',
		getSymbol: noop,
		parallelArrays: ['x', 'y', 'value', 'colorValue'],
		colorKey: 'colorValue', // Point color option key
		translateColors: seriesTypes.heatmap && seriesTypes.heatmap.prototype.translateColors
	};

	// The Treemap series type
	seriesTypes.treemap = extendClass(seriesTypes.scatter, merge(colorSeriesMixin, {
		type: 'treemap',
		trackerGroups: ['group', 'dataLabelsGroup'],
		pointClass: extendClass(H.Point, {
			setState: function (state, move) {
				H.Point.prototype.setState.call(this, state, move);
				if (state === 'hover') {
					if (this.dataLabel) {
						this.dataLabel.attr({ zIndex: 1002 });
					}
				} else {
					if (this.dataLabel) {
						this.dataLabel.attr({ zIndex: (this.pointAttr[''].zIndex + 1) });
					}
				}
			},
			setVisible: seriesTypes.pie.prototype.pointClass.prototype.setVisible
		}),
		/**
		 * Creates an object map from parent id to childrens index.
		 * @param {Array} data List of points set in options.
		 * @param {string} data[].parent Parent id of point.
		 * @param {Array} ids List of all point ids.
		 * @return {Object} Map from parent id to children index in data.
		 */
		getListOfParents: function (data, ids) {
			var listOfParents = reduce(data, function (prev, curr, i) {
				var parent = pick(curr.parent, "");
				if (prev[parent] === undefined) {
					prev[parent] = [];
				}
				prev[parent].push(i);
				return prev;
			}, {});

			// If parent does not exist, hoist parent to root of tree.
			eachObject(listOfParents, function (children, parent, list) {
				if ((parent !== "") && (HighchartsAdapter.inArray(parent, ids) === -1)) {
					each(children, function (child) {
						list[""].push(child);
					});
					delete list[parent];
				}
			});
			return listOfParents;
		},
		/**
		* Creates a tree structured object from the series points
		*/
		getTree: function () {
			var tree,
				series = this,
				allIds = map(this.data, function (d) {
					return d.id;
				}),
				parentList = series.getListOfParents(this.data, allIds);

<<<<<<< HEAD
			// Map children to index
			each(this.data, function (d, index) {
				var parent = "";
				allIds.push(d.id);
				if (d.parent !== undefined) {
					parent = d.parent;
				}
				if (parentList[parent] === undefined) {
					parentList[parent] = [];
				}
				parentList[parent].push(index);
			});
			/* 
			*  Quality check:
			*  - If parent does not exist, then set parent to tree root
			*  - Add node id to parents children list
			*/  
			for (key in parentList) {
				if ((parentList.hasOwnProperty(key)) && (key !== "") && (H.inArray(key, allIds) === -1)) {
					insertItem(key);
					delete parentList[key];
				}
			}
=======
			series.nodeMap = [];
>>>>>>> 0764808a
			tree = series.buildNode("", -1, 0, parentList, null);
			recursive(this.nodeMap[this.rootNode], function (node) {
				var next = false,
					p = node.parent;
				node.visible = true;
				if (p || p === "") {
					next = series.nodeMap[p];
				}
				return next;
			});
			recursive(this.nodeMap[this.rootNode].children, function (children) {
				var next = false;
				each(children, function (child) {
					child.visible = true;
					if (child.children.length) {
						next = (next || []).concat(child.children);
					}
				});
				return next;
			});
			this.setTreeValues(tree);
			return tree;
		},
		buildNode: function (id, i, level, list, parent) {
			var series = this,
				children = [],
				point = series.points[i],
				node,
				child;

			// Actions
			each((list[id] || []), function (i) {
				child = series.buildNode(series.points[i].id, i, (level + 1), list, id);
				children.push(child);
			});
			node = {
				id: id,
				i: i,
				children: children,
				level: level,
				parent: parent,
				visible: false // @todo move this to better location
			};
			series.nodeMap[node.id] = node;
			if (point) {
				point.node = node;
			}
			return node;
		},
		setTreeValues: function (tree) {
			var series = this,
				options = series.options,
				childrenTotal = 0,
				sorted = [],
				val,
				point = series.points[tree.i];

			// First give the children some values
			each(tree.children, function (child) {
				child = series.setTreeValues(child);
				series.insertElementSorted(sorted, child, function (el, el2) {
					return el.val > el2.val; 
				});

				if (!child.ignore) {
					childrenTotal += child.val;
				} else {
					// @todo Add predicate to avoid looping already ignored children
					series.eachChildren(child, function (node) {
						extend(node, {
							ignore: true,
							isLeaf: false,
							visible: false
						});
					});
				}
			});

			// Set the values
			val = pick(point && point.value, childrenTotal);
			extend(tree, {
				children: sorted,
				childrenTotal: childrenTotal,
				// Ignore this node if point is not visible
				ignore: !(pick(point && point.visible, true) && (val > 0)),
				isLeaf: tree.visible && !childrenTotal,
				levelDynamic: (options.levelIsConstant ? tree.level : (tree.level - series.nodeMap[series.rootNode].level)),
				name: pick(point && point.name, ""),
				val: val
			});
			return tree;
		},
		/**
		 * Recursive function which calculates the area for all children of a node.
		 * @param {Object} node The node which is parent to the children.
		 * @param {Object} area The rectangular area of the parent.
		 */
		calculateChildrenAreas: function (parent, area) {
			var series = this,
				options = series.options,
				level = this.levelMap[parent.levelDynamic + 1],
				algorithm = pick((series[level && level.layoutAlgorithm] && level.layoutAlgorithm), options.layoutAlgorithm),
				alternate = options.alternateStartingDirection,
				childrenValues = [],
				children;

			// Collect all children which should be included
			children = grep(parent.children, function (n) {
				return !n.ignore;
			});

			if (level && level.layoutStartingDirection) {
				area.direction = level.layoutStartingDirection === 'vertical' ? 0 : 1;
			}
			childrenValues = series[algorithm](area, children);
			each(children, function (child, index) {
				var values = childrenValues[index];
				child.values = merge(values, {
					val: child.childrenTotal,
					direction: (alternate ? 1 - area.direction : area.direction)
				});
				child.pointValues = merge(values, {
					x: (values.x / series.axisRatio),
					width: (values.width / series.axisRatio) 
				});
				// If node has children, then call method recursively
				if (child.children.length) {
					series.calculateChildrenAreas(child, child.values);
				}
			});
		},
		setPointValues: function () {
			var series = this,
				xAxis = series.xAxis,
				yAxis = series.yAxis;
			each(series.points, function (point) {
				var node = point.node,
					values = node.pointValues,
					x1,
					x2,
					y1,
					y2;
				// Points which is ignored, have no values.
				if (values) {
					x1 = Math.round(xAxis.translate(values.x, 0, 0, 0, 1));
					x2 = Math.round(xAxis.translate(values.x + values.width, 0, 0, 0, 1));
					y1 = Math.round(yAxis.translate(values.y, 0, 0, 0, 1));
					y2 = Math.round(yAxis.translate(values.y + values.height, 0, 0, 0, 1));
					// Set point values
					point.shapeType = 'rect';
					point.shapeArgs = {
						x: Math.min(x1, x2),
						y: Math.min(y1, y2),
						width: Math.abs(x2 - x1),
						height: Math.abs(y2 - y1)
					};
					point.plotX = point.shapeArgs.x + (point.shapeArgs.width / 2);
					point.plotY = point.shapeArgs.y + (point.shapeArgs.height / 2);
				} else {
					// Reset visibility
					delete point.plotX;
					delete point.plotY;
				}
			});
		},
		setColorRecursive: function (node, color) {
			var series = this,
				point,
				level;
			if (node) {
				point = series.points[node.i];
				level = series.levelMap[node.levelDynamic];
				// Select either point color, level color or inherited color.
				color = pick(point && point.options.color, level && level.color, color);
				if (point) {
					point.color = color;
				}
				// Do it all again with the children	
				if (node.children.length) {
					each(node.children, function (child) {
						series.setColorRecursive(child, color);
					});
				}
			}
		},
		alg_func_group: function (h, w, d, p) {
			this.height = h;
			this.width = w;
			this.plot = p;
			this.direction = d;
			this.startDirection = d;
			this.total = 0;
			this.nW = 0;
			this.lW = 0;
			this.nH = 0;
			this.lH = 0;
			this.elArr = [];
			this.lP = {
				total: 0,
				lH: 0,
				nH: 0,
				lW: 0,
				nW: 0,
				nR: 0,
				lR: 0,
				aspectRatio: function (w, h) {
					return Math.max((w / h), (h / w));
				}
			};
			this.addElement = function (el) {
				this.lP.total = this.elArr[this.elArr.length - 1];
				this.total = this.total + el;
				if (this.direction === 0) {
					// Calculate last point old aspect ratio
					this.lW = this.nW;
					this.lP.lH = this.lP.total / this.lW;
					this.lP.lR = this.lP.aspectRatio(this.lW, this.lP.lH);
					// Calculate last point new aspect ratio
					this.nW = this.total / this.height;
					this.lP.nH = this.lP.total / this.nW;
					this.lP.nR = this.lP.aspectRatio(this.nW, this.lP.nH);
				} else {
					// Calculate last point old aspect ratio
					this.lH = this.nH;
					this.lP.lW = this.lP.total / this.lH;
					this.lP.lR = this.lP.aspectRatio(this.lP.lW, this.lH);
					// Calculate last point new aspect ratio
					this.nH = this.total / this.width;
					this.lP.nW = this.lP.total / this.nH;
					this.lP.nR = this.lP.aspectRatio(this.lP.nW, this.nH);
				}
				this.elArr.push(el);						
			};
			this.reset = function () {
				this.nW = 0;
				this.lW = 0;
				this.elArr = [];
				this.total = 0;
			};
		},
		alg_func_calcPoints: function (directionChange, last, group, childrenArea) {
			var pX,
				pY,
				pW,
				pH,
				gW = group.lW,
				gH = group.lH,
				plot = group.plot,
				keep,
				i = 0,
				end = group.elArr.length - 1;
			if (last) {
				gW = group.nW;
				gH = group.nH;
			} else {
				keep = group.elArr[group.elArr.length - 1];
			}
			each(group.elArr, function (p) {
				if (last || (i < end)) {
					if (group.direction === 0) {
						pX = plot.x;
						pY = plot.y; 
						pW = gW;
						pH = p / pW;
					} else {
						pX = plot.x;
						pY = plot.y;
						pH = gH;
						pW = p / pH;
					}
					childrenArea.push({
						x: pX,
						y: pY,
						width: pW,
						height: pH
					});
					if (group.direction === 0) {
						plot.y = plot.y + pH;
					} else {
						plot.x = plot.x + pW;
					}						
				}
				i = i + 1;
			});
			// Reset variables
			group.reset();
			if (group.direction === 0) {
				group.width = group.width - gW;
			} else {
				group.height = group.height - gH;
			}
			plot.y = plot.parent.y + (plot.parent.height - group.height);
			plot.x = plot.parent.x + (plot.parent.width - group.width);
			if (directionChange) {
				group.direction = 1 - group.direction;
			}
			// If not last, then add uncalculated element
			if (!last) {
				group.addElement(keep);
			}
		},
		alg_func_lowAspectRatio: function (directionChange, parent, children) {
			var childrenArea = [],
				series = this,
				pTot,
				plot = {
					x: parent.x,
					y: parent.y,
					parent: parent
				},
				direction = parent.direction,
				i = 0,
				end = children.length - 1,
				group = new this.alg_func_group(parent.height, parent.width, direction, plot);
			// Loop through and calculate all areas
			each(children, function (child) {
				pTot = (parent.width * parent.height) * (child.val / parent.val);
				group.addElement(pTot);
				if (group.lP.nR > group.lP.lR) {
					series.alg_func_calcPoints(directionChange, false, group, childrenArea, plot);
				}
				// If last child, then calculate all remaining areas
				if (i === end) {
					series.alg_func_calcPoints(directionChange, true, group, childrenArea, plot);
				}
				i = i + 1;
			});
			return childrenArea;
		},
		alg_func_fill: function (directionChange, parent, children) {
			var childrenArea = [],
				pTot,
				direction = parent.direction,
				x = parent.x,
				y = parent.y,
				width = parent.width,
				height = parent.height,
				pX,
				pY,
				pW,
				pH;
			each(children, function (child) {
				pTot = (parent.width * parent.height) * (child.val / parent.val);
				pX = x;
				pY = y;
				if (direction === 0) {
					pH = height;
					pW = pTot / pH;
					width = width - pW;
					x = x + pW;
				} else {
					pW = width;
					pH = pTot / pW;
					height = height - pH;
					y = y + pH;
				}
				childrenArea.push({
					x: pX,
					y: pY,
					width: pW,
					height: pH
				});
				if (directionChange) {
					direction = 1 - direction;
				}
			});
			return childrenArea;
		},
		strip: function (parent, children) {
			return this.alg_func_lowAspectRatio(false, parent, children);
		},
		squarified: function (parent, children) {
			return this.alg_func_lowAspectRatio(true, parent, children);
		},
		sliceAndDice: function (parent, children) {
			return this.alg_func_fill(true, parent, children);
		},
		stripes: function (parent, children) {
			return this.alg_func_fill(false, parent, children);
		},
		translate: function () {
			var pointValues,
				seriesArea,
				tree,
				val;

			// Call prototype function
			Series.prototype.translate.call(this);

			if (this.points.length) {
				// Assign variables
				this.rootNode = pick(this.rootNode, "");
				// Create a object map from level to options
				this.levelMap = reduce(this.options.levels, function (arr, item) {
					arr[item.level] = item;
					return arr;
				}, {});
				tree = this.tree = this.getTree(); // @todo Only if series.isDirtyData is true

				// Calculate plotting values.
				this.axisRatio = (this.xAxis.len / this.yAxis.len);
				this.nodeMap[""].pointValues = pointValues = {x: 0, y: 0, width: 100, height: 100 };
				this.nodeMap[""].values = seriesArea = merge(pointValues, {
					width: (pointValues.width * this.axisRatio),
					direction: (this.options.layoutStartingDirection === 'vertical' ? 0 : 1),
					val: tree.val
				});
				this.calculateChildrenAreas(tree, seriesArea);
			}

			// Logic for point colors
			if (this.colorAxis) {
				this.translateColors();
			} else if (!this.options.colorByPoint) {
				this.setColorRecursive(this.tree, undefined);
			}

			// Update axis extremes according to the root node.
			val = this.nodeMap[this.rootNode].pointValues;
			this.xAxis.setExtremes(val.x, val.x + val.width, false);
			this.yAxis.setExtremes(val.y, val.y + val.height, false);
			this.xAxis.setScale();
			this.yAxis.setScale();

			// Assign values to points.
			this.setPointValues();
		},
		/**
		 * Extend drawDataLabels with logic to handle custom options related to the treemap series:
		 * - Points which is not a leaf node, has dataLabels disabled by default.
		 * - Options set on series.levels is merged in.
		 * - Width of the dataLabel is set to match the width of the point shape.
		 */
		drawDataLabels: function () {
			var series = this,
				dataLabelsGroup = series.dataLabelsGroup,
				points = grep(series.points, function (n) {
					return n.node.visible;
				}),
				options,
				level;
			each(points, function (point) {
				level = series.levelMap[point.node.levelDynamic];
				// Set options to new object to avoid problems with scope
				options = {style: {}};

				// If not a leaf, then label should be disabled as default
				if (!point.node.isLeaf) {
					options.enabled = false;
				}

				// If options for level exists, include them as well
				if (level && level.dataLabels) {
					options = merge(options, level.dataLabels);
					series._hasPointLabels = true;
				}

				// Set dataLabel width to the width of the point shape.
				if (point.shapeArgs) {
					options.style.width = point.shapeArgs.width;
				}

				// Merge custom options with point options
				point.dlOptions = merge(options, point.options.dataLabels);
			});

			this.dataLabelsGroup = this.group; // Draw dataLabels in same group as points, because of z-index on hover
			Series.prototype.drawDataLabels.call(this);
			this.dataLabelsGroup = dataLabelsGroup;
		},
		alignDataLabel: seriesTypes.column.prototype.alignDataLabel,
		/**
		* Extending ColumnSeries drawPoints
		*/
		drawPoints: function () {
			var series = this,
				points = grep(series.points, function (n) {
					return n.node.visible;
				}),
				seriesOptions = series.options,
				attr,
				hover,
				level;
			each(points, function (point) {
				level = series.levelMap[point.node.levelDynamic];
				attr = {
					stroke: seriesOptions.borderColor,
					'stroke-width': seriesOptions.borderWidth,
					dashstyle: seriesOptions.borderDashStyle,
					r: 0, // borderRadius gives wrong size relations and should always be disabled
					fill: pick(point.color, series.color)
				};
				// Overwrite standard series options with level options			
				if (level) {
					attr.stroke = level.borderColor || attr.stroke;
					attr['stroke-width'] = level.borderWidth || attr['stroke-width'];
					attr.dashstyle = level.borderDashStyle || attr.dashstyle;
				}
				// Merge with point attributes
				attr.stroke = point.borderColor || attr.stroke;
				attr['stroke-width'] = point.borderWidth || attr['stroke-width'];
				attr.dashstyle = point.borderDashStyle || attr.dashstyle;
				attr.zIndex = (1000 - (point.node.levelDynamic * 2));

				// Make a copy to prevent overwriting individual props
				point.pointAttr = merge(point.pointAttr);
				hover = point.pointAttr.hover;
				hover.zIndex = 1001;
				hover.fill = Color(attr.fill).brighten(seriesOptions.states.hover.brightness).get();
				// If not a leaf, then remove fill
				if (!point.node.isLeaf) {
					if (pick(seriesOptions.interactByLeaf, !seriesOptions.allowDrillToNode)) {
						attr.fill = 'none';
						delete hover.fill;
					} else {
						// TODO: let users set the opacity
						attr.fill = Color(attr.fill).setOpacity(0.15).get();
						hover.fill = Color(hover.fill).setOpacity(0.75).get();
					}
				}
				if (point.node.level <= series.nodeMap[series.rootNode].level) {
					attr.fill = 'none';
					attr.zIndex = 0;
					delete hover.fill;
				}
				point.pointAttr[''] = H.extend(point.pointAttr[''], attr);
				// @todo Move this to drawDataLabels
				if (point.dataLabel) {
					point.dataLabel.attr({ zIndex: (point.pointAttr[''].zIndex + 1) });
				}
			});
			// Call standard drawPoints
			seriesTypes.column.prototype.drawPoints.call(this);

			each(points, function (point) {
				if (point.graphic) {
					point.graphic.attr(point.pointAttr['']);
				}
			});

			// Set click events on points 
			if (seriesOptions.allowDrillToNode) {
				series.drillTo();
			}
		},
		/**
		 * Inserts an element into an array, sorted by a condition.
		 * Modifies the referenced array
		 * @param {*[]} arr The array which the element is inserted into.
		 * @param {*} el The element to insert.
		 * @param {function} cond The condition to sort on. First parameter is el, second parameter is array element
		 */
		insertElementSorted: function (arr, el, cond) {
			var i = 0,
				inserted = false;
			if (arr.length !== 0) {
				each(arr, function (arrayElement) {
					if (cond(el, arrayElement) && !inserted) {
						arr.splice(i, 0, el);
						inserted = true;
					}
					i = i + 1;					
				});
			} 
			if (!inserted) {
				arr.push(el);
			}
		},
		/**
		* Add drilling on the suitable points
		*/
		drillTo: function () {
			var series = this,
				points = series.points;
			each(points, function (point) {
				var drillId,
					drillName;
				H.removeEvent(point, 'click.drillTo');
				if (point.graphic) {
					point.graphic.css({ cursor: 'default' });
				}

				// Get the drill to id
				if (series.options.interactByLeaf) {
					drillId = series.drillToByLeaf(point);
				} else {
					drillId = series.drillToByGroup(point);
				}

				// If a drill id is returned, add click event and cursor. 
				if (drillId) {
					drillName = series.nodeMap[series.rootNode].name || series.rootNode;
					if (point.graphic) {
						point.graphic.css({ cursor: 'pointer' });
					}
					H.addEvent(point, 'click.drillTo', function () {
						point.setState(''); // Remove hover
						series.drillToNode(drillId);
						series.showDrillUpButton(drillName);
					});
				}
			});
		},
		/**
		* Finds the drill id for a parent node.
		* Returns false if point should not have a click event
		* @param {Object} point
		* @return {string || boolean} Drill to id or false when point should not have a click event
		*/
		drillToByGroup: function (point) {
			var series = this,
				drillId = false;
			if ((point.node.level - series.nodeMap[series.rootNode].level) === 1 && !point.node.isLeaf) {
				drillId = point.id;
			}
			return drillId;
		},
		/**
		* Finds the drill id for a leaf node.
		* Returns false if point should not have a click event
		* @param {Object} point
		* @return {string || boolean} Drill to id or false when point should not have a click event
		*/
		drillToByLeaf: function (point) {
			var series = this,
				drillId = false,
				nodeParent;
			if ((point.node.parent !== series.rootNode) && (point.node.isLeaf)) {
				nodeParent = point.node;
				while (!drillId) {
					nodeParent = series.nodeMap[nodeParent.parent];
					if (nodeParent.parent === series.rootNode) {
						drillId = nodeParent.id;
					}
				}
			}
			return drillId;
		},
		drillUp: function () {
			var drillPoint = null,
				node,
				parent;
			if (this.rootNode) {
				node = this.nodeMap[this.rootNode];
				if (node.parent !== null) {
					drillPoint = this.nodeMap[node.parent];
				} else {
					drillPoint = this.nodeMap[""];
				}
			}

			if (drillPoint !== null) {
				this.drillToNode(drillPoint.id);
				if (drillPoint.id === "") {
					this.drillUpButton = this.drillUpButton.destroy();
				} else {
					parent = this.nodeMap[drillPoint.parent];
					this.showDrillUpButton((parent.name || parent.id));
				}
			} 
		},
		drillToNode: function (id) {
			this.rootNode = id;
			this.isDirty = true; // Force redraw
			this.chart.redraw();
		},
		showDrillUpButton: function (name) {
			var series = this,
				backText = (name || '< Back'),
				buttonOptions = series.options.drillUpButton,
				attr,
				states;

			if (buttonOptions.text) {
				backText = buttonOptions.text;
			}
			if (!this.drillUpButton) {
				attr = buttonOptions.theme;
				states = attr && attr.states;
							
				this.drillUpButton = this.chart.renderer.button(
					backText,
					null,
					null,
					function () {
						series.drillUp(); 
					},
					attr, 
					states && states.hover,
					states && states.select
				)
				.attr({
					align: buttonOptions.position.align,
					zIndex: 9
				})
				.add()
				.align(buttonOptions.position, false, buttonOptions.relativeTo || 'plotBox');
			} else {
				this.drillUpButton.attr({
					text: backText
				})
				.align();
			}
		},
		buildKDTree: noop,
		drawLegendSymbol: H.LegendSymbolMixin.drawRectangle,
		getExtremes: function () {
			// Get the extremes from the value data
			Series.prototype.getExtremes.call(this, this.colorValueData);
			this.valueMin = this.dataMin;
			this.valueMax = this.dataMax;

			// Get the extremes from the y data
			Series.prototype.getExtremes.call(this);
		},
		getExtremesFromAll: true,
		bindAxes: function () {
			var treeAxis = {
				endOnTick: false,
				gridLineWidth: 0,
				lineWidth: 0,
				min: 0,
				dataMin: 0,
				minPadding: 0,
				max: 100,
				dataMax: 100,
				maxPadding: 0,
				startOnTick: false,
				title: null,
				tickPositions: []
			};
			Series.prototype.bindAxes.call(this);
			H.extend(this.yAxis.options, treeAxis);
			H.extend(this.xAxis.options, treeAxis);
		}
	}));
}(Highcharts));<|MERGE_RESOLUTION|>--- conflicted
+++ resolved
@@ -163,33 +163,7 @@
 				}),
 				parentList = series.getListOfParents(this.data, allIds);
 
-<<<<<<< HEAD
-			// Map children to index
-			each(this.data, function (d, index) {
-				var parent = "";
-				allIds.push(d.id);
-				if (d.parent !== undefined) {
-					parent = d.parent;
-				}
-				if (parentList[parent] === undefined) {
-					parentList[parent] = [];
-				}
-				parentList[parent].push(index);
-			});
-			/* 
-			*  Quality check:
-			*  - If parent does not exist, then set parent to tree root
-			*  - Add node id to parents children list
-			*/  
-			for (key in parentList) {
-				if ((parentList.hasOwnProperty(key)) && (key !== "") && (H.inArray(key, allIds) === -1)) {
-					insertItem(key);
-					delete parentList[key];
-				}
-			}
-=======
 			series.nodeMap = [];
->>>>>>> 0764808a
 			tree = series.buildNode("", -1, 0, parentList, null);
 			recursive(this.nodeMap[this.rootNode], function (node) {
 				var next = false,
