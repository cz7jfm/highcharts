--- conflicted
+++ resolved
@@ -161,11 +161,7 @@
 			 * navigation behavior with/without screen readers enabled.
 			 *
 			 * @type {String}
-<<<<<<< HEAD
-			 * @default "normal"
-=======
 			 * @default normal
->>>>>>> 276f6bf9
 			 * @since 6.0.4
 			 * @apioption keyboardNavigation.mode
 			 */
