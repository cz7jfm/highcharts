/**
 * (c) 2016 Highsoft AS
 * Authors: Jon Arild Nygard
 *
 * License: www.highcharts.com/license
 *
 * This module implements sunburst charts in Highcharts.
 */
'use strict';
import H from '../parts/Globals.js';
import '../mixins/centered-series.js';
import drawPoint from '../mixins/draw-point.js';
import mixinTreeSeries from '../mixins/tree-series.js';
import '../parts/Series.js';
import './treemap.src.js';
var CenteredSeriesMixin = H.CenteredSeriesMixin,
    Series = H.Series,
    each = H.each,
    extend = H.extend,
    getCenter = CenteredSeriesMixin.getCenter,
    getColor = mixinTreeSeries.getColor,
    getLevelOptions = mixinTreeSeries.getLevelOptions,
    getStartAndEndRadians = CenteredSeriesMixin.getStartAndEndRadians,
    grep = H.grep,
    inArray = H.inArray,
    isBoolean = function (x) {
        return typeof x === 'boolean';
    },
    isNumber = H.isNumber,
    isObject = H.isObject,
    isString = H.isString,
    keys = H.keys,
    merge = H.merge,
    noop = H.noop,
    rad2deg = 180 / Math.PI,
    seriesType = H.seriesType,
    seriesTypes = H.seriesTypes,
    setTreeValues = mixinTreeSeries.setTreeValues,
    reduce = H.reduce,
    updateRootId = mixinTreeSeries.updateRootId;

// TODO introduce step, which should default to 1.
var range = function range(from, to) {
    var result = [],
        i;
    if (isNumber(from) && isNumber(to) && from <= to) {
        for (i = from; i <= to; i++) {
            result.push(i);
        }
    }
    return result;
};

/**
 * @param {Object} levelOptions Map of level to its options.
 * @param {Object} params Object containing parameters.
 * @param {Number} params.innerRadius
 * @param {Number} params.outerRadius
 * @
 */
var calculateLevelSizes = function calculateLevelSizes(levelOptions, params) {
    var result,
        p = isObject(params) ? params : {},
        totalWeight = 0,
        diffRadius,
        levels,
        levelsNotIncluded,
        remainingSize,
        from,
        to;

    if (isObject(levelOptions)) {
        result = merge({}, levelOptions); // Copy levelOptions
        from = isNumber(p.from) ? p.from : 0;
        to = isNumber(p.to) ? p.to : 0;
        levels = range(from, to);
        levelsNotIncluded = grep(keys(result), function (k) {
            return inArray(+k, levels) === -1;
        });
        diffRadius = remainingSize = isNumber(p.diffRadius) ? p.diffRadius : 0;
        /**
         * Convert percentage to pixels.
         * Calculate the remaining size to divide between "weight" levels.
         * Calculate total weight to use in convertion from weight to pixels.
         */
        each(levels, function (level) {
            var options = result[level],
                unit = options.levelSize.unit,
                value = options.levelSize.value;
            if (unit === 'weight') {
                totalWeight += value;
            } else if (unit === 'percentage') {
                options.levelSize = {
                    unit: 'pixels',
                    value: (value / 100) * diffRadius
                };
                remainingSize -= options.levelSize.value;
            } else if (unit === 'pixels') {
                remainingSize -= value;
            }
        });

        // Convert weight to pixels.
        each(levels, function (level) {
            var options = result[level],
                weight;
            if (options.levelSize.unit === 'weight') {
                weight = options.levelSize.value;
                result[level].levelSize = {
                    unit: 'pixels',
                    value: (weight / totalWeight) * remainingSize
                };
            }
        });
        // Set all levels not included in interval [from,to] to have 0 pixels.
        each(levelsNotIncluded, function (level) {
            result[level].levelSize = {
                value: 0,
                unit: 'pixels'
            };
        });
    }
    return result;
};

/**
 * getEndPoint - Find a set of coordinates given a start coordinates, an angle,
 *     and a distance.
 *
 * @param  {number} x Start coordinate x
 * @param  {number} y Start coordinate y
 * @param  {number} angle Angle in radians
 * @param  {number} distance Distance from start to end coordinates
 * @return {object} Returns the end coordinates, x and y.
 */
var getEndPoint = function getEndPoint(x, y, angle, distance) {
    return {
        x: x + (Math.cos(angle) * distance),
        y: y + (Math.sin(angle) * distance)
    };
};

var layoutAlgorithm = function layoutAlgorithm(parent, children, options) {
    var startAngle = parent.start,
        range = parent.end - startAngle,
        total = parent.val,
        x = parent.x,
        y = parent.y,
        radius = (
<<<<<<< HEAD
            options && isObject(options.levelSize) &&
                isNumber(options.levelSize.value) ?
=======
            (
                options &&
                isObject(options.levelSize) &&
                isNumber(options.levelSize.value)
            ) ?
>>>>>>> e9082f1e
            options.levelSize.value :
            0
        ),
        innerRadius = parent.r,
        outerRadius = innerRadius + radius,
        slicedOffset = options && isNumber(options.slicedOffset) ?
            options.slicedOffset :
            0;

    return reduce(children || [], function (arr, child) {
        var percentage = (1 / total) * child.val,
            radians = percentage * range,
            radiansCenter = startAngle + (radians / 2),
            offsetPosition = getEndPoint(x, y, radiansCenter, slicedOffset),
            values = {
                x: child.sliced ? offsetPosition.x : x,
                y: child.sliced ? offsetPosition.y : y,
                innerR: innerRadius,
                r: outerRadius,
                radius: radius,
                start: startAngle,
                end: startAngle + radians
            };
        arr.push(values);
        startAngle = values.end;
        return arr;
    }, []);
};

var getDlOptions = function getDlOptions(params) {
    // Set options to new object to avoid problems with scope
    var point = params.point,
        shape = isObject(params.shapeArgs) ? params.shapeArgs : {},
        optionsPoint = (
            isObject(params.optionsPoint) ?
            params.optionsPoint.dataLabels :
            {}
        ),
        optionsLevel = (
            isObject(params.level) ?
            params.level.dataLabels :
            {}
        ),
        options = merge({
            style: {}
        }, optionsLevel, optionsPoint),
        rotationRad,
        rotation,
        rotationMode = options.rotationMode;

    if (!isNumber(options.rotation)) {
        if (rotationMode === 'auto') {
            if (
                point.innerArcLength < 1 &&
                point.outerArcLength > shape.radius
            ) {
                rotationRad = 0;
            } else if (
                point.innerArcLength > 1 &&
                point.outerArcLength > 1.5 * shape.radius
            ) {
                rotationMode = 'parallel';
            } else {
                rotationMode = 'perpendicular';
            }
        }

        if (rotationMode !== 'auto') {
            rotationRad = (shape.end - (shape.end - shape.start) / 2);
        }

        if (rotationMode === 'parallel') {
            options.style.width = Math.min(
                shape.radius * 1.5,
                (point.outerArcLength + point.innerArcLength) / 2
            );
        } else {
            options.style.width = shape.radius;
        }

        if (
            rotationMode === 'perpendicular' &&
            point.series.chart.renderer.fontMetrics(options.style.fontSize).h >
            point.outerArcLength
        ) {
            options.style.width = 1;
        }

        // Apply padding (#8515)
        options.style.width = Math.max(
            options.style.width - 2 * (options.padding || 0),
            1
        );

        rotation = (rotationRad * rad2deg) % 180;
        if (rotationMode === 'parallel') {
            rotation -= 90;
        }

        // Prevent text from rotating upside down
        if (rotation > 90) {
            rotation -= 180;
        } else if (rotation < -90) {
            rotation += 180;
        }

        options.rotation = rotation;
    }
    // NOTE: alignDataLabel positions the data label differntly when rotation is
    // 0. Avoiding this by setting rotation to a small number.
    if (options.rotation === 0) {
        options.rotation = 0.001;
    }
    return options;
};

var getAnimation = function getAnimation(shape, params) {
    var point = params.point,
        radians = params.radians,
        innerR = params.innerR,
        idRoot = params.idRoot,
        idPreviousRoot = params.idPreviousRoot,
        shapeExisting = params.shapeExisting,
        shapeRoot = params.shapeRoot,
        shapePreviousRoot = params.shapePreviousRoot,
        visible = params.visible,
        from = {},
        to = {
            end: shape.end,
            start: shape.start,
            innerR: shape.innerR,
            r: shape.r,
            x: shape.x,
            y: shape.y
        };
    if (visible) {
        // Animate points in
        if (!point.graphic && shapePreviousRoot) {
            if (idRoot === point.id) {
                from = {
                    start: radians.start,
                    end: radians.end
                };
            } else {
                from = (shapePreviousRoot.end <= shape.start) ? {
                    start: radians.end,
                    end: radians.end
                } : {
                    start: radians.start,
                    end: radians.start
                };
            }
            // Animate from center and outwards.
            from.innerR = from.r = innerR;
        }
    } else {
        // Animate points out
        if (point.graphic) {
            if (idPreviousRoot === point.id) {
                to = {
                    innerR: innerR,
                    r: innerR
                };
            } else if (shapeRoot) {
                to = (shapeRoot.end <= shapeExisting.start) ?
                {
                    innerR: innerR,
                    r: innerR,
                    start: radians.end,
                    end: radians.end
                } : {
                    innerR: innerR,
                    r: innerR,
                    start: radians.start,
                    end: radians.start
                };
            }
        }
    }
    return {
        from: from,
        to: to
    };
};

var getDrillId = function getDrillId(point, idRoot, mapIdToNode) {
    var drillId,
        node = point.node,
        nodeRoot;
    if (!node.isLeaf) {
        // When it is the root node, the drillId should be set to parent.
        if (idRoot === point.id) {
            nodeRoot = mapIdToNode[idRoot];
            drillId = nodeRoot.parent;
        } else {
            drillId = point.id;
        }
    }
    return drillId;
};

var cbSetTreeValuesBefore = function before(node, options) {
    var mapIdToNode = options.mapIdToNode,
        nodeParent = mapIdToNode[node.parent],
        series = options.series,
        chart = series.chart,
        points = series.points,
        point = points[node.i],
        colorInfo = getColor(node, {
            colors: chart && chart.options && chart.options.colors,
            colorIndex: series.colorIndex,
            index: options.index,
            mapOptionsToLevel: options.mapOptionsToLevel,
            parentColor: nodeParent && nodeParent.color,
            parentColorIndex: nodeParent && nodeParent.colorIndex,
            series: options.series,
            siblings: options.siblings
        });
    node.color = colorInfo.color;
    node.colorIndex = colorInfo.colorIndex;
    if (point) {
        point.color = node.color;
        point.colorIndex = node.colorIndex;
        // Set slicing on node, but avoid slicing the top node.
        node.sliced = (node.id !== options.idRoot) ? point.sliced : false;
    }
    return node;
};

/**
 * A Sunburst displays hierarchical data, where a level in the hierarchy is
 * represented by a circle. The center represents the root node of the tree.
 * The visualization bears a resemblance to both treemap and pie charts.
 *
 * @extends plotOptions.pie
 * @sample highcharts/demo/sunburst Sunburst chart
 * @excluding allAreas, clip, colorAxis, compare, compareBase,
 *            dataGrouping, depth, endAngle, gapSize, gapUnit,
 *            ignoreHiddenPoint, innerSize, joinBy, legendType, linecap,
 *            minSize, navigatorOptions, pointRange
 * @product highcharts
 * @optionparent plotOptions.sunburst
 */
var sunburstOptions = {

    /**
     * Set options on specific levels. Takes precedence over series options,
     * but not point options.
     *
     * @type {Array<Object>}
     * @sample highcharts/demo/sunburst Sunburst chart
     * @apioption plotOptions.sunburst.levels
     */

    /**
     * Can set a `borderColor` on all points which lies on the same level.
     *
     * @type {Color}
     * @apioption plotOptions.sunburst.levels.borderColor
     */

    /**
     * Can set a `borderWidth` on all points which lies on the same level.
     *
     * @type {Number}
     * @apioption plotOptions.sunburst.levels.borderWidth
     */

    /**
     * Can set a `borderDashStyle` on all points which lies on the same level.
     *
     * @type {String}
     * @apioption plotOptions.sunburst.levels.borderDashStyle
     */

    /**
     * Can set a `color` on all points which lies on the same level.
     *
     * @type {Color}
     * @apioption plotOptions.sunburst.levels.color
     */

    /**
     * Can set a `colorVariation` on all points which lies on the same level.
     *
     * @type {Object}
     * @apioption plotOptions.sunburst.levels.colorVariation
     */

    /**
     * The key of a color variation. Currently supports `brightness` only.
     *
     * @type {String}
     * @apioption plotOptions.sunburst.levels.colorVariation.key
     */

    /**
     * The ending value of a color variation. The last sibling will receive this
     * value.
     *
     * @type {Number}
     * @apioption plotOptions.sunburst.levels.colorVariation.to
     */

    /**
     * Can set a `dataLabels` on all points which lies on the same level.
     *
     * @type {Object}
     * @apioption plotOptions.sunburst.levels.dataLabels
     */

    /**
     * Can set a `levelSize` on all points which lies on the same level.
     *
     * @type {Object}
     * @apioption plotOptions.sunburst.levels.levelSize
     */

    /**
     * Can set a `rotation` on all points which lies on the same level.
     *
     * @type {Number}
     * @apioption plotOptions.sunburst.levels.rotation
     */

    /**
     * Can set a `rotationMode` on all points which lies on the same level.
     *
     * @type {String}
     * @apioption plotOptions.sunburst.levels.rotationMode
     */

    /**
     * When enabled the user can click on a point which is a parent and
     * zoom in on its children.
     *
     * @sample highcharts/demo/sunburst
     *         Allow drill to node
     * @type {Boolean}
     * @default false
     * @apioption plotOptions.sunburst.allowDrillToNode
     */

    /**
     * The center of the sunburst chart relative to the plot area. Can be
     * percentages or pixel values.
     *
     * @type    {Array<String|Number>}
     * @sample  {highcharts} highcharts/plotoptions/pie-center/
     *          Centered at 100, 100
     * @product highcharts
     */
    center: ['50%', '50%'],
    colorByPoint: false,
    /**
     * @extends plotOptions.series.dataLabels
     * @excluding align,allowOverlap,staggerLines,step
     */
    dataLabels: {
        allowOverlap: true,
        defer: true,
        style: {
            textOverflow: 'ellipsis'
        },
        /**
         * Decides how the data label will be rotated relative to the perimeter
         * of the sunburst. Valid values are `auto`, `parallel` and
         * `perpendicular`. When `auto`, the best fit will be computed for the
         * point.
         *
         * The `series.rotation` option takes precedence over `rotationMode`.
         *
         * @since 6.0.0
         * @validvalue ["auto", "perpendicular", "parallel"]
         */
        rotationMode: 'auto'
    },
    /**
     * Which point to use as a root in the visualization.
     *
     * @type {String|undefined}
     * @default undefined
     */
    rootId: undefined,

    /**
     * Used together with the levels and `allowDrillToNode` options. When
     * set to false the first level visible when drilling is considered
     * to be level one. Otherwise the level will be the same as the tree
     * structure.
     */
    levelIsConstant: true,
    /**
     * Determines the width of the ring per level.
     * @since 6.0.5
     * @sample {highcharts} highcharts/plotoptions/sunburst-levelsize/
     *         Sunburst with various sizes per level
     */
    levelSize: {
        /**
         * The value used for calculating the width of the ring. Its' affect is
         * determined by `levelSize.unit`.
         * @sample {highcharts} highcharts/plotoptions/sunburst-levelsize/
         *         Sunburst with various sizes per level
         */
        value: 1,
        /**
         * How to interpret `levelSize.value`.
         * `percentage` gives a width relative to result of outer radius minus
         * inner radius.
         * `pixels` gives the ring a fixed width in pixels.
         * `weight` takes the remaining width after percentage and pixels, and
         * distributes it accross all "weighted" levels. The value relative to
         * the sum of all weights determines the width.
         * @validvalue ["percentage", "pixels", "weight"]
         * @sample {highcharts} highcharts/plotoptions/sunburst-levelsize/
         *         Sunburst with various sizes per level
         */
        unit: 'weight'
    },
    /**
     * If a point is sliced, moved out from the center, how many pixels
     * should it be moved?.
     *
     * @since 6.0.4
     * @sample highcharts/plotoptions/sunburst-sliced Sliced sunburst
     */
    slicedOffset: 10
};

/**
 * Properties of the Sunburst series.
 */
var sunburstSeries = {
    drawDataLabels: noop, // drawDataLabels is called in drawPoints
    drawPoints: function drawPoints() {
        var series = this,
            mapOptionsToLevel = series.mapOptionsToLevel,
            shapeRoot = series.shapeRoot,
            group = series.group,
            hasRendered = series.hasRendered,
            idRoot = series.rootNode,
            idPreviousRoot = series.idPreviousRoot,
            nodeMap = series.nodeMap,
            nodePreviousRoot = nodeMap[idPreviousRoot],
            shapePreviousRoot = nodePreviousRoot && nodePreviousRoot.shapeArgs,
            points = series.points,
            radians = series.startAndEndRadians,
            chart = series.chart,
            optionsChart = chart && chart.options && chart.options.chart || {},
            animation = (
                isBoolean(optionsChart.animation) ?
                optionsChart.animation :
                true
            ),
            positions = series.center,
            center = {
                x: positions[0],
                y: positions[1]
            },
            innerR = positions[3] / 2,
            renderer = series.chart.renderer,
            animateLabels,
            animateLabelsCalled = false,
            addedHack = false,
            hackDataLabelAnimation = !!(
                animation &&
                hasRendered &&
                idRoot !== idPreviousRoot &&
                series.dataLabelsGroup
            );

        if (hackDataLabelAnimation) {
            series.dataLabelsGroup.attr({ opacity: 0 });
            animateLabels = function () {
                var s = series;
                animateLabelsCalled = true;
                if (s.dataLabelsGroup) {
                    s.dataLabelsGroup.animate({
                        opacity: 1,
                        visibility: 'visible'
                    });
                }
            };
        }
        each(points, function (point) {
            var node = point.node,
                level = mapOptionsToLevel[node.level],
                shapeExisting = point.shapeExisting || {},
                shape = node.shapeArgs || {},
                animationInfo,
                onComplete,
                visible = !!(node.visible && node.shapeArgs);
            if (hasRendered && animation) {
                animationInfo = getAnimation(shape, {
                    center: center,
                    point: point,
                    radians: radians,
                    innerR: innerR,
                    idRoot: idRoot,
                    idPreviousRoot: idPreviousRoot,
                    shapeExisting: shapeExisting,
                    shapeRoot: shapeRoot,
                    shapePreviousRoot: shapePreviousRoot,
                    visible: visible
                });
            } else {
                // When animation is disabled, attr is called from animation.
                animationInfo = {
                    to: shape,
                    from: {}
                };
            }
            extend(point, {
                shapeExisting: shape, // Store for use in animation
                tooltipPos: [shape.plotX, shape.plotY],
                drillId: getDrillId(point, idRoot, nodeMap),
                name: '' + (point.name || point.id || point.index),
                plotX: shape.plotX, // used for data label position
                plotY: shape.plotY, // used for data label position
                value: node.val,
                isNull: !visible // used for dataLabels & point.draw
            });
            point.dlOptions = getDlOptions({
                point: point,
                level: level,
                optionsPoint: point.options,
                shapeArgs: shape
            });
            if (!addedHack && visible) {
                addedHack = true;
                onComplete = animateLabels;
            }
            point.draw({
                animate: animationInfo.to,
                attr: extend(
                    animationInfo.from,
                    series.pointAttribs && series.pointAttribs(
                        point,
                        point.selected && 'select'
                    )
                ),
                onComplete: onComplete,
                group: group,
                renderer: renderer,
                shapeType: 'arc',
                shapeArgs: shape
            });
        });
        // Draw data labels after points
        // TODO draw labels one by one to avoid addtional looping
        if (hackDataLabelAnimation && addedHack) {
            series.hasRendered = false;
            series.options.dataLabels.defer = true;
            Series.prototype.drawDataLabels.call(series);
            series.hasRendered = true;
            // If animateLabels is called before labels were hidden, then call
            // it again.
            if (animateLabelsCalled) {
                animateLabels();
            }
        } else {
            Series.prototype.drawDataLabels.call(series);
        }
    },
    /*= if (build.classic) { =*/
    pointAttribs: seriesTypes.column.prototype.pointAttribs,
    /*= } =*/

    /*
     * The layout algorithm for the levels
     */
    layoutAlgorithm: layoutAlgorithm,
    /*
     * Set the shape arguments on the nodes. Recursive from root down.
     */
    setShapeArgs: function (parent, parentValues, mapOptionsToLevel) {
        var childrenValues = [],
            level = parent.level + 1,
            options = mapOptionsToLevel[level],
            // Collect all children which should be included
            children = grep(parent.children, function (n) {
                return n.visible;
            }),
            twoPi = 6.28; // Two times Pi.
        childrenValues = this.layoutAlgorithm(parentValues, children, options);
        each(children, function (child, index) {
            var values = childrenValues[index],
                angle = values.start + ((values.end - values.start) / 2),
                radius = values.innerR + ((values.r - values.innerR) / 2),
                radians = (values.end - values.start),
                isCircle = (values.innerR === 0 && radians > twoPi),
                center = (
                    isCircle ?
                    { x: values.x, y: values.y } :
                    getEndPoint(values.x, values.y, angle, radius)
                ),
                val = (
                    child.val ?
                    (
                        child.childrenTotal > child.val ?
                        child.childrenTotal :
                        child.val
                    ) :
                    child.childrenTotal
                );
            // The inner arc length is a convenience for data label filters.
            if (this.points[child.i]) {
                this.points[child.i].innerArcLength = radians * values.innerR;
                this.points[child.i].outerArcLength = radians * values.r;
            }

            child.shapeArgs = merge(values, {
                plotX: center.x,
                plotY: center.y
            });
            child.values = merge(values, {
                val: val
            });
            // If node has children, then call method recursively
            if (child.children.length) {
                this.setShapeArgs(child, child.values, mapOptionsToLevel);
            }
        }, this);
    },


    translate: function translate() {
        var series = this,
            options = series.options,
            positions = series.center = getCenter.call(series),
            radians = series.startAndEndRadians = getStartAndEndRadians(
                options.startAngle,
                options.endAngle
            ),
            innerRadius = positions[3] / 2,
            outerRadius = positions[2] / 2,
            diffRadius = outerRadius - innerRadius,
            // NOTE: updateRootId modifies series.
            rootId = updateRootId(series),
            mapIdToNode = series.nodeMap,
            mapOptionsToLevel,
            idTop,
            nodeRoot = mapIdToNode && mapIdToNode[rootId],
            nodeTop,
            tree,
            values;
        series.shapeRoot = nodeRoot && nodeRoot.shapeArgs;
        // Call prototype function
        Series.prototype.translate.call(series);
        // @todo Only if series.isDirtyData is true
        tree = series.tree = series.getTree();
        mapIdToNode = series.nodeMap;
        nodeRoot = mapIdToNode[rootId];
        idTop = isString(nodeRoot.parent) ? nodeRoot.parent : '';
        nodeTop = mapIdToNode[idTop];
        mapOptionsToLevel = getLevelOptions({
            from: nodeRoot.level > 0 ? nodeRoot.level : 1,
            levels: series.options.levels,
            to: tree.height,
            defaults: {
                colorByPoint: options.colorByPoint,
                dataLabels: options.dataLabels,
                levelIsConstant: options.levelIsConstant,
                levelSize: options.levelSize,
                slicedOffset: options.slicedOffset
            }
        });
        // NOTE consider doing calculateLevelSizes in a callback to
        // getLevelOptions
        mapOptionsToLevel = calculateLevelSizes(mapOptionsToLevel, {
            diffRadius: diffRadius,
            from: nodeRoot.level > 0 ? nodeRoot.level : 1,
            to: tree.height
        });
        // TODO Try to combine setTreeValues & setColorRecursive to avoid
        //  unnecessary looping.
        setTreeValues(tree, {
            before: cbSetTreeValuesBefore,
            idRoot: rootId,
            levelIsConstant: options.levelIsConstant,
            mapOptionsToLevel: mapOptionsToLevel,
            mapIdToNode: mapIdToNode,
            points: series.points,
            series: series
        });
        values = mapIdToNode[''].shapeArgs = {
            end: radians.end,
            r: innerRadius,
            start: radians.start,
            val: nodeRoot.val,
            x: positions[0],
            y: positions[1]
        };
        this.setShapeArgs(nodeTop, values, mapOptionsToLevel);
        // Set mapOptionsToLevel on series for use in drawPoints.
        series.mapOptionsToLevel = mapOptionsToLevel;
    },

    /**
     * Animate the slices in. Similar to the animation of polar charts.
     */
    animate: function (init) {
        var chart = this.chart,
            center = [
                chart.plotWidth / 2,
                chart.plotHeight / 2
            ],
            plotLeft = chart.plotLeft,
            plotTop = chart.plotTop,
            attribs,
            group = this.group;

        // Initialize the animation
        if (init) {

            // Scale down the group and place it in the center
            attribs = {
                translateX: center[0] + plotLeft,
                translateY: center[1] + plotTop,
                scaleX: 0.001, // #1499
                scaleY: 0.001,
                rotation: 10,
                opacity: 0.01
            };

            group.attr(attribs);

        // Run the animation
        } else {
            attribs = {
                translateX: plotLeft,
                translateY: plotTop,
                scaleX: 1,
                scaleY: 1,
                rotation: 0,
                opacity: 1
            };
            group.animate(attribs, this.options.animation);

            // Delete this function to allow it only once
            this.animate = null;
        }
    },
    utils: {
        calculateLevelSizes: calculateLevelSizes,
        range: range
    }
};

/**
 * Properties of the Sunburst series.
 */
var sunburstPoint = {
    draw: drawPoint,
    shouldDraw: function shouldDraw() {
        var point = this;
        return !point.isNull;
    }
};

/**
 * A `sunburst` series. If the [type](#series.sunburst.type) option is
 * not specified, it is inherited from [chart.type](#chart.type).
 *
 * @type {Object}
 * @extends series,plotOptions.sunburst
 * @excluding dataParser,dataURL,stack
 * @product highcharts
 * @apioption series.sunburst
 */

/**
 * @type {Array<Object|Number>}
 * @extends series.treemap.data
 * @excluding x,y
 * @product highcharts
 * @apioption series.sunburst.data
 */

/**
* The value of the point, resulting in a relative area of the point
* in the sunburst.
*
* @type {Number}
* @default undefined
* @since 6.0.0
* @product highcharts
* @apioption series.sunburst.data.value
*/

/**
 * Use this option to build a tree structure. The value should be the id of the
 * point which is the parent. If no points has a matching id, or this option is
 * undefined, then the parent will be set to the root.
 *
 * @type {String|undefined}
 * @default undefined
 * @since 6.0.0
 * @product highcharts
 * @apioption series.treemap.data.parent
 */

 /**
  * Whether to display a slice offset from the center. When a sunburst point is
  * sliced, its children are also offset.
  *
  * @type {Boolean}
  * @default false
  * @since 6.0.4
  * @sample highcharts/plotoptions/sunburst-sliced Sliced sunburst
  * @product highcharts
  * @apioption series.sunburst.data.sliced
  */
seriesType(
    'sunburst',
    'treemap',
    sunburstOptions,
    sunburstSeries,
    sunburstPoint
);<|MERGE_RESOLUTION|>--- conflicted
+++ resolved
@@ -147,16 +147,11 @@
         x = parent.x,
         y = parent.y,
         radius = (
-<<<<<<< HEAD
-            options && isObject(options.levelSize) &&
-                isNumber(options.levelSize.value) ?
-=======
             (
                 options &&
                 isObject(options.levelSize) &&
                 isNumber(options.levelSize.value)
             ) ?
->>>>>>> e9082f1e
             options.levelSize.value :
             0
         ),
