/* *
 *
 *  Highcharts funnel module
 *
 *  (c) 2010-2019 Torstein Honsi
 *
 *  License: www.highcharts.com/license
 *
 *  !!!!!!! SOURCE GETS TRANSPILED BY TYPESCRIPT. EDIT TS FILE ONLY. !!!!!!!
 *
 * */
/* eslint indent: 0 */
'use strict';
import Highcharts from '../parts/Globals.js';
import '../parts/Utilities.js';
import '../parts/Options.js';
import '../parts/Series.js';
// create shortcuts
<<<<<<< HEAD
var H = Highcharts,
    seriesType = H.seriesType,
    seriesTypes = H.seriesTypes,
    fireEvent = H.fireEvent,
    noop = H.noop,
    pick = H.pick;

=======
var seriesType = Highcharts.seriesType, seriesTypes = Highcharts.seriesTypes, noop = Highcharts.noop, pick = Highcharts.pick;
>>>>>>> d5fc3db0
/**
 * @private
 * @class
 * @name Highcharts.seriesTypes.funnel
 *
 * @augments Highcharts.Series
 */
seriesType('funnel', 'pie', 
/**
 * Funnel charts are a type of chart often used to visualize stages in a
 * sales project, where the top are the initial stages with the most
 * clients. It requires that the modules/funnel.js file is loaded.
 *
 * @sample highcharts/demo/funnel/
 *         Funnel demo
 *
 * @extends      plotOptions.pie
 * @excluding    innerSize,size
 * @product      highcharts
 * @optionparent plotOptions.funnel
 */
{
    /**
     * Initial animation is by default disabled for the funnel chart.
     */
    animation: false,
    /**
     * The center of the series. By default, it is centered in the middle
     * of the plot area, so it fills the plot area height.
     *
     * @type    {Array<number|string>}
     * @default ["50%", "50%"]
     * @since   3.0
     */
    center: ['50%', '50%'],
    /**
     * The width of the funnel compared to the width of the plot area,
     * or the pixel width if it is a number.
     *
     * @type  {number|string}
     * @since 3.0
     */
    width: '90%',
    /**
     * The width of the neck, the lower part of the funnel. A number defines
     * pixel width, a percentage string defines a percentage of the plot
     * area width.
     *
     * @sample {highcharts} highcharts/demo/funnel/
     *         Funnel demo
     *
     * @type  {number|string}
     * @since 3.0
     */
    neckWidth: '30%',
    /**
     * The height of the funnel or pyramid. If it is a number it defines
     * the pixel height, if it is a percentage string it is the percentage
     * of the plot area height.
     *
     * @sample {highcharts} highcharts/demo/funnel/
     *         Funnel demo
     *
     * @type  {number|string}
     * @since 3.0
     */
    height: '100%',
    /**
     * The height of the neck, the lower part of the funnel. A number
     * defines pixel width, a percentage string defines a percentage of the
     * plot area height.
     *
     * @type {number|string}
     */
    neckHeight: '25%',
    /**
     * A reversed funnel has the widest area down. A reversed funnel with
     * no neck width and neck height is a pyramid.
     *
     * @since 3.0.10
     */
    reversed: false,
    /**
     * To avoid adapting the data label size in Pie.drawDataLabels.
     * @ignore-option
     */
    size: true,
    dataLabels: {
        /** @ignore-option */
        connectorWidth: 1
    },
    /**
     * Options for the series states.
     */
    states: {
        /**
         * @excluding halo, marker, lineWidth, lineWidthPlus
         * @apioption plotOptions.funnel.states.hover
         */
        /**
         * Options for a selected funnel item.
         *
         * @excluding halo, marker, lineWidth, lineWidthPlus
         */
        select: {
            /**
             * A specific color for the selected point.
             *
             * @type {Highcharts.ColorString|Highcharts.GradientColorObject|Highcharts.PatternObject}
             */
            color: '${palette.neutralColor20}',
            /**
             * A specific border color for the selected point.
             *
             * @type {Highcharts.ColorString}
             */
            borderColor: '${palette.neutralColor100}'
        }
    }
}, 
// Properties
{
    animate: noop,
    // Overrides the pie translate method
    translate: function () {
        var sum = 0, series = this, chart = series.chart, options = series.options, reversed = options.reversed, ignoreHiddenPoint = options.ignoreHiddenPoint, plotWidth = chart.plotWidth, plotHeight = chart.plotHeight, cumulative = 0, // start at top
        center = options.center, centerX = getLength(center[0], plotWidth), centerY = getLength(center[1], plotHeight), width = getLength(options.width, plotWidth), tempWidth, height = getLength(options.height, plotHeight), neckWidth = getLength(options.neckWidth, plotWidth), neckHeight = getLength(options.neckHeight, plotHeight), neckY = (centerY - height / 2) + height - neckHeight, data = series.data, path, fraction, half = (options.dataLabels.position === 'left' ?
            1 :
            0), x1, y1, x2, x3, y3, x4, y5;
        /**
         * Get positions - either an integer or a percentage string must be
         * given.
         * @private
         * @param {number|string|undefined} length
         *        Length
         * @param {number} relativeTo
         *        Relative factor
         * @return {number}
         *         Relative position
         */
        function getLength(length, relativeTo) {
            return (/%$/).test(length) ?
                relativeTo * parseInt(length, 10) / 100 :
                parseInt(length, 10);
        }
        series.getWidthAt = function (y) {
            var top = (centerY - height / 2);
            return (y > neckY || height === neckHeight) ?
                neckWidth :
                neckWidth + (width - neckWidth) *
                    (1 - (y - top) / (height - neckHeight));
        };
        series.getX = function (y, half, point) {
            return centerX + (half ? -1 : 1) *
                ((series.getWidthAt(reversed ? 2 * centerY - y : y) / 2) +
                    point.labelDistance);
        };
        // Expose
        series.center = [centerX, centerY, height];
        series.centerX = centerX;
        /*
        Individual point coordinate naming:

        x1,y1 _________________ x2,y1
            \                         /
            \                       /
            \                     /
            \                   /
                \                 /
            x3,y3 _________ x4,y3

        Additional for the base of the neck:

                |               |
                |               |
                |               |
            x3,y5 _________ x4,y5

        */
        // get the total sum
        data.forEach(function (point) {
            if (!ignoreHiddenPoint || point.visible !== false) {
                sum += point.y;
            }
        });
        data.forEach(function (point) {
            // set start and end positions
            y5 = null;
            fraction = sum ? point.y / sum : 0;
            y1 = centerY - height / 2 + cumulative * height;
            y3 = y1 + fraction * height;
            tempWidth = series.getWidthAt(y1);
            x1 = centerX - tempWidth / 2;
            x2 = x1 + tempWidth;
            tempWidth = series.getWidthAt(y3);
            x3 = centerX - tempWidth / 2;
            x4 = x3 + tempWidth;
            // the entire point is within the neck
            if (y1 > neckY) {
                x1 = x3 = centerX - neckWidth / 2;
                x2 = x4 = centerX + neckWidth / 2;
                // the base of the neck
            }
            else if (y3 > neckY) {
                y5 = y3;
                tempWidth = series.getWidthAt(neckY);
                x3 = centerX - tempWidth / 2;
                x4 = x3 + tempWidth;
                y3 = neckY;
            }
            if (reversed) {
                y1 = 2 * centerY - y1;
                y3 = 2 * centerY - y3;
                if (y5 !== null) {
                    y5 = 2 * centerY - y5;
                }
            }
            // save the path
            path = [
                'M',
                x1, y1,
                'L',
                x2, y1,
                x4, y3
            ];
            if (y5 !== null) {
                path.push(x4, y5, x3, y5);
            }
            path.push(x3, y3, 'Z');
            // prepare for using shared dr
            point.shapeType = 'path';
            point.shapeArgs = { d: path };
            // for tooltips and data labels
            point.percentage = fraction * 100;
            point.plotX = centerX;
            point.plotY = (y1 + (y5 || y3)) / 2;
            // Placement of tooltips and data labels
            point.tooltipPos = [
                centerX,
                point.plotY
            ];
            point.dlBox = {
                x: x3,
                y: y1,
                topWidth: x2 - x1,
                bottomWidth: x4 - x3,
                height: Math.abs(pick(y3, y5) - y1),
                width: NaN
            };
            // Slice is a noop on funnel points
            point.slice = noop;
            // Mimicking pie data label placement logic
            point.half = half;
            if (!ignoreHiddenPoint || point.visible !== false) {
                cumulative += fraction;
            }
        });

        fireEvent(series, 'afterTranslate');
    },
    // Funnel items don't have angles (#2289)
    sortByAngle: function (points) {
        points.sort(function (a, b) {
            return a.plotY - b.plotY;
        });
    },
    // Extend the pie data label method
    drawDataLabels: function () {
        var series = this, data = series.data, labelDistance = series.options.dataLabels.distance, leftSide, sign, point, i = data.length, x, y;
        // In the original pie label anticollision logic, the slots are
        // distributed from one labelDistance above to one labelDistance
        // below the pie. In funnels we don't want this.
        series.center[2] -= 2 * labelDistance;
        // Set the label position array for each point.
        while (i--) {
            point = data[i];
            leftSide = point.half;
            sign = leftSide ? 1 : -1;
            y = point.plotY;
            point.labelDistance = pick(point.options.dataLabels &&
                point.options.dataLabels.distance, labelDistance);
            series.maxLabelDistance = Math.max(point.labelDistance, series.maxLabelDistance || 0);
            x = series.getX(y, leftSide, point);
            // set the anchor point for data labels
            point.labelPosition = {
                // initial position of the data label - it's utilized for
                // finding the final position for the label
                natural: {
                    x: 0,
                    y: y
                },
                'final': {
                // used for generating connector path -
                // initialized later in drawDataLabels function
                // x: undefined,
                // y: undefined
                },
                // left - funnel on the left side of the data label
                // right - funnel on the right side of the data label
                alignment: leftSide ? 'right' : 'left',
                connectorPosition: {
                    breakAt: {
                        x: x + (point.labelDistance - 5) * sign,
                        y: y
                    },
                    touchingSliceAt: {
                        x: x + point.labelDistance * sign,
                        y: y
                    }
                }
            };
        }
        seriesTypes[series.options.dataLabels.inside ? 'column' : 'pie'].prototype.drawDataLabels.call(this);
    },
    alignDataLabel: function (point, dataLabel, options, alignTo, isNew) {
        var series = point.series, reversed = series.options.reversed, dlBox = point.dlBox || point.shapeArgs, align = options.align, verticalAlign = options.verticalAlign, centerY = series.center[1], pointPlotY = (reversed ?
            2 * centerY - point.plotY :
            point.plotY), widthAtLabel = series.getWidthAt(pointPlotY - dlBox.height / 2 +
            dataLabel.height), offset = verticalAlign === 'middle' ?
            (dlBox.topWidth - dlBox.bottomWidth) / 4 :
            (widthAtLabel - dlBox.bottomWidth) / 2, y = dlBox.y, x = dlBox.x;
        if (verticalAlign === 'middle') {
            y = dlBox.y - dlBox.height / 2 + dataLabel.height / 2;
        }
        else if (verticalAlign === 'top') {
            y = dlBox.y - dlBox.height + dataLabel.height +
                options.padding;
        }
        if (verticalAlign === 'top' && !reversed ||
            verticalAlign === 'bottom' && reversed ||
            verticalAlign === 'middle') {
            if (align === 'right') {
                x = dlBox.x - options.padding + offset;
            }
            else if (align === 'left') {
                x = dlBox.x + options.padding - offset;
            }
        }
        alignTo = {
            x: x,
            y: reversed ? y - dlBox.height : y,
            width: dlBox.bottomWidth,
            height: dlBox.height
        };
        options.verticalAlign = 'bottom';
        // Call the parent method
        Highcharts.Series.prototype.alignDataLabel.call(this, point, dataLabel, options, alignTo, isNew);
        // If label was justified and we have contrast, set it:
        if (options.inside && point.contrastColor) {
            dataLabel.css({
                color: point.contrastColor
            });
        }
    }
});
/**
 * A `funnel` series. If the [type](#series.funnel.type) option is
 * not specified, it is inherited from [chart.type](#chart.type).
 *
 * @extends   series,plotOptions.funnel
 * @excluding dataParser, dataURL, stack, xAxis, yAxis
 * @product   highcharts
 * @apioption series.funnel
 */
/**
 * An array of data points for the series. For the `funnel` series type,
 * points can be given in the following ways:
 *
 * 1.  An array of numerical values. In this case, the numerical values
 * will be interpreted as `y` options. Example:
 *
 *  ```js
 *  data: [0, 5, 3, 5]
 *  ```
 *
 * 2.  An array of objects with named values. The following snippet shows only a
 * few settings, see the complete options set below. If the total number of data
 * points exceeds the series' [turboThreshold](#series.funnel.turboThreshold),
 * this option is not available.
 *
 *  ```js
 *     data: [{
 *         y: 3,
 *         name: "Point2",
 *         color: "#00FF00"
 *     }, {
 *         y: 1,
 *         name: "Point1",
 *         color: "#FF00FF"
 *     }]
 *  ```
 *
 * @sample {highcharts} highcharts/chart/reflow-true/
 *         Numerical values
 * @sample {highcharts} highcharts/series/data-array-of-arrays/
 *         Arrays of numeric x and y
 * @sample {highcharts} highcharts/series/data-array-of-arrays-datetime/
 *         Arrays of datetime x and y
 * @sample {highcharts} highcharts/series/data-array-of-name-value/
 *         Arrays of point.name and y
 * @sample {highcharts} highcharts/series/data-array-of-objects/
 *         Config objects
 *
 * @type      {Array<number|null|*>}
 * @extends   series.pie.data
 * @excluding sliced
 * @product   highcharts
 * @apioption series.funnel.data
 */
/**
 * Pyramid series type.
 *
 * @private
 * @class
 * @name Highcharts.seriesTypes.pyramid
 *
 * @augments Highcharts.Series
 */
seriesType('pyramid', 'funnel', 
/**
 * A pyramid series is a special type of funnel, without neck and reversed
 * by default. Requires the funnel module.
 *
 * @sample highcharts/demo/pyramid/
 *         Pyramid chart
 *
 * @extends      plotOptions.funnel
 * @product      highcharts
 * @optionparent plotOptions.pyramid
 */
{
    /**
     * The pyramid neck width is zero by default, as opposed to the funnel,
     * which shares the same layout logic.
     *
     * @since 3.0.10
     */
    neckWidth: '0%',
    /**
     * The pyramid neck width is zero by default, as opposed to the funnel,
     * which shares the same layout logic.
     *
     * @since 3.0.10
     */
    neckHeight: '0%',
    /**
     * The pyramid is reversed by default, as opposed to the funnel, which
     * shares the layout engine, and is not reversed.
     *
     * @since 3.0.10
     */
    reversed: true
});
/**
 * A `pyramid` series. If the [type](#series.pyramid.type) option is
 * not specified, it is inherited from [chart.type](#chart.type).
 *
 * @extends   series,plotOptions.pyramid
 * @excluding dataParser, dataURL, stack, xAxis, yAxis
 * @product   highcharts
 * @apioption series.pyramid
 */
/**
 * An array of data points for the series. For the `pyramid` series
 * type, points can be given in the following ways:
 *
 * 1. An array of numerical values. In this case, the numerical values will be
 *    interpreted as `y` options. Example:
 *    ```js
 *    data: [0, 5, 3, 5]
 *    ```
 *
 * 2. An array of objects with named values. The following snippet shows only a
 *    few settings, see the complete options set below. If the total number of
 *    data points exceeds the series'
 *    [turboThreshold](#series.pyramid.turboThreshold), this option is not
 *    available.
 *    ```js
 *    data: [{
 *        y: 9,
 *        name: "Point2",
 *        color: "#00FF00"
 *    }, {
 *        y: 6,
 *        name: "Point1",
 *        color: "#FF00FF"
 *    }]
 *    ```
 *
 * @sample {highcharts} highcharts/chart/reflow-true/
 *         Numerical values
 * @sample {highcharts} highcharts/series/data-array-of-objects/
 *         Config objects
 *
 * @type      {Array<number|null|*>}
 * @extends   series.pie.data
 * @excluding sliced
 * @product   highcharts
 * @apioption series.pyramid.data
 */
''; // adds doclets above into transpiled file<|MERGE_RESOLUTION|>--- conflicted
+++ resolved
@@ -16,17 +16,7 @@
 import '../parts/Options.js';
 import '../parts/Series.js';
 // create shortcuts
-<<<<<<< HEAD
-var H = Highcharts,
-    seriesType = H.seriesType,
-    seriesTypes = H.seriesTypes,
-    fireEvent = H.fireEvent,
-    noop = H.noop,
-    pick = H.pick;
-
-=======
-var seriesType = Highcharts.seriesType, seriesTypes = Highcharts.seriesTypes, noop = Highcharts.noop, pick = Highcharts.pick;
->>>>>>> d5fc3db0
+var seriesType = Highcharts.seriesType, seriesTypes = Highcharts.seriesTypes, fireEvent = Highcharts.fireEvent, noop = Highcharts.noop, pick = Highcharts.pick;
 /**
  * @private
  * @class
@@ -284,7 +274,6 @@
                 cumulative += fraction;
             }
         });
-
         fireEvent(series, 'afterTranslate');
     },
     // Funnel items don't have angles (#2289)
