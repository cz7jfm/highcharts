/* *
 * (c) 2016 Highsoft AS
 * Authors: Jon Arild Nygard
 *
 * License: www.highcharts.com/license
 */

/* eslint no-console: 0 */

'use strict';

import H from '../parts/Globals.js';
import '../parts/Utilities.js';
<<<<<<< HEAD
var extend = H.extend,
=======

var each = H.each,
    extend = H.extend,
>>>>>>> e5584b31
    isNumber = H.isNumber,
    pick = H.pick,
    isFunction = function (x) {
        return typeof x === 'function';
    };

/**
 * Creates an object map from parent id to childrens index.
 *
 * @private
 * @function Highcharts.Tree#getListOfParents
 *
 * @param {Array<*>} data
 *        List of points set in options. `Array<*>.parent`is parent id of point.
 *
 * @param {Array<string>} ids
 *        List of all point ids.
 *
 * @return {object}
 *         Map from parent id to children index in data
 */
var getListOfParents = function (data, ids) {
    var listOfParents = data.reduce(function (prev, curr) {
            var parent = pick(curr.parent, '');
            if (prev[parent] === undefined) {
                prev[parent] = [];
            }
            prev[parent].push(curr);
            return prev;
        }, {}),
        parents = Object.keys(listOfParents);

    // If parent does not exist, hoist parent to root of tree.
    parents.forEach(function (parent, list) {
        var children = listOfParents[parent];
        if ((parent !== '') && (ids.indexOf(parent) === -1)) {
            children.forEach(function (child) {
                list[''].push(child);
            });
            delete list[parent];
        }
    });
    return listOfParents;
};
var getNode = function (id, parent, level, data, mapOfIdToChildren, options) {
    var descendants = 0,
        height = 0,
        after = options && options.after,
        before = options && options.before,
        node = {
            data: data,
            depth: level - 1,
            id: id,
            level: level,
            parent: parent
        },
        start,
        end,
        children;

    // Allow custom logic before the children has been created.
    if (isFunction(before)) {
        before(node, options);
    }

<<<<<<< HEAD
    /**
     * Call getNode recursively on the children. Calulate the height of the
     * node, and the number of descendants.
     */
    children = ((mapOfIdToChildren[id] || [])).map(function (child) {
=======
    // Call getNode recursively on the children. Calulate the height of the
    // node, and the number of descendants.
    children = map((mapOfIdToChildren[id] || []), function (child) {
>>>>>>> e5584b31
        var node = getNode(
                child.id,
                id,
                (level + 1),
                child,
                mapOfIdToChildren,
                options
            ),
            childStart = child.start,
            childEnd = (
                child.milestone === true ?
                childStart :
                child.end
            );

        // Start should be the lowest child.start.
        start = (
            (!isNumber(start) || childStart < start) ?
            childStart :
            start
        );

        // End should be the largest child.end.
        // If child is milestone, then use start as end.
        end = (
            (!isNumber(end) || childEnd > end) ?
            childEnd :
            end
        );

        descendants = descendants + 1 + node.descendants;
        height = Math.max(node.height + 1, height);
        return node;
    });

    // Calculate start and end for point if it is not already explicitly set.
    if (data) {
        data.start = pick(data.start, start);
        data.end = pick(data.end, end);
    }

    extend(node, {
        children: children,
        descendants: descendants,
        height: height
    });

    // Allow custom logic after the children has been created.
    if (isFunction(after)) {
        after(node, options);
    }

    return node;
};
var getTree = function (data, options) {
    var ids = data.map(function (d) {
            return d.id;
        }),
        mapOfIdToChildren = getListOfParents(data, ids);
    return getNode('', null, 1, null, mapOfIdToChildren, options);
};

var Tree = {
    getListOfParents: getListOfParents,
    getNode: getNode,
    getTree: getTree
};

export default Tree;<|MERGE_RESOLUTION|>--- conflicted
+++ resolved
@@ -1,9 +1,12 @@
 /* *
- * (c) 2016 Highsoft AS
- * Authors: Jon Arild Nygard
  *
- * License: www.highcharts.com/license
- */
+ *  (c) 2016-2018 Highsoft AS
+ *
+ *  Authors: Jon Arild Nygard
+ *
+ *  License: www.highcharts.com/license
+ *
+ * */
 
 /* eslint no-console: 0 */
 
@@ -11,13 +14,8 @@
 
 import H from '../parts/Globals.js';
 import '../parts/Utilities.js';
-<<<<<<< HEAD
+
 var extend = H.extend,
-=======
-
-var each = H.each,
-    extend = H.extend,
->>>>>>> e5584b31
     isNumber = H.isNumber,
     pick = H.pick,
     isFunction = function (x) {
@@ -83,17 +81,9 @@
         before(node, options);
     }
 
-<<<<<<< HEAD
-    /**
-     * Call getNode recursively on the children. Calulate the height of the
-     * node, and the number of descendants.
-     */
-    children = ((mapOfIdToChildren[id] || [])).map(function (child) {
-=======
     // Call getNode recursively on the children. Calulate the height of the
     // node, and the number of descendants.
-    children = map((mapOfIdToChildren[id] || []), function (child) {
->>>>>>> e5584b31
+    children = ((mapOfIdToChildren[id] || [])).map(function (child) {
         var node = getNode(
                 child.id,
                 id,
