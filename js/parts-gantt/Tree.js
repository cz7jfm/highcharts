/**
* (c) 2016 Highsoft AS
* Authors: Jon Arild Nygard
*
* License: www.highcharts.com/license
*/
/* eslint no-console: 0 */
'use strict';
import H from '../parts/Globals.js';
import '../parts/Utilities.js';
var each = H.each,
<<<<<<< HEAD
    isNumber = H.isNumber,
=======
    extend = H.extend,
>>>>>>> 857b017d
    map = H.map,
    pick = H.pick,
    isFunction = function (x) {
        return typeof x === 'function';
    };

var objectKeys = function (obj) {
    var result = [],
        prop;
    for (prop in obj) {
        if (obj.hasOwnProperty(prop)) {
            result.push(prop);
        }
    }
    return result;
};

var reduce = function (arr, func, previous, context) {
    context = context || this;
    // @note should each be able to handle empty values automatically?
    arr = arr || [];
    each(arr, function (current, i) {
        previous = func.call(context, previous, current, i, arr);
    });
    return previous;
};

/**
 * Creates an object map from parent id to childrens index.
 * @param   {Array}  data          List of points set in options.
 * @param   {string} data[].parent Parent id of point.
 * @param   {Array}  ids           List of all point ids.
 * @returns {Object}               Map from parent id to children index in data
 */
var getListOfParents = function (data, ids) {
    var listOfParents = reduce(data, function (prev, curr) {
            var parent = pick(curr.parent, '');
            if (prev[parent] === undefined) {
                prev[parent] = [];
            }
            prev[parent].push(curr);
            return prev;
        }, {}),
        keys = objectKeys(listOfParents);

    // If parent does not exist, hoist parent to root of tree.
    each(keys, function (parent, list) {
        var children = listOfParents[parent];
        if ((parent !== '') && (H.inArray(parent, ids) === -1)) {
            each(children, function (child) {
                list[''].push(child);
            });
            delete list[parent];
        }
    });
    return listOfParents;
};
var getNode = function (id, parent, level, data, mapOfIdToChildren, options) {
    var descendants = 0,
        height = 0,
<<<<<<< HEAD
        start,
        end,
        children = map((mapOfIdToChildren[id] || []), function (child) {
            var node = getNode(
                    child.id,
                    id,
                    (level + 1),
                    child,
                    mapOfIdToChildren
                ),
                childStart = child.start,
                childEnd = (
                    child.milestone === true ?
                    childStart :
                    child.end
                );

            // Start should be the lowest child.start.
            start = (
                (!isNumber(start) || childStart < start) ?
                childStart :
                start
            );

            // End should be the largest child.end.
            // If child is milestone, then use start as end.
            end = (
                (!isNumber(end) || childEnd > end) ?
                childEnd :
                end
            );

            descendants = descendants + 1 + node.descendants;
            height = Math.max(node.height + 1, height);
            return node;
        });

    // Calculate start and end for point if it is not already explicitly set.
    if (data) {
        data.start = isNumber(data.start) ? data.start : start;
        data.end = isNumber(data.end) ? data.end : end;
    }

    return {
        children: children,
        data: data,
        depth: level - 1,
=======
        after = options && options.after,
        before = options && options.before,
        node = {
            data: data,
            depth: level - 1,
            id: id,
            level: level,
            parent: parent
        },
        children;

    // Allow custom logic before the children has been created.
    if (isFunction(before)) {
        before(node, options);
    }

    /**
     * Call getNode recursively on the children. Calulate the height of the
     * node, and the number of descendants.
     */
    children = map((mapOfIdToChildren[id] || []), function (child) {
        var node = getNode(
            child.id,
            id,
            (level + 1),
            child,
            mapOfIdToChildren,
            options
        );
        descendants = descendants + 1 + node.descendants;
        height = Math.max(node.height + 1, height);
        return node;
    });

    extend(node, {
        children: children,
>>>>>>> 857b017d
        descendants: descendants,
        height: height
    });

    // Allow custom logic after the children has been created.
    if (isFunction(after)) {
        after(node, options);
    }

    return node;
};
var getTree = function (data, options) {
    var ids = map(data, function (d) {
            return d.id;
        }),
        mapOfIdToChildren = getListOfParents(data, ids);
    return getNode('', null, 1, null, mapOfIdToChildren, options);
};

var Tree = {
    getListOfParents: getListOfParents,
    getNode: getNode,
    getTree: getTree,
    objectKeys: objectKeys,
    reduce: reduce
};

export default Tree;<|MERGE_RESOLUTION|>--- conflicted
+++ resolved
@@ -9,11 +9,8 @@
 import H from '../parts/Globals.js';
 import '../parts/Utilities.js';
 var each = H.each,
-<<<<<<< HEAD
     isNumber = H.isNumber,
-=======
     extend = H.extend,
->>>>>>> 857b017d
     map = H.map,
     pick = H.pick,
     isFunction = function (x) {
@@ -74,55 +71,6 @@
 var getNode = function (id, parent, level, data, mapOfIdToChildren, options) {
     var descendants = 0,
         height = 0,
-<<<<<<< HEAD
-        start,
-        end,
-        children = map((mapOfIdToChildren[id] || []), function (child) {
-            var node = getNode(
-                    child.id,
-                    id,
-                    (level + 1),
-                    child,
-                    mapOfIdToChildren
-                ),
-                childStart = child.start,
-                childEnd = (
-                    child.milestone === true ?
-                    childStart :
-                    child.end
-                );
-
-            // Start should be the lowest child.start.
-            start = (
-                (!isNumber(start) || childStart < start) ?
-                childStart :
-                start
-            );
-
-            // End should be the largest child.end.
-            // If child is milestone, then use start as end.
-            end = (
-                (!isNumber(end) || childEnd > end) ?
-                childEnd :
-                end
-            );
-
-            descendants = descendants + 1 + node.descendants;
-            height = Math.max(node.height + 1, height);
-            return node;
-        });
-
-    // Calculate start and end for point if it is not already explicitly set.
-    if (data) {
-        data.start = isNumber(data.start) ? data.start : start;
-        data.end = isNumber(data.end) ? data.end : end;
-    }
-
-    return {
-        children: children,
-        data: data,
-        depth: level - 1,
-=======
         after = options && options.after,
         before = options && options.before,
         node = {
@@ -132,6 +80,8 @@
             level: level,
             parent: parent
         },
+        start,
+        end,
         children;
 
     // Allow custom logic before the children has been created.
@@ -145,21 +95,48 @@
      */
     children = map((mapOfIdToChildren[id] || []), function (child) {
         var node = getNode(
-            child.id,
-            id,
-            (level + 1),
-            child,
-            mapOfIdToChildren,
-            options
+                child.id,
+                id,
+                (level + 1),
+                child,
+                mapOfIdToChildren,
+                options
+            ),
+            childStart = child.start,
+            childEnd = (
+                child.milestone === true ?
+                childStart :
+                child.end
+            );
+
+        // Start should be the lowest child.start.
+        start = (
+            (!isNumber(start) || childStart < start) ?
+            childStart :
+            start
         );
+
+        // End should be the largest child.end.
+        // If child is milestone, then use start as end.
+        end = (
+            (!isNumber(end) || childEnd > end) ?
+            childEnd :
+            end
+        );
+
         descendants = descendants + 1 + node.descendants;
         height = Math.max(node.height + 1, height);
         return node;
     });
 
+    // Calculate start and end for point if it is not already explicitly set.
+    if (data) {
+        data.start = isNumber(data.start) ? data.start : start;
+        data.end = isNumber(data.end) ? data.end : end;
+    }
+
     extend(node, {
         children: children,
->>>>>>> 857b017d
         descendants: descendants,
         height: height
     });
