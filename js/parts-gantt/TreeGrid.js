/**
* (c) 2016 Highsoft AS
* Authors: Jon Arild Nygard
*
* License: www.highcharts.com/license
*/
/* eslint no-console: 0 */
'use strict';
import H from '../parts/Globals.js';
import '../parts/Utilities.js';
import './GridAxis.js';
import Tree from './Tree.js';
import '../modules/broken-axis.src.js';
var argsToArray = function (args) {
        return Array.prototype.slice.call(args, 1);
    },
    indentPx = 10,
    iconRadius = 5,
    iconSpacing = 5,
    each = H.each,
    extend = H.extend,
    find = H.find,
    merge = H.merge,
    inArray = H.inArray,
    isBoolean = function (x) {
        return typeof x === 'boolean';
    },
    isObject = function (x) {
        // Always use strict mode.
        return H.isObject(x, true);
    },
    isString = H.isString,
    keys = H.keys,
    pick = H.pick,
    reduce = Tree.reduce,
    wrap = H.wrap,
    GridAxis = H.Axis,
    GridAxisTick = H.Tick;

/**
 * some - Equivalent of Array.prototype.some
 *
 * @param  {Array}    arr       Array to look for matching elements in.
 * @param  {function} condition The condition to check against.
 * @return {boolean}            Whether some elements pass the condition.
 */
var some = function (arr, condition) {
    var result = false;
    each(arr, function (element, index, array) {
        if (!result) {
            result = condition(element, index, array);
        }
    });
    return result;
};

var override = function (obj, methods) {
    var method,
        func;
    for (method in methods) {
        if (methods.hasOwnProperty(method)) {
            func = methods[method];
            wrap(obj, method, func);
        }
    }
};

/**
 * getCategoriesFromTree - getCategories based on a tree
 *
 * @param  {object} tree Root of tree to collect categories from
 * @return {Array}       Array of categories
 */
var getCategoriesFromTree = function (tree) {
    var categories = [];
    if (tree.data) {
        categories.push(tree.data.name);
    }
    each(tree.children, function (child) {
        categories = categories.concat(getCategoriesFromTree(child));
    });
    return categories;
};

var mapTickPosToNode = function (node, categories) {
    var map = {},
        name = node.data && node.data.name,
        pos = inArray(name, categories);
    map[pos] = node;
    each(node.children, function (child) {
        extend(map, mapTickPosToNode(child, categories));
    });
    return map;
};

var getBreakFromNode = function (node, max) {
    var from = node.collapseStart,
        to = node.collapseEnd;

    // In broken-axis, the axis.max is minimized until it is not within a break.
    // Therefore, if break.to is larger than axis.max, the axis.to should not
    // add the 0.5 axis.tickMarkOffset, to avoid adding a break larger than
    // axis.max
    // TODO consider simplifying broken-axis and this might solve itself
    if (to >= max) {
        from -= 0.5;
    }

    return {
        from: from,
        to: to,
        showPoints: false
    };
};

/**
 * Creates a list of positions for the ticks on the axis. Filters out positions
 * that are outside min and max, or is inside an axis break.
 *
 * @param {Object} axis The Axis to get the tick positions from.
 * @param {number} axis.min The minimum value of the axis.
 * @param {number} axis.max The maximum value of the axis.
 * @param {function} axis.isInAnyBreak Function to determine if a position is
 * inside any breaks on the axis.
 * @returns {number[]} List of positions.
 */
var getTickPositions = function (axis) {
    return reduce(
        keys(axis.mapOfPosToGridNode),
        function (arr, key) {
            var pos = +key;
            if (
                axis.min <= pos &&
                axis.max >= pos &&
                !axis.isInAnyBreak(pos)
            ) {
                arr.push(pos);
            }
            return arr;
        },
        []
    );
};
/**
 * Check if a node is collapsed.
 * @param {object} axis The axis to check against.
 * @param {object} node The node to check if is collapsed.
 * @param {number} pos The tick position to collapse.
 * @returns {boolean} Returns true if collapsed, false if expanded.
 */
var isCollapsed = function (axis, node) {
    var breaks = (axis.options.breaks || []),
        obj = getBreakFromNode(node, axis.max);
    return some(breaks, function (b) {
        return b.from === obj.from && b.to === obj.to;
    });
};

/**
 * Calculates the new axis breaks to collapse a node.
 * @param {object} axis The axis to check against.
 * @param {object} node The node to collapse.
 * @param {number} pos The tick position to collapse.
 * @returns {array} Returns an array of the new breaks for the axis.
 */
var collapse = function (axis, node) {
    var breaks = (axis.options.breaks || []),
        obj = getBreakFromNode(node, axis.max);
    breaks.push(obj);
    return breaks;
};

/**
 * Calculates the new axis breaks to expand a node.
 * @param {object} axis The axis to check against.
 * @param {object} node The node to expand.
 * @param {number} pos The tick position to expand.
 * @returns {array} Returns an array of the new breaks for the axis.
 */
var expand = function (axis, node) {
    var breaks = (axis.options.breaks || []),
        obj = getBreakFromNode(node, axis.max);
    // Remove the break from the axis breaks array.
    return reduce(breaks, function (arr, b) {
        if (b.to !== obj.to || b.from !== obj.from) {
            arr.push(b);
        }
        return arr;
    }, []);
};

/**
 * Calculates the new axis breaks after toggling the collapse/expand state of a
 * node. If it is collapsed it will be expanded, and if it is exapended it will
 * be collapsed.
 * @param {object} axis The axis to check against.
 * @param {object} node The node to toggle.
 * @param {number} pos The tick position to toggle.
 * @returns {array} Returns an array of the new breaks for the axis.
 */
var toggleCollapse = function (axis, node) {
    return (
        isCollapsed(axis, node) ?
        expand(axis, node) :
        collapse(axis, node)
    );
};
var renderLabelIcon = function (tick, params) {
    var icon = tick.labelIcon,
        renderer = params.renderer,
        labelBox = params.xy,
        radius = params.radius,
        iconPosition = {
            x: labelBox.x - (radius * 2) - params.spacing,
            y: labelBox.y - (radius * 2)
        },
        iconCenter = {
            x: iconPosition.x + radius,
            y: iconPosition.y + radius
        },
        animate = {},
        css = {
            cursor: 'pointer'
        },
        attr = {
            'stroke-width': 1,
            'fill': pick(params.color, '#666')
        },
        rotation = params.collapsed ? 90 : 180,
        shouldRender = params.show && H.isNumber(iconPosition.y);

    if (!icon) {
        tick.labelIcon = icon = renderer.path(renderer.symbols.triangle(
            0 - radius,
            0 - radius,
            radius * 2,
            radius * 2
        ))
        .add(tick.parentGroup);
    }

    // Update position and rotation
    // Animate the change if the icon already exists
    extend((icon ? animate : attr), {
        translateX: iconCenter.x,
        translateY: iconCenter.y,
        rotation: rotation
    });

    // Set the new position, and show or hide
    if (!shouldRender) {
        attr.y = -9999; // #1338
    }

    // Update the icon.
    icon.attr(attr).animate(animate).css(css);
};
var onTickHover = function (label) {
    label.addClass('highcharts-treegrid-node-active');
    /*= if (build.classic) { =*/
    label.css({
        textDecoration: 'underline'
    });
    /*= } =*/
};
var onTickHoverExit = function (label) {
    label.addClass('highcharts-treegrid-node-active');
    /*= if (build.classic) { =*/
    label.css({
        textDecoration: 'none'
    });
    /*= } =*/
};

/**
 * Creates a tree structure of the data, and the tree-grid. Calculates
 * categories, and y-values of points based on the tree.
 * @param {Array} data All the data points to display in the axis.
 * @param {boolean} uniqueNames Wether or not the data node with the same name
 * should share grid cell. If true they do not share cell. True by default.
 * @returns {object} Returns an object containing categories, mapOfIdToNode,
 * mapOfPosToGridNode, and tree.
 * @todo There should be only one point per line.
 * @todo It should be optional to have one category per point, or merge cells
 * @todo Add unit-tests.
 */
var getTreeGridFromData = function (data, uniqueNames) {
    var categories = [],
        mapOfIdToNode = {},
        mapOfPosToGridNode = {},
        posIterator = -1,
        uniqueNamesEnabled = isBoolean(uniqueNames) ? uniqueNames : true,
        tree,
        treeParams,
        updateYValuesAndTickPos;

    // Build the tree from the series data.
    treeParams = {
        // After the children has been created.
        after: function (node) {
            var gridNode = mapOfPosToGridNode[node.pos],
                height = 0,
                descendants = 0;
            each(gridNode.children, function (child) {
                descendants += child.descendants + 1;
                height = Math.max(child.height + 1, height);
            });
            gridNode.descendants = descendants;
            gridNode.height = height;
        },
        // Before the children has been created.
        before: function (node) {
            var data = isObject(node.data) ? node.data : {},
                name = isString(data.name) ? data.name : '',
                parentNode = mapOfIdToNode[node.parent],
                parentGridNode = (
                    isObject(parentNode) ?
                    mapOfPosToGridNode[parentNode.pos] :
                    null
                ),
                hasSameName = function (x) {
                    return x.name === name;
                },
                gridNode,
                pos;

            // If not unique names, look for a sibling node with the same name.
            if (
                !uniqueNamesEnabled &&
                isObject(parentGridNode) &&
                !!(gridNode = find(parentGridNode.children, hasSameName))
            ) {
                // If if there is a gridNode with the same name, reuse position.
                pos = gridNode.pos;
                // Add data node to list of nodes in the grid node.
                gridNode.nodes.push(node);
            } else {
                // If it is a new grid node, increment position.
                pos = posIterator++;
            }

            // Add new grid node to map.
            if (!mapOfPosToGridNode[pos]) {
                mapOfPosToGridNode[pos] = gridNode = {
                    depth: parentGridNode ? parentGridNode.depth + 1 : 0,
                    name: name,
                    nodes: [node],
                    children: [],
                    pos: pos
                };

                // If not root, then add name to categories.
                if (pos !== -1) {
                    categories.push(name);
                }

                // Add name to list of children.
                if (isObject(parentGridNode)) {
                    parentGridNode.children.push(gridNode);
                }
            }

            // Add data node to map
            if (isString(node.id)) {
                mapOfIdToNode[node.id] = node;
            }

            // Assign pos to data node
            node.pos = pos;
        }
    };

    updateYValuesAndTickPos = function (map) {
        var setValues = function (gridNode, start, result) {
            var nodes = gridNode.nodes,
                end = start + nodes.length - 1,
                diff = (end - start) / 2,
                padding = 0.5,
                pos = start + diff;
            each(nodes, function (node, j) {
                if (isObject(node.data)) {
                    node.data.y = start + j;
                }
                node.pos = pos;
            });

            result[pos] = gridNode;

            gridNode.pos = pos;
            gridNode.tickmarkOffset = diff + padding;
            gridNode.collapseStart = end + padding;


            each(gridNode.children, function (child) {
                setValues(child, end + 1, result);
                end = child.collapseEnd - padding;
            });
            // Set collapseEnd to the end of the last child node.
            gridNode.collapseEnd = end + padding;

            return result;
        };

        return setValues(map['-1'], -1, {});
    };

    // Create tree from data
    tree = Tree.getTree(data, treeParams);

    // Update y values of data, and set calculate tick positions.
    mapOfPosToGridNode = updateYValuesAndTickPos(mapOfPosToGridNode);

    // Return the resulting data.
    return {
        categories: categories,
        mapOfIdToNode: mapOfIdToNode,
        mapOfPosToGridNode: mapOfPosToGridNode,
        tree: tree
    };
};

override(GridAxis.prototype, {
    init: function (proceed, chart, userOptions) {
        var axis = this,
            isTreeGrid = userOptions.type === 'tree-grid';
        // Set default and forced options for TreeGrid
        if (isTreeGrid) {
            merge(true, userOptions, {
                // Default options
                grid: true,
                labels: {
                    align: 'left'
                }
            }, userOptions, { // User options
                // Forced options
                reversed: true
            });
        }

        // Now apply the original function with the original arguments,
        // which are sliced off this function's arguments
        proceed.apply(axis, argsToArray(arguments));
        if (isTreeGrid) {
            H.addEvent(axis.chart, 'beforeRender', function () {
                // beforeRender is fired after all the series is initialized,
                // which is an ideal time to update the axis.categories.
                axis.updateYNames();

                // We have to set the series data again to correct the y-values
                // which was set too early.
                each(axis.series, function (series) {
                    series.setData(series.options.data, false, false, false);
                });
            });
            axis.hasNames = true;
            axis.options.showLastLabel = true;
        }
    },
    /**
     * Override to add indentation to axis.maxLabelLength.
     * @param  {Function}   proceed the original function
     * @returns {undefined}
     */
    getMaxLabelLength: function (proceed) {
        var axis = this,
            retVal = proceed.apply(axis, argsToArray(arguments)),
            isTreeGrid = axis.options.type === 'tree-grid',
            treeDepth;

        if (isTreeGrid) {
            treeDepth = axis.mapOfPosToGridNode[-1].height;
            retVal += indentPx * (treeDepth - 1);
        }

        return retVal;
    },
    /**
     * Generates a tick for initial positioning.
     *
     * @private
     * @param {function} proceed The original generateTick function.
     * @param {number} pos The tick position in axis values.
     */
    generateTick: function (proceed, pos) {
        var axis = this,
            isTreeGrid = axis.options.type === 'tree-grid',
            ticks = axis.ticks,
            gridNode;

        if (isTreeGrid) {
            gridNode = axis.mapOfPosToGridNode[pos];
            if (!ticks[pos]) {
                ticks[pos] = new GridAxisTick(axis, pos, null, undefined, {
                    category: gridNode.name,
                    tickmarkOffset: gridNode.tickmarkOffset
                });
            } else {
                // update labels depending on tick interval
                ticks[pos].addLabel();
            }
        } else {
            proceed.apply(axis, argsToArray(arguments));
        }
    },
    /**
     * Set the tick positions, tickInterval, axis min and max.
     *
     * @private
     */
    setTickInterval: function (proceed) {
        var axis = this,
            options = axis.options,
            isTreeGrid = options.type === 'tree-grid';

        if (isTreeGrid) {
            axis.min = pick(axis.userMin, options.min, axis.dataMin);
            axis.max = pick(axis.userMax, options.max, axis.dataMax);
            // setAxisTranslation modifies the min and max according to
            // axis breaks.
            axis.setAxisTranslation(true);

            axis.tickmarkOffset = 0.5;
            axis.tickInterval = 1;
            axis.tickPositions = getTickPositions(axis);
        } else {
            proceed.apply(axis, argsToArray(arguments));
        }
    }
});
override(GridAxisTick.prototype, {
    renderLabel: function (proceed, xy) {
        var tick = this,
            pos = tick.pos,
            axis = tick.axis,
            label = tick.label,
            mapOfPosToGridNode = axis.mapOfPosToGridNode,
            options = axis.options,
            node = mapOfPosToGridNode && mapOfPosToGridNode[pos],
            level = node && node.depth - 1,
            isTreeGrid = options.type === 'tree-grid',
            hasLabel = !!(label && label.element),
            shouldRender = inArray(pos, axis.tickPositions) > -1;

        if (isTreeGrid && node) {
            xy.x += iconRadius + (iconSpacing * 2) + (level * indentPx);
        }

        proceed.apply(tick, argsToArray(arguments));

        if (isTreeGrid && node && hasLabel && node.descendants > 0) {
            renderLabelIcon(
                tick,
                {
                    color: label.styles.color,
                    collapsed: isCollapsed(axis, node),
                    radius: iconRadius,
                    renderer: label.renderer,
                    show: shouldRender,
                    spacing: iconSpacing,
                    xy: label.xy
                }
            );
            label.css({
                cursor: 'pointer'
            });

            // Add events to both label text and icon
            each([label, tick.labelIcon], function (object) {
                if (!object.attachedTreeGridEvents) {
                    // On hover
                    H.addEvent(object.element, 'mouseover', function () {
                        onTickHover(label);
                    });

                    // On hover out
                    H.addEvent(object.element, 'mouseout', function () {
                        onTickHoverExit(label);
                    });

                    H.addEvent(object.element, 'click', function () {
                        tick.toggleCollapse();
                    });
                    object.attachedTreeGridEvents = true;
                }
            });
        }
    }
});

/**
 * Collapse the grid cell.
 * @param  {boolean} [redraw=true] Whether to redraw the chart or wait for an
 * explicit call to {@link Highcharts.Chart#redraw}
 * @sample {gantt} gantt/tree-grid-axis/collapsed/demo.js Dynamically collapse
 */
GridAxisTick.prototype.collapse = function (redraw) {
    var tick = this,
        axis = tick.axis,
        pos = tick.pos,
        node = axis.mapOfPosToGridNode[pos],
        breaks = collapse(axis, node);
    axis.setBreaks(breaks, pick(redraw, true));
};

/**
 * Expand the grid cell.
 * @param  {boolean} [redraw=true] Whether to redraw the chart or wait for an
 * explicit call to {@link Highcharts.Chart#redraw}
 * @sample {gantt} gantt/tree-grid-axis/collapsed/demo.js Dynamically collapse
 */
GridAxisTick.prototype.expand = function (redraw) {
    var tick = this,
        axis = tick.axis,
        pos = tick.pos,
        node = axis.mapOfPosToGridNode[pos],
        breaks = expand(axis, node);
    axis.setBreaks(breaks, pick(redraw, true));
};

/**
 * Toggle the collapse/expand state of the grid cell.
 * @param  {boolean} [redraw=true] Whether to redraw the chart or wait for an
 * explicit call to {@link Highcharts.Chart#redraw}
 * @sample {gantt} gantt/tree-grid-axis/collapsed/demo.js Dynamically collapse
 */
GridAxisTick.prototype.toggleCollapse = function (redraw) {
    var tick = this,
        axis = tick.axis,
        pos = tick.pos,
        node = axis.mapOfPosToGridNode[pos],
        breaks = toggleCollapse(axis, node);
    axis.setBreaks(breaks, pick(redraw, true));
};

GridAxis.prototype.updateYNames = function () {
    var axis = this,
        options = axis.options,
        isTreeGrid = options.type === 'tree-grid',
        uniqueNames = options.uniqueNames,
        isYAxis = !axis.isXAxis,
        series = axis.series,
        treeGrid,
        data;

    if (isTreeGrid && isYAxis) {
        // Concatenate data from all series assigned to this axis.
        data = reduce(series, function (arr, s) {
            return arr.concat(s.options.data);
        }, []);

        // Calculate categories and the hierarchy for the grid.
        treeGrid = getTreeGridFromData(data, uniqueNames);

        // Assign values to the axis.
        axis.categories = treeGrid.categories;
        axis.mapOfPosToGridNode = treeGrid.mapOfPosToGridNode;
        axis.hasNames = true;
    }
<<<<<<< HEAD
    return inArray(name, axis.categories);
};

// Make utility functions available for testing.
GridAxis.prototype.utils = {
    getNode: Tree.getNode
=======
>>>>>>> 857b017d
};<|MERGE_RESOLUTION|>--- conflicted
+++ resolved
@@ -656,13 +656,9 @@
         axis.mapOfPosToGridNode = treeGrid.mapOfPosToGridNode;
         axis.hasNames = true;
     }
-<<<<<<< HEAD
-    return inArray(name, axis.categories);
 };
 
 // Make utility functions available for testing.
 GridAxis.prototype.utils = {
     getNode: Tree.getNode
-=======
->>>>>>> 857b017d
 };