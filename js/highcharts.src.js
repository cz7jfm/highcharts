// ==ClosureCompiler==
// @compilation_level SIMPLE_OPTIMIZATIONS

/**
 * @license Highcharts JS v3.0.9-modified ()
 *
 * (c) 2009-2014 Torstein Honsi
 *
 * License: www.highcharts.com/license
 */

// JSLint options:
/*global Highcharts, document, window, navigator, setInterval, clearInterval, clearTimeout, setTimeout, location, jQuery, $, console, each, grep */

(function () {
// encapsulated variables
var UNDEFINED,
	doc = document,
	win = window,
	math = Math,
	mathRound = math.round,
	mathFloor = math.floor,
	mathCeil = math.ceil,
	mathMax = math.max,
	mathMin = math.min,
	mathAbs = math.abs,
	mathCos = math.cos,
	mathSin = math.sin,
	mathPI = math.PI,
	deg2rad = mathPI * 2 / 360,


	// some variables
	userAgent = navigator.userAgent,
	isOpera = win.opera,
	isIE = /msie/i.test(userAgent) && !isOpera,
	docMode8 = doc.documentMode === 8,
	isWebKit = /AppleWebKit/.test(userAgent),
	isFirefox = /Firefox/.test(userAgent),
	isTouchDevice = /(Mobile|Android|Windows Phone)/.test(userAgent),
	SVG_NS = 'http://www.w3.org/2000/svg',
	hasSVG = !!doc.createElementNS && !!doc.createElementNS(SVG_NS, 'svg').createSVGRect,
	hasBidiBug = isFirefox && parseInt(userAgent.split('Firefox/')[1], 10) < 4, // issue #38
	useCanVG = !hasSVG && !isIE && !!doc.createElement('canvas').getContext,
	Renderer,
	hasTouch,
	symbolSizes = {},
	idCounter = 0,
	garbageBin,
	defaultOptions,
	dateFormat, // function
	globalAnimation,
	pathAnim,
	timeUnits,
	noop = function () {},
	charts = [],
	PRODUCT = 'Highcharts',
	VERSION = '3.0.9-modified',

	// some constants for frequently used strings
	DIV = 'div',
	ABSOLUTE = 'absolute',
	RELATIVE = 'relative',
	HIDDEN = 'hidden',
	PREFIX = 'highcharts-',
	VISIBLE = 'visible',
	PX = 'px',
	NONE = 'none',
	M = 'M',
	L = 'L',
	numRegex = /^[0-9]+$/,
	/*
	 * Empirical lowest possible opacities for TRACKER_FILL
	 * IE6: 0.002
	 * IE7: 0.002
	 * IE8: 0.002
	 * IE9: 0.00000000001 (unlimited)
	 * IE10: 0.0001 (exporting only)
	 * FF: 0.00000000001 (unlimited)
	 * Chrome: 0.000001
	 * Safari: 0.000001
	 * Opera: 0.00000000001 (unlimited)
	 */
	TRACKER_FILL = 'rgba(192,192,192,' + (hasSVG ? 0.0001 : 0.002) + ')', // invisible but clickable
	//TRACKER_FILL = 'rgba(192,192,192,0.5)',
	NORMAL_STATE = '',
	HOVER_STATE = 'hover',
	SELECT_STATE = 'select',
	MILLISECOND = 'millisecond',
	SECOND = 'second',
	MINUTE = 'minute',
	HOUR = 'hour',
	DAY = 'day',
	WEEK = 'week',
	MONTH = 'month',
	YEAR = 'year',
	
	// Object for extending Axis
	AxisPlotLineOrBandExtension,

	// constants for attributes
	STROKE_WIDTH = 'stroke-width',

	// time methods, changed based on whether or not UTC is used
	makeTime,
	timezoneOffset,
	getMinutes,
	getHours,
	getDay,
	getDate,
	getMonth,
	getFullYear,
	setMinutes,
	setHours,
	setDate,
	setMonth,
	setFullYear,


	// lookup over the types and the associated classes
	seriesTypes = {};

// The Highcharts namespace
var Highcharts = win.Highcharts = win.Highcharts ? error(16, true) : {};

/**
 * Extend an object with the members of another
 * @param {Object} a The object to be extended
 * @param {Object} b The object to add to the first one
 */
function extend(a, b) {
	var n;
	if (!a) {
		a = {};
	}
	for (n in b) {
		a[n] = b[n];
	}
	return a;
}
	
/**
 * Deep merge two or more objects and return a third object. If the first argument is
 * true, the contents of the second object is copied into the first object.
 * Previously this function redirected to jQuery.extend(true), but this had two limitations.
 * First, it deep merged arrays, which lead to workarounds in Highcharts. Second,
 * it copied properties from extended prototypes. 
 */
function merge() {
	var i,
		args = arguments,
		len,
		ret = {},
		doCopy = function (copy, original) {
			var value, key;

			// An object is replacing a primitive
			if (typeof copy !== 'object') {
				copy = {};
			}

			for (key in original) {
				if (original.hasOwnProperty(key)) {
					value = original[key];

					// Copy the contents of objects, but not arrays or DOM nodes
					if (value && typeof value === 'object' && Object.prototype.toString.call(value) !== '[object Array]'
							&& typeof value.nodeType !== 'number') {
						copy[key] = doCopy(copy[key] || {}, value);
				
					// Primitives and arrays are copied over directly
					} else {
						copy[key] = original[key];
					}
				}
			}
			return copy;
		};

	// If first argument is true, copy into the existing object. Used in setOptions.
	if (args[0] === true) {
		ret = args[1];
		args = Array.prototype.slice.call(args, 2);
	}

	// For each argument, extend the return
	len = args.length;
	for (i = 0; i < len; i++) {
		ret = doCopy(ret, args[i]);
	}

	return ret;
}

/**
 * Take an array and turn into a hash with even number arguments as keys and odd numbers as
 * values. Allows creating constants for commonly used style properties, attributes etc.
 * Avoid it in performance critical situations like looping
 */
function hash() {
	var i = 0,
		args = arguments,
		length = args.length,
		obj = {};
	for (; i < length; i++) {
		obj[args[i++]] = args[i];
	}
	return obj;
}

/**
 * Shortcut for parseInt
 * @param {Object} s
 * @param {Number} mag Magnitude
 */
function pInt(s, mag) {
	return parseInt(s, mag || 10);
}

/**
 * Check for string
 * @param {Object} s
 */
function isString(s) {
	return typeof s === 'string';
}

/**
 * Check for object
 * @param {Object} obj
 */
function isObject(obj) {
	return typeof obj === 'object';
}

/**
 * Check for array
 * @param {Object} obj
 */
function isArray(obj) {
	return Object.prototype.toString.call(obj) === '[object Array]';
}

/**
 * Check for number
 * @param {Object} n
 */
function isNumber(n) {
	return typeof n === 'number';
}

function log2lin(num) {
	return math.log(num) / math.LN10;
}
function lin2log(num) {
	return math.pow(10, num);
}

/**
 * Remove last occurence of an item from an array
 * @param {Array} arr
 * @param {Mixed} item
 */
function erase(arr, item) {
	var i = arr.length;
	while (i--) {
		if (arr[i] === item) {
			arr.splice(i, 1);
			break;
		}
	}
	//return arr;
}

/**
 * Returns true if the object is not null or undefined. Like MooTools' $.defined.
 * @param {Object} obj
 */
function defined(obj) {
	return obj !== UNDEFINED && obj !== null;
}

/**
 * Set or get an attribute or an object of attributes. Can't use jQuery attr because
 * it attempts to set expando properties on the SVG element, which is not allowed.
 *
 * @param {Object} elem The DOM element to receive the attribute(s)
 * @param {String|Object} prop The property or an abject of key-value pairs
 * @param {String} value The value if a single property is set
 */
function attr(elem, prop, value) {
	var key,
		setAttribute = 'setAttribute',
		ret;

	// if the prop is a string
	if (isString(prop)) {
		// set the value
		if (defined(value)) {

			elem[setAttribute](prop, value);

		// get the value
		} else if (elem && elem.getAttribute) { // elem not defined when printing pie demo...
			ret = elem.getAttribute(prop);
		}

	// else if prop is defined, it is a hash of key/value pairs
	} else if (defined(prop) && isObject(prop)) {
		for (key in prop) {
			elem[setAttribute](key, prop[key]);
		}
	}
	return ret;
}
/**
 * Check if an element is an array, and if not, make it into an array. Like
 * MooTools' $.splat.
 */
function splat(obj) {
	return isArray(obj) ? obj : [obj];
}


/**
 * Return the first value that is defined. Like MooTools' $.pick.
 */
function pick() {
	var args = arguments,
		i,
		arg,
		length = args.length;
	for (i = 0; i < length; i++) {
		arg = args[i];
		if (typeof arg !== 'undefined' && arg !== null) {
			return arg;
		}
	}
}

/**
 * Set CSS on a given element
 * @param {Object} el
 * @param {Object} styles Style object with camel case property names
 */
function css(el, styles) {
	if (isIE && !hasSVG) { // #2686
		if (styles && styles.opacity !== UNDEFINED) {
			styles.filter = 'alpha(opacity=' + (styles.opacity * 100) + ')';
		}
	}
	extend(el.style, styles);
}

/**
 * Utility function to create element with attributes and styles
 * @param {Object} tag
 * @param {Object} attribs
 * @param {Object} styles
 * @param {Object} parent
 * @param {Object} nopad
 */
function createElement(tag, attribs, styles, parent, nopad) {
	var el = doc.createElement(tag);
	if (attribs) {
		extend(el, attribs);
	}
	if (nopad) {
		css(el, {padding: 0, border: NONE, margin: 0});
	}
	if (styles) {
		css(el, styles);
	}
	if (parent) {
		parent.appendChild(el);
	}
	return el;
}

/**
 * Extend a prototyped class by new members
 * @param {Object} parent
 * @param {Object} members
 */
function extendClass(parent, members) {
	var object = function () {};
	object.prototype = new parent();
	extend(object.prototype, members);
	return object;
}

/**
 * Format a number and return a string based on input settings
 * @param {Number} number The input number to format
 * @param {Number} decimals The amount of decimals
 * @param {String} decPoint The decimal point, defaults to the one given in the lang options
 * @param {String} thousandsSep The thousands separator, defaults to the one given in the lang options
 */
function numberFormat(number, decimals, decPoint, thousandsSep) {
	var lang = defaultOptions.lang,
		// http://kevin.vanzonneveld.net/techblog/article/javascript_equivalent_for_phps_number_format/
		n = +number || 0,
		c = decimals === -1 ?
			(n.toString().split('.')[1] || '').length : // preserve decimals
			(isNaN(decimals = mathAbs(decimals)) ? 2 : decimals),
		d = decPoint === undefined ? lang.decimalPoint : decPoint,
		t = thousandsSep === undefined ? lang.thousandsSep : thousandsSep,
		s = n < 0 ? "-" : "",
		i = String(pInt(n = mathAbs(n).toFixed(c))),
		j = i.length > 3 ? i.length % 3 : 0;

	return s + (j ? i.substr(0, j) + t : "") + i.substr(j).replace(/(\d{3})(?=\d)/g, "$1" + t) +
		(c ? d + mathAbs(n - i).toFixed(c).slice(2) : "");
}

/**
 * Pad a string to a given length by adding 0 to the beginning
 * @param {Number} number
 * @param {Number} length
 */
function pad(number, length) {
	// Create an array of the remaining length +1 and join it with 0's
	return new Array((length || 2) + 1 - String(number).length).join(0) + number;
}

/**
 * Wrap a method with extended functionality, preserving the original function
 * @param {Object} obj The context object that the method belongs to 
 * @param {String} method The name of the method to extend
 * @param {Function} func A wrapper function callback. This function is called with the same arguments
 * as the original function, except that the original function is unshifted and passed as the first 
 * argument. 
 */
function wrap(obj, method, func) {
	var proceed = obj[method];
	obj[method] = function () {
		var args = Array.prototype.slice.call(arguments);
		args.unshift(proceed);
		return func.apply(this, args);
	};
}

/**
 * Based on http://www.php.net/manual/en/function.strftime.php
 * @param {String} format
 * @param {Number} timestamp
 * @param {Boolean} capitalize
 */
dateFormat = function (format, timestamp, capitalize) {
	if (!defined(timestamp) || isNaN(timestamp)) {
		return 'Invalid date';
	}
	format = pick(format, '%Y-%m-%d %H:%M:%S');

	var date = new Date(timestamp - timezoneOffset),
		key, // used in for constuct below
		// get the basic time values
		hours = date[getHours](),
		day = date[getDay](),
		dayOfMonth = date[getDate](),
		month = date[getMonth](),
		fullYear = date[getFullYear](),
		lang = defaultOptions.lang,
		langWeekdays = lang.weekdays,

		// List all format keys. Custom formats can be added from the outside. 
		replacements = extend({

			// Day
			'a': langWeekdays[day].substr(0, 3), // Short weekday, like 'Mon'
			'A': langWeekdays[day], // Long weekday, like 'Monday'
			'd': pad(dayOfMonth), // Two digit day of the month, 01 to 31
			'e': dayOfMonth, // Day of the month, 1 through 31

			// Week (none implemented)
			//'W': weekNumber(),

			// Month
			'b': lang.shortMonths[month], // Short month, like 'Jan'
			'B': lang.months[month], // Long month, like 'January'
			'm': pad(month + 1), // Two digit month number, 01 through 12

			// Year
			'y': fullYear.toString().substr(2, 2), // Two digits year, like 09 for 2009
			'Y': fullYear, // Four digits year, like 2009

			// Time
			'H': pad(hours), // Two digits hours in 24h format, 00 through 23
			'I': pad((hours % 12) || 12), // Two digits hours in 12h format, 00 through 11
			'l': (hours % 12) || 12, // Hours in 12h format, 1 through 12
			'M': pad(date[getMinutes]()), // Two digits minutes, 00 through 59
			'p': hours < 12 ? 'AM' : 'PM', // Upper case AM or PM
			'P': hours < 12 ? 'am' : 'pm', // Lower case AM or PM
			'S': pad(date.getSeconds()), // Two digits seconds, 00 through  59
			'L': pad(mathRound(timestamp % 1000), 3) // Milliseconds (naming from Ruby)
		}, Highcharts.dateFormats);


	// do the replaces
	for (key in replacements) {
		while (format.indexOf('%' + key) !== -1) { // regex would do it in one line, but this is faster
			format = format.replace('%' + key, typeof replacements[key] === 'function' ? replacements[key](timestamp) : replacements[key]);
		}
	}

	// Optionally capitalize the string and return
	return capitalize ? format.substr(0, 1).toUpperCase() + format.substr(1) : format;
};

/** 
 * Format a single variable. Similar to sprintf, without the % prefix.
 */
function formatSingle(format, val) {
	var floatRegex = /f$/,
		decRegex = /\.([0-9])/,
		lang = defaultOptions.lang,
		decimals;

	if (floatRegex.test(format)) { // float
		decimals = format.match(decRegex);
		decimals = decimals ? decimals[1] : -1;
		val = numberFormat(
			val,
			decimals,
			lang.decimalPoint,
			format.indexOf(',') > -1 ? lang.thousandsSep : ''
		);
	} else {
		val = dateFormat(format, val);
	}
	return val;
}

/**
 * Format a string according to a subset of the rules of Python's String.format method.
 */
function format(str, ctx) {
	var splitter = '{',
		isInside = false,
		segment,
		valueAndFormat,
		path,
		i,
		len,
		ret = [],
		val,
		index;
	
	while ((index = str.indexOf(splitter)) !== -1) {
		
		segment = str.slice(0, index);
		if (isInside) { // we're on the closing bracket looking back
			
			valueAndFormat = segment.split(':');
			path = valueAndFormat.shift().split('.'); // get first and leave format
			len = path.length;
			val = ctx;

			// Assign deeper paths
			for (i = 0; i < len; i++) {
				val = val[path[i]];
			}

			// Format the replacement
			if (valueAndFormat.length) {
				val = formatSingle(valueAndFormat.join(':'), val);
			}

			// Push the result and advance the cursor
			ret.push(val);
			
		} else {
			ret.push(segment);
			
		}
		str = str.slice(index + 1); // the rest
		isInside = !isInside; // toggle
		splitter = isInside ? '}' : '{'; // now look for next matching bracket
	}
	ret.push(str);
	return ret.join('');
}

/**
 * Get the magnitude of a number
 */
function getMagnitude(num) {
	return math.pow(10, mathFloor(math.log(num) / math.LN10));
}

/**
 * Take an interval and normalize it to multiples of 1, 2, 2.5 and 5
 * @param {Number} interval
 * @param {Array} multiples
 * @param {Number} magnitude
 * @param {Object} options
 */
function normalizeTickInterval(interval, multiples, magnitude, options) {
	var normalized, i;

	// round to a tenfold of 1, 2, 2.5 or 5
	magnitude = pick(magnitude, 1);
	normalized = interval / magnitude;

	// multiples for a linear scale
	if (!multiples) {
		multiples = [1, 2, 2.5, 5, 10];

		// the allowDecimals option
		if (options && options.allowDecimals === false) {
			if (magnitude === 1) {
				multiples = [1, 2, 5, 10];
			} else if (magnitude <= 0.1) {
				multiples = [1 / magnitude];
			}
		}
	}

	// normalize the interval to the nearest multiple
	for (i = 0; i < multiples.length; i++) {
		interval = multiples[i];
		if (normalized <= (multiples[i] + (multiples[i + 1] || multiples[i])) / 2) {
			break;
		}
	}

	// multiply back to the correct magnitude
	interval *= magnitude;

	return interval;
}


/**
 * Helper class that contains variuos counters that are local to the chart.
 */
function ChartCounters() {
	this.color = 0;
	this.symbol = 0;
}

ChartCounters.prototype =  {
	/**
	 * Wraps the color counter if it reaches the specified length.
	 */
	wrapColor: function (length) {
		if (this.color >= length) {
			this.color = 0;
		}
	},

	/**
	 * Wraps the symbol counter if it reaches the specified length.
	 */
	wrapSymbol: function (length) {
		if (this.symbol >= length) {
			this.symbol = 0;
		}
	}
};


/**
 * Utility method that sorts an object array and keeping the order of equal items.
 * ECMA script standard does not specify the behaviour when items are equal.
 */
function stableSort(arr, sortFunction) {
	var length = arr.length,
		sortValue,
		i;

	// Add index to each item
	for (i = 0; i < length; i++) {
		arr[i].ss_i = i; // stable sort index
	}

	arr.sort(function (a, b) {
		sortValue = sortFunction(a, b);
		return sortValue === 0 ? a.ss_i - b.ss_i : sortValue;
	});

	// Remove index from items
	for (i = 0; i < length; i++) {
		delete arr[i].ss_i; // stable sort index
	}
}

/**
 * Non-recursive method to find the lowest member of an array. Math.min raises a maximum
 * call stack size exceeded error in Chrome when trying to apply more than 150.000 points. This
 * method is slightly slower, but safe.
 */
function arrayMin(data) {
	var i = data.length,
		min = data[0];

	while (i--) {
		if (data[i] < min) {
			min = data[i];
		}
	}
	return min;
}

/**
 * Non-recursive method to find the lowest member of an array. Math.min raises a maximum
 * call stack size exceeded error in Chrome when trying to apply more than 150.000 points. This
 * method is slightly slower, but safe.
 */
function arrayMax(data) {
	var i = data.length,
		max = data[0];

	while (i--) {
		if (data[i] > max) {
			max = data[i];
		}
	}
	return max;
}

/**
 * Utility method that destroys any SVGElement or VMLElement that are properties on the given object.
 * It loops all properties and invokes destroy if there is a destroy method. The property is
 * then delete'ed.
 * @param {Object} The object to destroy properties on
 * @param {Object} Exception, do not destroy this property, only delete it.
 */
function destroyObjectProperties(obj, except) {
	var n;
	for (n in obj) {
		// If the object is non-null and destroy is defined
		if (obj[n] && obj[n] !== except && obj[n].destroy) {
			// Invoke the destroy
			obj[n].destroy();
		}

		// Delete the property from the object.
		delete obj[n];
	}
}


/**
 * Discard an element by moving it to the bin and delete
 * @param {Object} The HTML node to discard
 */
function discardElement(element) {
	// create a garbage bin element, not part of the DOM
	if (!garbageBin) {
		garbageBin = createElement(DIV);
	}

	// move the node and empty bin
	if (element) {
		garbageBin.appendChild(element);
	}
	garbageBin.innerHTML = '';
}

/**
 * Provide error messages for debugging, with links to online explanation 
 */
function error(code, stop) {
	var msg = 'Highcharts error #' + code + ': www.highcharts.com/errors/' + code;
	if (stop) {
		throw msg;
	} else if (win.console) {
		console.log(msg);
	}
}

/**
 * Fix JS round off float errors
 * @param {Number} num
 */
function correctFloat(num) {
	return parseFloat(
		num.toPrecision(14)
	);
}

/**
 * Set the global animation to either a given value, or fall back to the
 * given chart's animation option
 * @param {Object} animation
 * @param {Object} chart
 */
function setAnimation(animation, chart) {
	globalAnimation = pick(animation, chart.animation);
}

/**
 * The time unit lookup
 */
/*jslint white: true*/
timeUnits = hash(
	MILLISECOND, 1,
	SECOND, 1000,
	MINUTE, 60000,
	HOUR, 3600000,
	DAY, 24 * 3600000,
	WEEK, 7 * 24 * 3600000,
	MONTH, 31 * 24 * 3600000,
	YEAR, 31556952000
);
/*jslint white: false*/
/**
 * Path interpolation algorithm used across adapters
 */
pathAnim = {
	/**
	 * Prepare start and end values so that the path can be animated one to one
	 */
	init: function (elem, fromD, toD) {
		fromD = fromD || '';
		var shift = elem.shift,
			bezier = fromD.indexOf('C') > -1,
			numParams = bezier ? 7 : 3,
			endLength,
			slice,
			i,
			start = fromD.split(' '),
			end = [].concat(toD), // copy
			startBaseLine,
			endBaseLine,
			sixify = function (arr) { // in splines make move points have six parameters like bezier curves
				i = arr.length;
				while (i--) {
					if (arr[i] === M) {
						arr.splice(i + 1, 0, arr[i + 1], arr[i + 2], arr[i + 1], arr[i + 2]);
					}
				}
			};

		if (bezier) {
			sixify(start);
			sixify(end);
		}

		// pull out the base lines before padding
		if (elem.isArea) {
			startBaseLine = start.splice(start.length - 6, 6);
			endBaseLine = end.splice(end.length - 6, 6);
		}

		// if shifting points, prepend a dummy point to the end path
		if (shift <= end.length / numParams && start.length === end.length) {
			while (shift--) {
				end = [].concat(end).splice(0, numParams).concat(end);
			}
		}
		elem.shift = 0; // reset for following animations

		// copy and append last point until the length matches the end length
		if (start.length) {
			endLength = end.length;
			while (start.length < endLength) {

				//bezier && sixify(start);
				slice = [].concat(start).splice(start.length - numParams, numParams);
				if (bezier) { // disable first control point
					slice[numParams - 6] = slice[numParams - 2];
					slice[numParams - 5] = slice[numParams - 1];
				}
				start = start.concat(slice);
			}
		}

		if (startBaseLine) { // append the base lines for areas
			start = start.concat(startBaseLine);
			end = end.concat(endBaseLine);
		}
		return [start, end];
	},

	/**
	 * Interpolate each value of the path and return the array
	 */
	step: function (start, end, pos, complete) {
		var ret = [],
			i = start.length,
			startVal;

		if (pos === 1) { // land on the final path without adjustment points appended in the ends
			ret = complete;

		} else if (i === end.length && pos < 1) {
			while (i--) {
				startVal = parseFloat(start[i]);
				ret[i] =
					isNaN(startVal) ? // a letter instruction like M or L
						start[i] :
						pos * (parseFloat(end[i] - startVal)) + startVal;

			}
		} else { // if animation is finished or length not matching, land on right value
			ret = end;
		}
		return ret;
	}
};

(function ($) {
	/**
	 * The default HighchartsAdapter for jQuery
	 */
	win.HighchartsAdapter = win.HighchartsAdapter || ($ && {
		
		/**
		 * Initialize the adapter by applying some extensions to jQuery
		 */
		init: function (pathAnim) {
			
			// extend the animate function to allow SVG animations
			var Fx = $.fx,
				Step = Fx.step,
				dSetter,
				Tween = $.Tween,
				propHooks = Tween && Tween.propHooks,
				opacityHook = $.cssHooks.opacity;
			
			/*jslint unparam: true*//* allow unused param x in this function */
			$.extend($.easing, {
				easeOutQuad: function (x, t, b, c, d) {
					return -c * (t /= d) * (t - 2) + b;
				}
			});
			/*jslint unparam: false*/
		
			// extend some methods to check for elem.attr, which means it is a Highcharts SVG object
			$.each(['cur', '_default', 'width', 'height', 'opacity'], function (i, fn) {
				var obj = Step,
					base;
					
				// Handle different parent objects
				if (fn === 'cur') {
					obj = Fx.prototype; // 'cur', the getter, relates to Fx.prototype
				
				} else if (fn === '_default' && Tween) { // jQuery 1.8 model
					obj = propHooks[fn];
					fn = 'set';
				}
		
				// Overwrite the method
				base = obj[fn];
				if (base) { // step.width and step.height don't exist in jQuery < 1.7
		
					// create the extended function replacement
					obj[fn] = function (fx) {

						var elem;
						
						// Fx.prototype.cur does not use fx argument
						fx = i ? fx : this;

						// Don't run animations on textual properties like align (#1821)
						if (fx.prop === 'align') {
							return;
						}
		
						// shortcut
						elem = fx.elem;
		
						// Fx.prototype.cur returns the current value. The other ones are setters
						// and returning a value has no effect.
						return elem.attr ? // is SVG element wrapper
							elem.attr(fx.prop, fn === 'cur' ? UNDEFINED : fx.now) : // apply the SVG wrapper's method
							base.apply(this, arguments); // use jQuery's built-in method
					};
				}
			});

			// Extend the opacity getter, needed for fading opacity with IE9 and jQuery 1.10+
			wrap(opacityHook, 'get', function (proceed, elem, computed) {
				return elem.attr ? (elem.opacity || 0) : proceed.call(this, elem, computed);
			});
			
			
			// Define the setter function for d (path definitions)
			dSetter = function (fx) {
				var elem = fx.elem,
					ends;
		
				// Normally start and end should be set in state == 0, but sometimes,
				// for reasons unknown, this doesn't happen. Perhaps state == 0 is skipped
				// in these cases
				if (!fx.started) {
					ends = pathAnim.init(elem, elem.d, elem.toD);
					fx.start = ends[0];
					fx.end = ends[1];
					fx.started = true;
				}
		
		
				// interpolate each value of the path
				elem.attr('d', pathAnim.step(fx.start, fx.end, fx.pos, elem.toD));
			};
			
			// jQuery 1.8 style
			if (Tween) {
				propHooks.d = {
					set: dSetter
				};
			// pre 1.8
			} else {
				// animate paths
				Step.d = dSetter;
			}
			
			/**
			 * Utility for iterating over an array. Parameters are reversed compared to jQuery.
			 * @param {Array} arr
			 * @param {Function} fn
			 */
			this.each = Array.prototype.forEach ?
				function (arr, fn) { // modern browsers
					return Array.prototype.forEach.call(arr, fn);
					
				} : 
				function (arr, fn) { // legacy
					var i = 0, 
						len = arr.length;
					for (; i < len; i++) {
						if (fn.call(arr[i], arr[i], i, arr) === false) {
							return i;
						}
					}
				};
			
			/**
			 * Register Highcharts as a plugin in the respective framework
			 */
			$.fn.highcharts = function () {
				var constr = 'Chart', // default constructor
					args = arguments,
					options,
					ret,
					chart;

				if (isString(args[0])) {
					constr = args[0];
					args = Array.prototype.slice.call(args, 1); 
				}
				options = args[0];

				// Create the chart
				if (options !== UNDEFINED) {
					/*jslint unused:false*/
					options.chart = options.chart || {};
					options.chart.renderTo = this[0];
					chart = new Highcharts[constr](options, args[1]);
					ret = this;
					/*jslint unused:true*/
				}

				// When called without parameters or with the return argument, get a predefined chart
				if (options === UNDEFINED) {
					ret = charts[attr(this[0], 'data-highcharts-chart')];
				}	

				return ret;
			};

		},

		
		/**
		 * Downloads a script and executes a callback when done.
		 * @param {String} scriptLocation
		 * @param {Function} callback
		 */
		getScript: $.getScript,
		
		/**
		 * Return the index of an item in an array, or -1 if not found
		 */
		inArray: $.inArray,
		
		/**
		 * A direct link to jQuery methods. MooTools and Prototype adapters must be implemented for each case of method.
		 * @param {Object} elem The HTML element
		 * @param {String} method Which method to run on the wrapped element
		 */
		adapterRun: function (elem, method) {
			return $(elem)[method]();
		},
	
		/**
		 * Filter an array
		 */
		grep: $.grep,
	
		/**
		 * Map an array
		 * @param {Array} arr
		 * @param {Function} fn
		 */
		map: function (arr, fn) {
			//return jQuery.map(arr, fn);
			var results = [],
				i = 0,
				len = arr.length;
			for (; i < len; i++) {
				results[i] = fn.call(arr[i], arr[i], i, arr);
			}
			return results;
	
		},
	
		/**
		 * Get the position of an element relative to the top left of the page
		 */
		offset: function (el) {
			return $(el).offset();
		},
	
		/**
		 * Add an event listener
		 * @param {Object} el A HTML element or custom object
		 * @param {String} event The event type
		 * @param {Function} fn The event handler
		 */
		addEvent: function (el, event, fn) {
			$(el).bind(event, fn);
		},
	
		/**
		 * Remove event added with addEvent
		 * @param {Object} el The object
		 * @param {String} eventType The event type. Leave blank to remove all events.
		 * @param {Function} handler The function to remove
		 */
		removeEvent: function (el, eventType, handler) {
			// workaround for jQuery issue with unbinding custom events:
			// http://forum.jQuery.com/topic/javascript-error-when-unbinding-a-custom-event-using-jQuery-1-4-2
			var func = doc.removeEventListener ? 'removeEventListener' : 'detachEvent';
			if (doc[func] && el && !el[func]) {
				el[func] = function () {};
			}
	
			$(el).unbind(eventType, handler);
		},
	
		/**
		 * Fire an event on a custom object
		 * @param {Object} el
		 * @param {String} type
		 * @param {Object} eventArguments
		 * @param {Function} defaultFunction
		 */
		fireEvent: function (el, type, eventArguments, defaultFunction) {
			var event = $.Event(type),
				detachedType = 'detached' + type,
				defaultPrevented;
	
			// Remove warnings in Chrome when accessing layerX and layerY. Although Highcharts
			// never uses these properties, Chrome includes them in the default click event and
			// raises the warning when they are copied over in the extend statement below.
			//
			// To avoid problems in IE (see #1010) where we cannot delete the properties and avoid
			// testing if they are there (warning in chrome) the only option is to test if running IE.
			if (!isIE && eventArguments) {
				delete eventArguments.layerX;
				delete eventArguments.layerY;
			}
	
			extend(event, eventArguments);
	
			// Prevent jQuery from triggering the object method that is named the
			// same as the event. For example, if the event is 'select', jQuery
			// attempts calling el.select and it goes into a loop.
			if (el[type]) {
				el[detachedType] = el[type];
				el[type] = null;
			}
	
			// Wrap preventDefault and stopPropagation in try/catch blocks in
			// order to prevent JS errors when cancelling events on non-DOM
			// objects. #615.
			/*jslint unparam: true*/
			$.each(['preventDefault', 'stopPropagation'], function (i, fn) {
				var base = event[fn];
				event[fn] = function () {
					try {
						base.call(event);
					} catch (e) {
						if (fn === 'preventDefault') {
							defaultPrevented = true;
						}
					}
				};
			});
			/*jslint unparam: false*/
	
			// trigger it
			$(el).trigger(event);
	
			// attach the method
			if (el[detachedType]) {
				el[type] = el[detachedType];
				el[detachedType] = null;
			}
	
			if (defaultFunction && !event.isDefaultPrevented() && !defaultPrevented) {
				defaultFunction(event);
			}
		},
		
		/**
		 * Extension method needed for MooTools
		 */
		washMouseEvent: function (e) {
			var ret = e.originalEvent || e;
			
			// computed by jQuery, needed by IE8
			if (ret.pageX === UNDEFINED) { // #1236
				ret.pageX = e.pageX;
				ret.pageY = e.pageY;
			}
			
			return ret;
		},
	
		/**
		 * Animate a HTML element or SVG element wrapper
		 * @param {Object} el
		 * @param {Object} params
		 * @param {Object} options jQuery-like animation options: duration, easing, callback
		 */
		animate: function (el, params, options) {
			var $el = $(el);
			if (!el.style) {
				el.style = {}; // #1881
			}
			if (params.d) {
				el.toD = params.d; // keep the array form for paths, used in $.fx.step.d
				params.d = 1; // because in jQuery, animating to an array has a different meaning
			}
	
			$el.stop();
			if (params.opacity !== UNDEFINED && el.attr) {
				params.opacity += 'px'; // force jQuery to use same logic as width and height (#2161)
			}
			$el.animate(params, options);
	
		},
		/**
		 * Stop running animation
		 */
		stop: function (el) {
			$(el).stop();
		}
	});
}(win.jQuery));


// check for a custom HighchartsAdapter defined prior to this file
var globalAdapter = win.HighchartsAdapter,
	adapter = globalAdapter || {};
	
// Initialize the adapter
if (globalAdapter) {
	globalAdapter.init.call(globalAdapter, pathAnim);
}


// Utility functions. If the HighchartsAdapter is not defined, adapter is an empty object
// and all the utility functions will be null. In that case they are populated by the
// default adapters below.
var adapterRun = adapter.adapterRun,
	getScript = adapter.getScript,
	inArray = adapter.inArray,
	each = adapter.each,
	grep = adapter.grep,
	offset = adapter.offset,
	map = adapter.map,
	addEvent = adapter.addEvent,
	removeEvent = adapter.removeEvent,
	fireEvent = adapter.fireEvent,
	washMouseEvent = adapter.washMouseEvent,
	animate = adapter.animate,
	stop = adapter.stop;



/* ****************************************************************************
 * Handle the options                                                         *
 *****************************************************************************/
var

defaultLabelOptions = {
	enabled: true,
	// rotation: 0,
	// align: 'center',
	x: 0,
	y: 15,
	/*formatter: function () {
		return this.value;
	},*/
	style: {
		color: '#666',
		cursor: 'default',
		fontSize: '11px'
	}
};

defaultOptions = {
	colors: ['#2f7ed8', '#0d233a', '#8bbc21', '#910000', '#1aadce', '#492970',
		'#f28f43', '#77a1e5', '#c42525', '#a6c96a'],
	symbols: ['circle', 'diamond', 'square', 'triangle', 'triangle-down'],
	lang: {
		loading: 'Loading...',
		months: ['January', 'February', 'March', 'April', 'May', 'June', 'July',
				'August', 'September', 'October', 'November', 'December'],
		shortMonths: ['Jan', 'Feb', 'Mar', 'Apr', 'May', 'Jun', 'Jul', 'Aug', 'Sep', 'Oct', 'Nov', 'Dec'],
		weekdays: ['Sunday', 'Monday', 'Tuesday', 'Wednesday', 'Thursday', 'Friday', 'Saturday'],
		decimalPoint: '.',
		numericSymbols: ['k', 'M', 'G', 'T', 'P', 'E'], // SI prefixes used in axis labels
		resetZoom: 'Reset zoom',
		resetZoomTitle: 'Reset zoom level 1:1',
		thousandsSep: ','
	},
	global: {
		useUTC: true,
		//timezoneOffset: 0,
		canvasToolsURL: 'http://code.highcharts.com/3.0.9-modified/modules/canvas-tools.js',
		VMLRadialGradientURL: 'http://code.highcharts.com/3.0.9-modified/gfx/vml-radial-gradient.png'
	},
	chart: {
		//animation: true,
		//alignTicks: false,
		//reflow: true,
		//className: null,
		//events: { load, selection },
		//margin: [null],
		//marginTop: null,
		//marginRight: null,
		//marginBottom: null,
		//marginLeft: null,
		borderColor: '#4572A7',
		//borderWidth: 0,
		borderRadius: 5,
		defaultSeriesType: 'line',
		ignoreHiddenSeries: true,
		//inverted: false,
		//shadow: false,
		spacing: [10, 10, 15, 10],
		//spacingTop: 10,
		//spacingRight: 10,
		//spacingBottom: 15,
		//spacingLeft: 10,
		style: {
			fontFamily: '"Lucida Grande", "Lucida Sans Unicode", Verdana, Arial, Helvetica, sans-serif', // default font
			fontSize: '12px'
		},
		backgroundColor: '#FFFFFF',
		//plotBackgroundColor: null,
		plotBorderColor: '#C0C0C0',
		//plotBorderWidth: 0,
		//plotShadow: false,
		//zoomType: ''
		resetZoomButton: {
			theme: {
				zIndex: 20
			},
			position: {
				align: 'right',
				x: -10,
				//verticalAlign: 'top',
				y: 10
			}
			// relativeTo: 'plot'
		}
	},
	title: {
		text: 'Chart title',
		align: 'center',
		// floating: false,
		margin: 15,
		// x: 0,
		// verticalAlign: 'top',
		// y: null,
		style: {
			color: '#274b6d',//#3E576F',
			fontSize: '16px'
		}

	},
	subtitle: {
		text: '',
		align: 'center',
		// floating: false
		// x: 0,
		// verticalAlign: 'top',
		// y: null,
		style: {
			color: '#4d759e'
		}
	},

	plotOptions: {
		line: { // base series options
			allowPointSelect: false,
			showCheckbox: false,
			animation: {
				duration: 1000
			},
			//connectNulls: false,
			//cursor: 'default',
			//clip: true,
			//dashStyle: null,
			//enableMouseTracking: true,
			events: {},
			//legendIndex: 0,
			//linecap: 'round',
			lineWidth: 2,
			//shadow: false,
			// stacking: null,
			marker: {
				enabled: true,
				//symbol: null,
				lineWidth: 0,
				radius: 4,
				lineColor: '#FFFFFF',
				//fillColor: null,
				states: { // states for a single point
					hover: {
						enabled: true
						//radius: base + 2
					},
					select: {
						fillColor: '#FFFFFF',
						lineColor: '#000000',
						lineWidth: 2
					}
				}
			},
			point: {
				events: {}
			},
			dataLabels: merge(defaultLabelOptions, {
				align: 'center',
				enabled: false,
				formatter: function () {
					return this.y === null ? '' : numberFormat(this.y, -1);
				},
				verticalAlign: 'bottom', // above singular point
				y: 0
				// backgroundColor: undefined,
				// borderColor: undefined,
				// borderRadius: undefined,
				// borderWidth: undefined,
				// padding: 3,
				// shadow: false
			}),
			cropThreshold: 300, // draw points outside the plot area when the number of points is less than this
			pointRange: 0,
			//pointStart: 0,
			//pointInterval: 1,
			//showInLegend: null, // auto: true for standalone series, false for linked series
			states: { // states for the entire series
				hover: {
					//enabled: false,
					//lineWidth: base + 1,
					marker: {
						// lineWidth: base + 1,
						// radius: base + 1
					}
				},
				select: {
					marker: {}
				}
			},
			stickyTracking: true,
			//tooltip: {
				//pointFormat: '<span style="color:{series.color}">{series.name}</span>: <b>{point.y}</b>'
				//valueDecimals: null,
				//xDateFormat: '%A, %b %e, %Y',
				//valuePrefix: '',
				//ySuffix: ''				
			//}
			turboThreshold: 1000
			// zIndex: null
		}
	},
	labels: {
		//items: [],
		style: {
			//font: defaultFont,
			position: ABSOLUTE,
			color: '#3E576F'
		}
	},
	legend: {
		enabled: true,
		align: 'center',
		//floating: false,
		layout: 'horizontal',
		labelFormatter: function () {
			return this.name;
		},
		borderWidth: 1,
		borderColor: '#909090',
		borderRadius: 5,
		navigation: {
			// animation: true,
			activeColor: '#274b6d',
			// arrowSize: 12
			inactiveColor: '#CCC'
			// style: {} // text styles
		},
		// margin: 10,
		// reversed: false,
		shadow: false,
		// backgroundColor: null,
		/*style: {
			padding: '5px'
		},*/
		itemStyle: {			
			color: '#274b6d',
			fontSize: '12px'
		},
		itemHoverStyle: {
			//cursor: 'pointer', removed as of #601
			color: '#000'
		},
		itemHiddenStyle: {
			color: '#CCC'
		},
		itemCheckboxStyle: {
			position: ABSOLUTE,
			width: '13px', // for IE precision
			height: '13px'
		},
		// itemWidth: undefined,
		// symbolWidth: 16,
		symbolPadding: 5,
		verticalAlign: 'bottom',
		// width: undefined,
		x: 0,
		y: 0,
		title: {
			//text: null,
			style: {
				fontWeight: 'bold'
			}
		}			
	},

	loading: {
		// hideDuration: 100,
		labelStyle: {
			fontWeight: 'bold',
			position: RELATIVE,
			top: '1em'
		},
		// showDuration: 0,
		style: {
			position: ABSOLUTE,
			backgroundColor: 'white',
			opacity: 0.5,
			textAlign: 'center'
		}
	},

	tooltip: {
		enabled: true,
		animation: hasSVG,
		//crosshairs: null,
		backgroundColor: 'rgba(255, 255, 255, .85)',
		borderWidth: 1,
		borderRadius: 3,
		dateTimeLabelFormats: { 
			millisecond: '%A, %b %e, %H:%M:%S.%L',
			second: '%A, %b %e, %H:%M:%S',
			minute: '%A, %b %e, %H:%M',
			hour: '%A, %b %e, %H:%M',
			day: '%A, %b %e, %Y',
			week: 'Week from %A, %b %e, %Y',
			month: '%B %Y',
			year: '%Y'
		},
		//formatter: defaultFormatter,
		headerFormat: '<span style="font-size: 10px">{point.key}</span><br/>',
		pointFormat: '<span style="color:{series.color}">{series.name}</span>: <b>{point.y}</b><br/>',
		shadow: true,
		//shared: false,
		snap: isTouchDevice ? 25 : 10,
		style: {
			color: '#333333',
			cursor: 'default',
			fontSize: '12px',
			padding: '8px',
			whiteSpace: 'nowrap'
		}
		//xDateFormat: '%A, %b %e, %Y',
		//valueDecimals: null,
		//valuePrefix: '',
		//valueSuffix: ''
	},

	credits: {
		enabled: true,
		text: 'Highcharts.com',
		href: 'http://www.highcharts.com',
		position: {
			align: 'right',
			x: -10,
			verticalAlign: 'bottom',
			y: -5
		},
		style: {
			cursor: 'pointer',
			color: '#909090',
			fontSize: '9px'
		}
	}
};




// Series defaults
var defaultPlotOptions = defaultOptions.plotOptions,
	defaultSeriesOptions = defaultPlotOptions.line;

// set the default time methods
setTimeMethods();



/**
 * Set the time methods globally based on the useUTC option. Time method can be either
 * local time or UTC (default).
 */
function setTimeMethods() {
	var useUTC = defaultOptions.global.useUTC,
		GET = useUTC ? 'getUTC' : 'get',
		SET = useUTC ? 'setUTC' : 'set';


	timezoneOffset = ((useUTC && defaultOptions.global.timezoneOffset) || 0) * 60000;
	makeTime = useUTC ? Date.UTC : function (year, month, date, hours, minutes, seconds) {
		return new Date(
			year,
			month,
			pick(date, 1),
			pick(hours, 0),
			pick(minutes, 0),
			pick(seconds, 0)
		).getTime();
	};
	getMinutes =  GET + 'Minutes';
	getHours =    GET + 'Hours';
	getDay =      GET + 'Day';
	getDate =     GET + 'Date';
	getMonth =    GET + 'Month';
	getFullYear = GET + 'FullYear';
	setMinutes =  SET + 'Minutes';
	setHours =    SET + 'Hours';
	setDate =     SET + 'Date';
	setMonth =    SET + 'Month';
	setFullYear = SET + 'FullYear';

}

/**
 * Merge the default options with custom options and return the new options structure
 * @param {Object} options The new custom options
 */
function setOptions(options) {
	
	// Copy in the default options
	defaultOptions = merge(true, defaultOptions, options);
	
	// Apply UTC
	setTimeMethods();

	return defaultOptions;
}

/**
 * Get the updated default options. Until 3.0.7, merely exposing defaultOptions for outside modules
 * wasn't enough because the setOptions method created a new object.
 */
function getOptions() {
	return defaultOptions;
}


/**
 * Handle color operations. The object methods are chainable.
 * @param {String} input The input color in either rbga or hex format
 */
var rgbaRegEx = /rgba\(\s*([0-9]{1,3})\s*,\s*([0-9]{1,3})\s*,\s*([0-9]{1,3})\s*,\s*([0-9]?(?:\.[0-9]+)?)\s*\)/,
	hexRegEx = /#([a-fA-F0-9]{2})([a-fA-F0-9]{2})([a-fA-F0-9]{2})/,
	rgbRegEx = /rgb\(\s*([0-9]{1,3})\s*,\s*([0-9]{1,3})\s*,\s*([0-9]{1,3})\s*\)/;

var Color = function (input) {
	// declare variables
	var rgba = [], result, stops;

	/**
	 * Parse the input color to rgba array
	 * @param {String} input
	 */
	function init(input) {

		// Gradients
		if (input && input.stops) {
			stops = map(input.stops, function (stop) {
				return Color(stop[1]);
			});

		// Solid colors
		} else {
			// rgba
			result = rgbaRegEx.exec(input);
			if (result) {
				rgba = [pInt(result[1]), pInt(result[2]), pInt(result[3]), parseFloat(result[4], 10)];
			} else { 
				// hex
				result = hexRegEx.exec(input);
				if (result) {
					rgba = [pInt(result[1], 16), pInt(result[2], 16), pInt(result[3], 16), 1];
				} else {
					// rgb
					result = rgbRegEx.exec(input);
					if (result) {
						rgba = [pInt(result[1]), pInt(result[2]), pInt(result[3]), 1];
					}
				}
			}
		}		

	}
	/**
	 * Return the color a specified format
	 * @param {String} format
	 */
	function get(format) {
		var ret;

		if (stops) {
			ret = merge(input);
			ret.stops = [].concat(ret.stops);
			each(stops, function (stop, i) {
				ret.stops[i] = [ret.stops[i][0], stop.get(format)];
			});

		// it's NaN if gradient colors on a column chart
		} else if (rgba && !isNaN(rgba[0])) {
			if (format === 'rgb') {
				ret = 'rgb(' + rgba[0] + ',' + rgba[1] + ',' + rgba[2] + ')';
			} else if (format === 'a') {
				ret = rgba[3];
			} else {
				ret = 'rgba(' + rgba.join(',') + ')';
			}
		} else {
			ret = input;
		}
		return ret;
	}

	/**
	 * Brighten the color
	 * @param {Number} alpha
	 */
	function brighten(alpha) {
		if (stops) {
			each(stops, function (stop) {
				stop.brighten(alpha);
			});
		
		} else if (isNumber(alpha) && alpha !== 0) {
			var i;
			for (i = 0; i < 3; i++) {
				rgba[i] += pInt(alpha * 255);

				if (rgba[i] < 0) {
					rgba[i] = 0;
				}
				if (rgba[i] > 255) {
					rgba[i] = 255;
				}
			}
		}
		return this;
	}
	/**
	 * Set the color's opacity to a given alpha value
	 * @param {Number} alpha
	 */
	function setOpacity(alpha) {
		rgba[3] = alpha;
		return this;
	}

	// initialize: parse the input
	init(input);

	// public methods
	return {
		get: get,
		brighten: brighten,
		rgba: rgba,
		setOpacity: setOpacity
	};
};


/**
 * A wrapper object for SVG elements
 */
function SVGElement() {}

SVGElement.prototype = {
	/**
	 * Initialize the SVG renderer
	 * @param {Object} renderer
	 * @param {String} nodeName
	 */
	init: function (renderer, nodeName) {
		var wrapper = this;
		wrapper.element = nodeName === 'span' ?
			createElement(nodeName) :
			doc.createElementNS(SVG_NS, nodeName);
		wrapper.renderer = renderer;
		/**
		 * A collection of attribute setters. These methods, if defined, are called right before a certain
		 * attribute is set on an element wrapper. Returning false prevents the default attribute
		 * setter to run. Returning a value causes the default setter to set that value. Used in
		 * Renderer.label.
		 */
		wrapper.attrSetters = {};
	},
	/**
	 * Default base for animation
	 */
	opacity: 1,
	/**
	 * Animate a given attribute
	 * @param {Object} params
	 * @param {Number} options The same options as in jQuery animation
	 * @param {Function} complete Function to perform at the end of animation
	 */
	animate: function (params, options, complete) {
		var animOptions = pick(options, globalAnimation, true);
		stop(this); // stop regardless of animation actually running, or reverting to .attr (#607)
		if (animOptions) {
			animOptions = merge(animOptions, {}); //#2625
			if (complete) { // allows using a callback with the global animation without overwriting it
				animOptions.complete = complete;
			}
			animate(this, params, animOptions);
		} else {
			this.attr(params);
			if (complete) {
				complete();
			}
		}
	},
	/**
	 * Set or get a given attribute
	 * @param {Object|String} hash
	 * @param {Mixed|Undefined} val
	 */
	attr: function (hash, val) {
		var wrapper = this,
			key,
			value,
			result,
			i,
			child,
			element = wrapper.element,
			nodeName = element.nodeName.toLowerCase(), // Android2 requires lower for "text"
			renderer = wrapper.renderer,
			skipAttr,
			titleNode,
			attrSetters = wrapper.attrSetters,
			shadows = wrapper.shadows,
			hasSetSymbolSize,
			doTransform,
			ret = wrapper;

		// single key-value pair
		if (isString(hash) && defined(val)) {
			key = hash;
			hash = {};
			hash[key] = val;
		}

		// used as a getter: first argument is a string, second is undefined
		if (isString(hash)) {
			key = hash;
			if (nodeName === 'circle') {
				key = { x: 'cx', y: 'cy' }[key] || key;
			} else if (key === 'strokeWidth') {
				key = 'stroke-width';
			}
			ret = attr(element, key) || wrapper[key] || 0;
			if (key !== 'd' && key !== 'visibility' && key !== 'fill') { // 'd' is string in animation step
				ret = parseFloat(ret);
			}

		// setter
		} else {

			for (key in hash) {
				skipAttr = false; // reset
				value = hash[key];

				// check for a specific attribute setter
				result = attrSetters[key] && attrSetters[key].call(wrapper, value, key);

				if (result !== false) {
					if (result !== UNDEFINED) {
						value = result; // the attribute setter has returned a new value to set
					}


					// paths
					if (key === 'd') {
						if (value && value.join) { // join path
							value = value.join(' ');
						}
						if (/(NaN| {2}|^$)/.test(value)) {
							value = 'M 0 0';
						}
						//wrapper.d = value; // shortcut for animations

					// update child tspans x values
					} else if (key === 'x' && nodeName === 'text') {
						for (i = 0; i < element.childNodes.length; i++) {
							child = element.childNodes[i];
							// if the x values are equal, the tspan represents a linebreak
							if (attr(child, 'x') === attr(element, 'x')) {
								//child.setAttribute('x', value);
								attr(child, 'x', value);
							}
						}

					} else if (wrapper.rotation && (key === 'x' || key === 'y')) {
						doTransform = true;

					// apply gradients
					} else if (key === 'fill') {
						value = renderer.color(value, element, key);

					// circle x and y
					} else if (nodeName === 'circle' && (key === 'x' || key === 'y')) {
						key = { x: 'cx', y: 'cy' }[key] || key;

					// rectangle border radius
					} else if (nodeName === 'rect' && key === 'r') {
						attr(element, {
							rx: value,
							ry: value
						});
						skipAttr = true;

					// translation and text rotation
					} else if (key === 'translateX' || key === 'translateY' || key === 'rotation' ||
							key === 'verticalAlign' || key === 'scaleX' || key === 'scaleY') {
						doTransform = true;
						skipAttr = true;

					// apply opacity as subnode (required by legacy WebKit and Batik)
					} else if (key === 'stroke') {
						value = renderer.color(value, element, key);

					// emulate VML's dashstyle implementation
					} else if (key === 'dashstyle') {
						key = 'stroke-dasharray';
						value = value && value.toLowerCase();
						if (value === 'solid') {
							value = NONE;
						} else if (value) {
							value = value
								.replace('shortdashdotdot', '3,1,1,1,1,1,')
								.replace('shortdashdot', '3,1,1,1')
								.replace('shortdot', '1,1,')
								.replace('shortdash', '3,1,')
								.replace('longdash', '8,3,')
								.replace(/dot/g, '1,3,')
								.replace('dash', '4,3,')
								.replace(/,$/, '')
								.split(','); // ending comma

							i = value.length;
							while (i--) {
								value[i] = pInt(value[i]) * pick(hash['stroke-width'], wrapper['stroke-width']);
							}
							value = value.join(',');
						}

					// IE9/MooTools combo: MooTools returns objects instead of numbers and IE9 Beta 2
					// is unable to cast them. Test again with final IE9.
					} else if (key === 'width') {
						value = pInt(value);

					// Text alignment
					} else if (key === 'align') {
						key = 'text-anchor';
						value = { left: 'start', center: 'middle', right: 'end' }[value];

					// Title requires a subnode, #431
					} else if (key === 'title') {
						titleNode = element.getElementsByTagName('title')[0];
						if (!titleNode) {
							titleNode = doc.createElementNS(SVG_NS, 'title');
							element.appendChild(titleNode);
						}
						titleNode.textContent = value;
					}

					// jQuery animate changes case
					if (key === 'strokeWidth') {
						key = 'stroke-width';
					}

					// In Chrome/Win < 6 as well as Batik, the stroke attribute can't be set when the stroke-
					// width is 0. #1369
					if (key === 'stroke-width' || key === 'stroke') {
						wrapper[key] = value;
						// Only apply the stroke attribute if the stroke width is defined and larger than 0
						if (wrapper.stroke && wrapper['stroke-width']) {
							attr(element, 'stroke', wrapper.stroke);
							attr(element, 'stroke-width', wrapper['stroke-width']);
							wrapper.hasStroke = true;
						} else if (key === 'stroke-width' && value === 0 && wrapper.hasStroke) {
							element.removeAttribute('stroke');
							wrapper.hasStroke = false;
						}
						skipAttr = true;
					}

					// symbols
					if (wrapper.symbolName && /^(x|y|width|height|r|start|end|innerR|anchorX|anchorY)/.test(key)) {


						if (!hasSetSymbolSize) {
							wrapper.symbolAttr(hash);
							hasSetSymbolSize = true;
						}
						skipAttr = true;
					}

					// let the shadow follow the main element
					if (shadows && /^(width|height|visibility|x|y|d|transform|cx|cy|r)$/.test(key)) {
						i = shadows.length;
						while (i--) {
							attr(
								shadows[i],
								key,
								key === 'height' ?
									mathMax(value - (shadows[i].cutHeight || 0), 0) :
									value
							);
						}
					}

					// validate heights
					if ((key === 'width' || key === 'height') && nodeName === 'rect' && value < 0) {
						value = 0;
					}

					// Record for animation and quick access without polling the DOM
					wrapper[key] = value;


					if (key === 'text') {
						if (value !== wrapper.textStr) {
							
							// Delete bBox memo when the text changes
							delete wrapper.bBox;
						
							wrapper.textStr = value;
							if (wrapper.added) {
								renderer.buildText(wrapper);
							}
						}
					} else if (!skipAttr) {
						attr(element, key, value);
					}

				}

			}

			// Update transform. Do this outside the loop to prevent redundant updating for batch setting
			// of attributes.
			if (doTransform) {
				wrapper.updateTransform();
			}

		}

		return ret;
	},


	/**
	 * Add a class name to an element
	 */
	addClass: function (className) {
		var element = this.element,
			currentClassName = attr(element, 'class') || '';

		if (currentClassName.indexOf(className) === -1) {
			attr(element, 'class', currentClassName + ' ' + className);
		}
		return this;
	},
	/* hasClass and removeClass are not (yet) needed
	hasClass: function (className) {
		return attr(this.element, 'class').indexOf(className) !== -1;
	},
	removeClass: function (className) {
		attr(this.element, 'class', attr(this.element, 'class').replace(className, ''));
		return this;
	},
	*/

	/**
	 * If one of the symbol size affecting parameters are changed,
	 * check all the others only once for each call to an element's
	 * .attr() method
	 * @param {Object} hash
	 */
	symbolAttr: function (hash) {
		var wrapper = this;

		each(['x', 'y', 'r', 'start', 'end', 'width', 'height', 'innerR', 'anchorX', 'anchorY'], function (key) {
			wrapper[key] = pick(hash[key], wrapper[key]);
		});

		wrapper.attr({
			d: wrapper.renderer.symbols[wrapper.symbolName](
				wrapper.x,
				wrapper.y,
				wrapper.width,
				wrapper.height,
				wrapper
			)
		});
	},

	/**
	 * Apply a clipping path to this object
	 * @param {String} id
	 */
	clip: function (clipRect) {
		return this.attr('clip-path', clipRect ? 'url(' + this.renderer.url + '#' + clipRect.id + ')' : NONE);
	},

	/**
	 * Calculate the coordinates needed for drawing a rectangle crisply and return the
	 * calculated attributes
	 * @param {Number} strokeWidth
	 * @param {Number} x
	 * @param {Number} y
	 * @param {Number} width
	 * @param {Number} height
	 */
	crisp: function (strokeWidth, x, y, width, height) {

		var wrapper = this,
			key,
			attribs = {},
			values = {},
			normalizer;

		strokeWidth = strokeWidth || wrapper.strokeWidth || (wrapper.attr && wrapper.attr('stroke-width')) || 0;
		normalizer = mathRound(strokeWidth) % 2 / 2; // mathRound because strokeWidth can sometimes have roundoff errors

		// normalize for crisp edges
		values.x = mathFloor(x || wrapper.x || 0) + normalizer;
		values.y = mathFloor(y || wrapper.y || 0) + normalizer;
		values.width = mathFloor((width || wrapper.width || 0) - 2 * normalizer);
		values.height = mathFloor((height || wrapper.height || 0) - 2 * normalizer);
		values.strokeWidth = strokeWidth;

		for (key in values) {
			if (wrapper[key] !== values[key]) { // only set attribute if changed
				wrapper[key] = attribs[key] = values[key];
			}
		}

		return attribs;
	},

	/**
	 * Set styles for the element
	 * @param {Object} styles
	 */
	css: function (styles) {
		var elemWrapper = this,
			oldStyles = elemWrapper.styles,
			newStyles = {},
			elem = elemWrapper.element,
			textWidth,
			n,
			serializedCss = '',
			hyphenate,
			hasNew = !oldStyles;

		// convert legacy
		if (styles && styles.color) {
			styles.fill = styles.color;
		}

		// Filter out existing styles to increase performance (#2640)
		if (oldStyles) {
			for (n in styles) {
				if (styles[n] !== oldStyles[n]) {
					newStyles[n] = styles[n];
					hasNew = true;
				}
			}
		}
		if (hasNew) {
			textWidth = elemWrapper.textWidth = styles && styles.width && elem.nodeName.toLowerCase() === 'text' && pInt(styles.width);

			// Merge the new styles with the old ones
			if (oldStyles) {
				styles = extend(
					oldStyles,
					newStyles
				);
			}		

			// store object
			elemWrapper.styles = styles;

			if (textWidth && (useCanVG || (!hasSVG && elemWrapper.renderer.forExport))) {
				delete styles.width;
			}

			// serialize and set style attribute
			if (isIE && !hasSVG) {
				css(elemWrapper.element, styles);
			} else {
				/*jslint unparam: true*/
				hyphenate = function (a, b) { return '-' + b.toLowerCase(); };
				/*jslint unparam: false*/
				for (n in styles) {
					serializedCss += n.replace(/([A-Z])/g, hyphenate) + ':' + styles[n] + ';';
				}
				attr(elem, 'style', serializedCss); // #1881
			}


			// re-build text
			if (textWidth && elemWrapper.added) {
				elemWrapper.renderer.buildText(elemWrapper);
			}
		}

		return elemWrapper;
	},

	/**
	 * Add an event listener
	 * @param {String} eventType
	 * @param {Function} handler
	 */
	on: function (eventType, handler) {
		var svgElement = this,
			element = svgElement.element;
		
		// touch
		if (hasTouch && eventType === 'click') {
			element.ontouchstart = function (e) {			
				svgElement.touchEventFired = Date.now();				
				e.preventDefault();
				handler.call(element, e);
			};
			element.onclick = function (e) {												
				if (userAgent.indexOf('Android') === -1 || Date.now() - (svgElement.touchEventFired || 0) > 1100) { // #2269
					handler.call(element, e);
				}
			};			
		} else {
			// simplest possible event model for internal use
			element['on' + eventType] = handler;
		}
		return this;
	},

	/**
	 * Set the coordinates needed to draw a consistent radial gradient across
	 * pie slices regardless of positioning inside the chart. The format is
	 * [centerX, centerY, diameter] in pixels.
	 */
	setRadialReference: function (coordinates) {
		this.element.radialReference = coordinates;
		return this;
	},

	/**
	 * Move an object and its children by x and y values
	 * @param {Number} x
	 * @param {Number} y
	 */
	translate: function (x, y) {
		return this.attr({
			translateX: x,
			translateY: y
		});
	},

	/**
	 * Invert a group, rotate and flip
	 */
	invert: function () {
		var wrapper = this;
		wrapper.inverted = true;
		wrapper.updateTransform();
		return wrapper;
	},

	/**
	 * Private method to update the transform attribute based on internal
	 * properties
	 */
	updateTransform: function () {
		var wrapper = this,
			translateX = wrapper.translateX || 0,
			translateY = wrapper.translateY || 0,
			scaleX = wrapper.scaleX,
			scaleY = wrapper.scaleY,
			inverted = wrapper.inverted,
			rotation = wrapper.rotation,
			transform;

		// flipping affects translate as adjustment for flipping around the group's axis
		if (inverted) {
			translateX += wrapper.attr('width');
			translateY += wrapper.attr('height');
		}

		// Apply translate. Nearly all transformed elements have translation, so instead
		// of checking for translate = 0, do it always (#1767, #1846).
		transform = ['translate(' + translateX + ',' + translateY + ')'];

		// apply rotation
		if (inverted) {
			transform.push('rotate(90) scale(-1,1)');
		} else if (rotation) { // text rotation
			transform.push('rotate(' + rotation + ' ' + (wrapper.x || 0) + ' ' + (wrapper.y || 0) + ')');
		}

		// apply scale
		if (defined(scaleX) || defined(scaleY)) {
			transform.push('scale(' + pick(scaleX, 1) + ' ' + pick(scaleY, 1) + ')');
		}

		if (transform.length) {
			attr(wrapper.element, 'transform', transform.join(' '));
		}
	},
	/**
	 * Bring the element to the front
	 */
	toFront: function () {
		var element = this.element;
		element.parentNode.appendChild(element);
		return this;
	},


	/**
	 * Break down alignment options like align, verticalAlign, x and y
	 * to x and y relative to the chart.
	 *
	 * @param {Object} alignOptions
	 * @param {Boolean} alignByTranslate
	 * @param {String[Object} box The box to align to, needs a width and height. When the
	 *        box is a string, it refers to an object in the Renderer. For example, when
	 *        box is 'spacingBox', it refers to Renderer.spacingBox which holds width, height
	 *        x and y properties.
	 *
	 */
	align: function (alignOptions, alignByTranslate, box) {
		var align,
			vAlign,
			x,
			y,
			attribs = {},
			alignTo,
			renderer = this.renderer,
			alignedObjects = renderer.alignedObjects;

		// First call on instanciate
		if (alignOptions) {
			this.alignOptions = alignOptions;
			this.alignByTranslate = alignByTranslate;
			if (!box || isString(box)) { // boxes other than renderer handle this internally
				this.alignTo = alignTo = box || 'renderer';
				erase(alignedObjects, this); // prevent duplicates, like legendGroup after resize
				alignedObjects.push(this);
				box = null; // reassign it below
			}

		// When called on resize, no arguments are supplied
		} else {
			alignOptions = this.alignOptions;
			alignByTranslate = this.alignByTranslate;
			alignTo = this.alignTo;
		}

		box = pick(box, renderer[alignTo], renderer);

		// Assign variables
		align = alignOptions.align;
		vAlign = alignOptions.verticalAlign;
		x = (box.x || 0) + (alignOptions.x || 0); // default: left align
		y = (box.y || 0) + (alignOptions.y || 0); // default: top align

		// Align
		if (align === 'right' || align === 'center') {
			x += (box.width - (alignOptions.width || 0)) /
					{ right: 1, center: 2 }[align];
		}
		attribs[alignByTranslate ? 'translateX' : 'x'] = mathRound(x);


		// Vertical align
		if (vAlign === 'bottom' || vAlign === 'middle') {
			y += (box.height - (alignOptions.height || 0)) /
					({ bottom: 1, middle: 2 }[vAlign] || 1);

		}
		attribs[alignByTranslate ? 'translateY' : 'y'] = mathRound(y);

		// Animate only if already placed
		this[this.placed ? 'animate' : 'attr'](attribs);
		this.placed = true;
		this.alignAttr = attribs;

		return this;
	},

	/**
	 * Get the bounding box (width, height, x and y) for the element
	 */
	getBBox: function () {
		var wrapper = this,
			bBox = wrapper.bBox,
			renderer = wrapper.renderer,
			width,
			height,
			rotation = wrapper.rotation,
			element = wrapper.element,
			styles = wrapper.styles,
			rad = rotation * deg2rad,
			textStr = wrapper.textStr,
			numKey;

		// Since numbers are monospaced, and numerical labels appear a lot in a chart,
		// we assume that a label of n characters has the same bounding box as others 
		// of the same length.
		if (textStr === '' || numRegex.test(textStr)) {
			numKey = textStr.toString().length + '|' + styles.fontSize + '|' + styles.fontFamily;
			bBox = renderer.cache[numKey];
		}

		// No cache found
		if (!bBox) {

			// SVG elements
			if (element.namespaceURI === SVG_NS || renderer.forExport) {
				try { // Fails in Firefox if the container has display: none.

					bBox = element.getBBox ?
						// SVG: use extend because IE9 is not allowed to change width and height in case
						// of rotation (below)
						extend({}, element.getBBox()) :
						// Canvas renderer and legacy IE in export mode
						{
							width: element.offsetWidth,
							height: element.offsetHeight
						};
				} catch (e) {}

				// If the bBox is not set, the try-catch block above failed. The other condition
				// is for Opera that returns a width of -Infinity on hidden elements.
				if (!bBox || bBox.width < 0) {
					bBox = { width: 0, height: 0 };
				}


			// VML Renderer or useHTML within SVG
			} else {

				bBox = wrapper.htmlGetBBox();

			}

			// True SVG elements as well as HTML elements in modern browsers using the .useHTML option
			// need to compensated for rotation
			if (renderer.isSVG) {
				width = bBox.width;
				height = bBox.height;

				// Workaround for wrong bounding box in IE9 and IE10 (#1101, #1505, #1669, #2568)
				if (isIE && styles && styles.fontSize === '11px' && height.toPrecision(3) === '16.9') {
					bBox.height = height = 14;
				}

				// Adjust for rotated text
				if (rotation) {
					bBox.width = mathAbs(height * mathSin(rad)) + mathAbs(width * mathCos(rad));
					bBox.height = mathAbs(height * mathCos(rad)) + mathAbs(width * mathSin(rad));
				}
			}

			// Cache it
			wrapper.bBox = bBox;
			if (numKey) {
				renderer.cache[numKey] = bBox;
			}
		}
		return bBox;
	},

	/**
	 * Show the element
	 */
	show: function (inherit) {
		return this.attr({ visibility: inherit ? 'inherit' : VISIBLE });
	},

	/**
	 * Hide the element
	 */
	hide: function () {
		return this.attr({ visibility: HIDDEN });
	},

	fadeOut: function (duration) {
		var elemWrapper = this;
		elemWrapper.animate({
			opacity: 0
		}, {
			duration: duration || 150,
			complete: function () {
				elemWrapper.hide();
			}
		});
	},

	/**
	 * Add the element
	 * @param {Object|Undefined} parent Can be an element, an element wrapper or undefined
	 *    to append the element to the renderer.box.
	 */
	add: function (parent) {

		var renderer = this.renderer,
			parentWrapper = parent || renderer,
			parentNode = parentWrapper.element || renderer.box,
			childNodes = parentNode.childNodes,
			element = this.element,
			zIndex = attr(element, 'zIndex'),
			otherElement,
			otherZIndex,
			i,
			inserted;

		if (parent) {
			this.parentGroup = parent;
		}

		// mark as inverted
		this.parentInverted = parent && parent.inverted;

		// build formatted text
		if (this.textStr !== undefined) {
			renderer.buildText(this);
		}

		// mark the container as having z indexed children
		if (zIndex) {
			parentWrapper.handleZ = true;
			zIndex = pInt(zIndex);
		}

		// insert according to this and other elements' zIndex
		if (parentWrapper.handleZ) { // this element or any of its siblings has a z index
			for (i = 0; i < childNodes.length; i++) {
				otherElement = childNodes[i];
				otherZIndex = attr(otherElement, 'zIndex');
				if (otherElement !== element && (
						// insert before the first element with a higher zIndex
						pInt(otherZIndex) > zIndex ||
						// if no zIndex given, insert before the first element with a zIndex
						(!defined(zIndex) && defined(otherZIndex))

						)) {
					parentNode.insertBefore(element, otherElement);
					inserted = true;
					break;
				}
			}
		}

		// default: append at the end
		if (!inserted) {
			parentNode.appendChild(element);
		}

		// mark as added
		this.added = true;

		// fire an event for internal hooks
		fireEvent(this, 'add');

		return this;
	},

	/**
	 * Removes a child either by removeChild or move to garbageBin.
	 * Issue 490; in VML removeChild results in Orphaned nodes according to sIEve, discardElement does not.
	 */
	safeRemoveChild: function (element) {
		var parentNode = element.parentNode;
		if (parentNode) {
			parentNode.removeChild(element);
		}
	},

	/**
	 * Destroy the element and element wrapper
	 */
	destroy: function () {
		var wrapper = this,
			element = wrapper.element || {},
			shadows = wrapper.shadows,
			parentToClean = wrapper.renderer.isSVG && element.nodeName === 'SPAN' && wrapper.parentGroup,
			grandParent,
			key,
			i;

		// remove events
		element.onclick = element.onmouseout = element.onmouseover = element.onmousemove = element.point = null;
		stop(wrapper); // stop running animations

		if (wrapper.clipPath) {
			wrapper.clipPath = wrapper.clipPath.destroy();
		}

		// Destroy stops in case this is a gradient object
		if (wrapper.stops) {
			for (i = 0; i < wrapper.stops.length; i++) {
				wrapper.stops[i] = wrapper.stops[i].destroy();
			}
			wrapper.stops = null;
		}

		// remove element
		wrapper.safeRemoveChild(element);

		// destroy shadows
		if (shadows) {
			each(shadows, function (shadow) {
				wrapper.safeRemoveChild(shadow);
			});
		}

		// In case of useHTML, clean up empty containers emulating SVG groups (#1960, #2393).
		while (parentToClean && parentToClean.div.childNodes.length === 0) {
			grandParent = parentToClean.parentGroup;
			wrapper.safeRemoveChild(parentToClean.div);
			delete parentToClean.div;
			parentToClean = grandParent;
		}

		// remove from alignObjects
		if (wrapper.alignTo) {
			erase(wrapper.renderer.alignedObjects, wrapper);
		}

		for (key in wrapper) {
			delete wrapper[key];
		}

		return null;
	},

	/**
	 * Add a shadow to the element. Must be done after the element is added to the DOM
	 * @param {Boolean|Object} shadowOptions
	 */
	shadow: function (shadowOptions, group, cutOff) {
		var shadows = [],
			i,
			shadow,
			element = this.element,
			strokeWidth,
			shadowWidth,
			shadowElementOpacity,

			// compensate for inverted plot area
			transform;


		if (shadowOptions) {
			shadowWidth = pick(shadowOptions.width, 3);
			shadowElementOpacity = (shadowOptions.opacity || 0.15) / shadowWidth;
			transform = this.parentInverted ?
				'(-1,-1)' :
				'(' + pick(shadowOptions.offsetX, 1) + ', ' + pick(shadowOptions.offsetY, 1) + ')';
			for (i = 1; i <= shadowWidth; i++) {
				shadow = element.cloneNode(0);
				strokeWidth = (shadowWidth * 2) + 1 - (2 * i);
				attr(shadow, {
					'isShadow': 'true',
					'stroke': shadowOptions.color || 'black',
					'stroke-opacity': shadowElementOpacity * i,
					'stroke-width': strokeWidth,
					'transform': 'translate' + transform,
					'fill': NONE
				});
				if (cutOff) {
					attr(shadow, 'height', mathMax(attr(shadow, 'height') - strokeWidth, 0));
					shadow.cutHeight = strokeWidth;
				}

				if (group) {
					group.element.appendChild(shadow);
				} else {
					element.parentNode.insertBefore(shadow, element);
				}

				shadows.push(shadow);
			}

			this.shadows = shadows;
		}
		return this;

	}
};


/**
 * The default SVG renderer
 */
var SVGRenderer = function () {
	this.init.apply(this, arguments);
};
SVGRenderer.prototype = {
	Element: SVGElement,

	/**
	 * Initialize the SVGRenderer
	 * @param {Object} container
	 * @param {Number} width
	 * @param {Number} height
	 * @param {Boolean} forExport
	 */
	init: function (container, width, height, forExport) {
		var renderer = this,
			loc = location,
			boxWrapper,
			element,
			desc;

		boxWrapper = renderer.createElement('svg')
			.attr({
				version: '1.1'
			});
		element = boxWrapper.element;
		container.appendChild(element);

		// For browsers other than IE, add the namespace attribute (#1978)
		if (container.innerHTML.indexOf('xmlns') === -1) {
			attr(element, 'xmlns', SVG_NS);
		}

		// object properties
		renderer.isSVG = true;
		renderer.box = element;
		renderer.boxWrapper = boxWrapper;
		renderer.alignedObjects = [];

		// Page url used for internal references. #24, #672, #1070
		renderer.url = (isFirefox || isWebKit) && doc.getElementsByTagName('base').length ?
			loc.href
				.replace(/#.*?$/, '') // remove the hash
				.replace(/([\('\)])/g, '\\$1') // escape parantheses and quotes
				.replace(/ /g, '%20') : // replace spaces (needed for Safari only)
			'';

		// Add description
		desc = this.createElement('desc').add();
		desc.element.appendChild(doc.createTextNode('Created with ' + PRODUCT + ' ' + VERSION));


		renderer.defs = this.createElement('defs').add();
		renderer.forExport = forExport;
		renderer.gradients = {}; // Object where gradient SvgElements are stored
		renderer.cache = {}; // Cache for numerical bounding boxes

		renderer.setSize(width, height, false);



		// Issue 110 workaround:
		// In Firefox, if a div is positioned by percentage, its pixel position may land
		// between pixels. The container itself doesn't display this, but an SVG element
		// inside this container will be drawn at subpixel precision. In order to draw
		// sharp lines, this must be compensated for. This doesn't seem to work inside
		// iframes though (like in jsFiddle).
		var subPixelFix, rect;
		if (isFirefox && container.getBoundingClientRect) {
			renderer.subPixelFix = subPixelFix = function () {
				css(container, { left: 0, top: 0 });
				rect = container.getBoundingClientRect();
				css(container, {
					left: (mathCeil(rect.left) - rect.left) + PX,
					top: (mathCeil(rect.top) - rect.top) + PX
				});
			};

			// run the fix now
			subPixelFix();

			// run it on resize
			addEvent(win, 'resize', subPixelFix);
		}
	},

	/**
	 * Detect whether the renderer is hidden. This happens when one of the parent elements
	 * has display: none. #608.
	 */
	isHidden: function () {
		return !this.boxWrapper.getBBox().width;
	},

	/**
	 * Destroys the renderer and its allocated members.
	 */
	destroy: function () {
		var renderer = this,
			rendererDefs = renderer.defs;
		renderer.box = null;
		renderer.boxWrapper = renderer.boxWrapper.destroy();

		// Call destroy on all gradient elements
		destroyObjectProperties(renderer.gradients || {});
		renderer.gradients = null;

		// Defs are null in VMLRenderer
		// Otherwise, destroy them here.
		if (rendererDefs) {
			renderer.defs = rendererDefs.destroy();
		}

		// Remove sub pixel fix handler
		// We need to check that there is a handler, otherwise all functions that are registered for event 'resize' are removed
		// See issue #982
		if (renderer.subPixelFix) {
			removeEvent(win, 'resize', renderer.subPixelFix);
		}

		renderer.alignedObjects = null;

		return null;
	},

	/**
	 * Create a wrapper for an SVG element
	 * @param {Object} nodeName
	 */
	createElement: function (nodeName) {
		var wrapper = new this.Element();
		wrapper.init(this, nodeName);
		return wrapper;
	},

	/**
	 * Dummy function for use in canvas renderer
	 */
	draw: function () {},

	/**
	 * Parse a simple HTML string into SVG tspans
	 *
	 * @param {Object} textNode The parent text SVG node
	 */
	buildText: function (wrapper) {
		var textNode = wrapper.element,
			renderer = this,
			forExport = renderer.forExport,
			lines = pick(wrapper.textStr, '').toString()
				.replace(/<(b|strong)>/g, '<span style="font-weight:bold">')
				.replace(/<(i|em)>/g, '<span style="font-style:italic">')
				.replace(/<a/g, '<span')
				.replace(/<\/(b|strong|i|em|a)>/g, '</span>')
				.split(/<br.*?>/g),
			childNodes = textNode.childNodes,
			styleRegex = /style="([^"]+)"/,
			hrefRegex = /href="(http[^"]+)"/,
			parentX = attr(textNode, 'x'),
			textStyles = wrapper.styles,
			width = wrapper.textWidth,
			textLineHeight = textStyles && textStyles.lineHeight,
			i = childNodes.length,
			getLineHeight = function (tspan) {
				return textLineHeight ? 
					pInt(textLineHeight) :
					renderer.fontMetrics(
						/(px|em)$/.test(tspan && tspan.style.fontSize) ?
							tspan.style.fontSize :
							(textStyles.fontSize || 11)
					).h;
			};

		/// remove old text
		while (i--) {
			textNode.removeChild(childNodes[i]);
		}

		if (width && !wrapper.added) {
			this.box.appendChild(textNode); // attach it to the DOM to read offset width
		}

		// remove empty line at end
		if (lines[lines.length - 1] === '') {
			lines.pop();
		}

		// build the lines
		each(lines, function (line, lineNo) {
			var spans, spanNo = 0;

			line = line.replace(/<span/g, '|||<span').replace(/<\/span>/g, '</span>|||');
			spans = line.split('|||');

			each(spans, function (span) {
				if (span !== '' || spans.length === 1) {
					var attributes = {},
						tspan = doc.createElementNS(SVG_NS, 'tspan'),
						spanStyle; // #390
					if (styleRegex.test(span)) {
						spanStyle = span.match(styleRegex)[1].replace(/(;| |^)color([ :])/, '$1fill$2');
						attr(tspan, 'style', spanStyle);
					}
					if (hrefRegex.test(span) && !forExport) { // Not for export - #1529
						attr(tspan, 'onclick', 'location.href=\"' + span.match(hrefRegex)[1] + '\"');
						css(tspan, { cursor: 'pointer' });
					}

					span = (span.replace(/<(.|\n)*?>/g, '') || ' ')
						.replace(/&lt;/g, '<')
						.replace(/&gt;/g, '>');

					// Nested tags aren't supported, and cause crash in Safari (#1596)
					if (span !== ' ') {

						// add the text node
						tspan.appendChild(doc.createTextNode(span));

						if (!spanNo) { // first span in a line, align it to the left
							attributes.x = parentX;
						} else {
							attributes.dx = 0; // #16
						}

						// add attributes
						attr(tspan, attributes);

						// first span on subsequent line, add the line height
						if (!spanNo && lineNo) {

							// allow getting the right offset height in exporting in IE
							if (!hasSVG && forExport) {
								css(tspan, { display: 'block' });
							}

							// Set the line height based on the font size of either
							// the text element or the tspan element
							attr(
								tspan,
								'dy',
								getLineHeight(tspan),
								// Safari 6.0.2 - too optimized for its own good (#1539)
								// TODO: revisit this with future versions of Safari
								isWebKit && tspan.offsetHeight
							);
						}

						// Append it
						textNode.appendChild(tspan);

						spanNo++;

						// check width and apply soft breaks
						if (width) {
							var words = span.replace(/([^\^])-/g, '$1- ').split(' '), // #1273
								hasWhiteSpace = words.length > 1 && textStyles.whiteSpace !== 'nowrap',
								tooLong,
								actualWidth,
								clipHeight = wrapper._clipHeight,
								rest = [],
								dy = getLineHeight(),
								softLineNo = 1,
								bBox;

							while (hasWhiteSpace && (words.length || rest.length)) {
								delete wrapper.bBox; // delete cache
								bBox = wrapper.getBBox();
								actualWidth = bBox.width;

								// Old IE cannot measure the actualWidth for SVG elements (#2314)
								if (!hasSVG && renderer.forExport) {
									actualWidth = renderer.measureSpanWidth(tspan.firstChild.data, wrapper.styles);
								}

								tooLong = actualWidth > width;
								if (!tooLong || words.length === 1) { // new line needed
									words = rest;
									rest = [];
									if (words.length) {
										softLineNo++;

										if (clipHeight && softLineNo * dy > clipHeight) {
											words = ['...'];
											wrapper.attr('title', wrapper.textStr);
										} else {

											tspan = doc.createElementNS(SVG_NS, 'tspan');
											attr(tspan, {
												dy: dy,
												x: parentX
											});
											if (spanStyle) { // #390
												attr(tspan, 'style', spanStyle);
											}
											textNode.appendChild(tspan);

											if (actualWidth > width) { // a single word is pressing it out
												width = actualWidth;
											}
										}
									}
								} else { // append to existing line tspan
									tspan.removeChild(tspan.firstChild);
									rest.unshift(words.pop());
								}
								if (words.length) {
									tspan.appendChild(doc.createTextNode(words.join(' ').replace(/- /g, '-')));
								}
							}
						}
					}
				}
			});
		});
	},

	/**
	 * Create a button with preset states
	 * @param {String} text
	 * @param {Number} x
	 * @param {Number} y
	 * @param {Function} callback
	 * @param {Object} normalState
	 * @param {Object} hoverState
	 * @param {Object} pressedState
	 */
	button: function (text, x, y, callback, normalState, hoverState, pressedState, disabledState, shape) {
		var label = this.label(text, x, y, shape, null, null, null, null, 'button'),
			curState = 0,
			stateOptions,
			stateStyle,
			normalStyle,
			hoverStyle,
			pressedStyle,
			disabledStyle,
			STYLE = 'style',
			verticalGradient = { x1: 0, y1: 0, x2: 0, y2: 1 };

		// Normal state - prepare the attributes
		normalState = merge({
			'stroke-width': 1,
			stroke: '#CCCCCC',
			fill: {
				linearGradient: verticalGradient,
				stops: [
					[0, '#FEFEFE'],
					[1, '#F6F6F6']
				]
			},
			r: 2,
			padding: 5,
			style: {
				color: 'black'
			}
		}, normalState);
		normalStyle = normalState[STYLE];
		delete normalState[STYLE];

		// Hover state
		hoverState = merge(normalState, {
			stroke: '#68A',
			fill: {
				linearGradient: verticalGradient,
				stops: [
					[0, '#FFF'],
					[1, '#ACF']
				]
			}
		}, hoverState);
		hoverStyle = hoverState[STYLE];
		delete hoverState[STYLE];

		// Pressed state
		pressedState = merge(normalState, {
			stroke: '#68A',
			fill: {
				linearGradient: verticalGradient,
				stops: [
					[0, '#9BD'],
					[1, '#CDF']
				]
			}
		}, pressedState);
		pressedStyle = pressedState[STYLE];
		delete pressedState[STYLE];

		// Disabled state
		disabledState = merge(normalState, {
			style: {
				color: '#CCC'
			}
		}, disabledState);
		disabledStyle = disabledState[STYLE];
		delete disabledState[STYLE];

		// Add the events. IE9 and IE10 need mouseover and mouseout to funciton (#667).
		addEvent(label.element, isIE ? 'mouseover' : 'mouseenter', function () {
			if (curState !== 3) {
				label.attr(hoverState)
					.css(hoverStyle);
			}
		});
		addEvent(label.element, isIE ? 'mouseout' : 'mouseleave', function () {
			if (curState !== 3) {
				stateOptions = [normalState, hoverState, pressedState][curState];
				stateStyle = [normalStyle, hoverStyle, pressedStyle][curState];
				label.attr(stateOptions)
					.css(stateStyle);
			}
		});

		label.setState = function (state) {
			label.state = curState = state;
			if (!state) {
				label.attr(normalState)
					.css(normalStyle);
			} else if (state === 2) {
				label.attr(pressedState)
					.css(pressedStyle);
			} else if (state === 3) {
				label.attr(disabledState)
					.css(disabledStyle);
			}
		};

		return label
			.on('click', function () {
				if (curState !== 3) {
					callback.call(label);
				}
			})
			.attr(normalState)
			.css(extend({ cursor: 'default' }, normalStyle));
	},

	/**
	 * Make a straight line crisper by not spilling out to neighbour pixels
	 * @param {Array} points
	 * @param {Number} width
	 */
	crispLine: function (points, width) {
		// points format: [M, 0, 0, L, 100, 0]
		// normalize to a crisp line
		if (points[1] === points[4]) {
			// Substract due to #1129. Now bottom and left axis gridlines behave the same.
			points[1] = points[4] = mathRound(points[1]) - (width % 2 / 2);
		}
		if (points[2] === points[5]) {
			points[2] = points[5] = mathRound(points[2]) + (width % 2 / 2);
		}
		return points;
	},


	/**
	 * Draw a path
	 * @param {Array} path An SVG path in array form
	 */
	path: function (path) {
		var attr = {
			fill: NONE
		};
		if (isArray(path)) {
			attr.d = path;
		} else if (isObject(path)) { // attributes
			extend(attr, path);
		}
		return this.createElement('path').attr(attr);
	},

	/**
	 * Draw and return an SVG circle
	 * @param {Number} x The x position
	 * @param {Number} y The y position
	 * @param {Number} r The radius
	 */
	circle: function (x, y, r) {
		var attr = isObject(x) ?
			x :
			{
				x: x,
				y: y,
				r: r
			};

		return this.createElement('circle').attr(attr);
	},

	/**
	 * Draw and return an arc
	 * @param {Number} x X position
	 * @param {Number} y Y position
	 * @param {Number} r Radius
	 * @param {Number} innerR Inner radius like used in donut charts
	 * @param {Number} start Starting angle
	 * @param {Number} end Ending angle
	 */
	arc: function (x, y, r, innerR, start, end) {
		var arc;

		if (isObject(x)) {
			y = x.y;
			r = x.r;
			innerR = x.innerR;
			start = x.start;
			end = x.end;
			x = x.x;
		}

		// Arcs are defined as symbols for the ability to set
		// attributes in attr and animate
		arc = this.symbol('arc', x || 0, y || 0, r || 0, r || 0, {
			innerR: innerR || 0,
			start: start || 0,
			end: end || 0
		});
		arc.r = r; // #959
		return arc;
	},

	/**
	 * Draw and return a rectangle
	 * @param {Number} x Left position
	 * @param {Number} y Top position
	 * @param {Number} width
	 * @param {Number} height
	 * @param {Number} r Border corner radius
	 * @param {Number} strokeWidth A stroke width can be supplied to allow crisp drawing
	 */
	rect: function (x, y, width, height, r, strokeWidth) {

		r = isObject(x) ? x.r : r;

		var wrapper = this.createElement('rect').attr({
				rx: r,
				ry: r,
				fill: NONE
			});
		return wrapper.attr(
				isObject(x) ?
					x :
					// do not crispify when an object is passed in (as in column charts)
					wrapper.crisp(strokeWidth, x, y, mathMax(width, 0), mathMax(height, 0))
			);
	},

	/**
	 * Resize the box and re-align all aligned elements
	 * @param {Object} width
	 * @param {Object} height
	 * @param {Boolean} animate
	 *
	 */
	setSize: function (width, height, animate) {
		var renderer = this,
			alignedObjects = renderer.alignedObjects,
			i = alignedObjects.length;

		renderer.width = width;
		renderer.height = height;

		renderer.boxWrapper[pick(animate, true) ? 'animate' : 'attr']({
			width: width,
			height: height
		});

		while (i--) {
			alignedObjects[i].align();
		}
	},

	/**
	 * Create a group
	 * @param {String} name The group will be given a class name of 'highcharts-{name}'.
	 *     This can be used for styling and scripting.
	 */
	g: function (name) {
		var elem = this.createElement('g');
		return defined(name) ? elem.attr({ 'class': PREFIX + name }) : elem;
	},

	/**
	 * Display an image
	 * @param {String} src
	 * @param {Number} x
	 * @param {Number} y
	 * @param {Number} width
	 * @param {Number} height
	 */
	image: function (src, x, y, width, height) {
		var attribs = {
				preserveAspectRatio: NONE
			},
			elemWrapper;

		// optional properties
		if (arguments.length > 1) {
			extend(attribs, {
				x: x,
				y: y,
				width: width,
				height: height
			});
		}

		elemWrapper = this.createElement('image').attr(attribs);

		// set the href in the xlink namespace
		if (elemWrapper.element.setAttributeNS) {
			elemWrapper.element.setAttributeNS('http://www.w3.org/1999/xlink',
				'href', src);
		} else {
			// could be exporting in IE
			// using href throws "not supported" in ie7 and under, requries regex shim to fix later
			elemWrapper.element.setAttribute('hc-svg-href', src);
	}

		return elemWrapper;
	},

	/**
	 * Draw a symbol out of pre-defined shape paths from the namespace 'symbol' object.
	 *
	 * @param {Object} symbol
	 * @param {Object} x
	 * @param {Object} y
	 * @param {Object} radius
	 * @param {Object} options
	 */
	symbol: function (symbol, x, y, width, height, options) {

		var obj,

			// get the symbol definition function
			symbolFn = this.symbols[symbol],

			// check if there's a path defined for this symbol
			path = symbolFn && symbolFn(
				mathRound(x),
				mathRound(y),
				width,
				height,
				options
			),

			imageElement,
			imageRegex = /^url\((.*?)\)$/,
			imageSrc,
			imageSize,
			centerImage;

		if (path) {

			obj = this.path(path);
			// expando properties for use in animate and attr
			extend(obj, {
				symbolName: symbol,
				x: x,
				y: y,
				width: width,
				height: height
			});
			if (options) {
				extend(obj, options);
			}


		// image symbols
		} else if (imageRegex.test(symbol)) {

			// On image load, set the size and position
			centerImage = function (img, size) {
				if (img.element) { // it may be destroyed in the meantime (#1390)
					img.attr({
						width: size[0],
						height: size[1]
					});

					if (!img.alignByTranslate) { // #185
						img.translate(
							mathRound((width - size[0]) / 2), // #1378
							mathRound((height - size[1]) / 2)
						);
					}
				}
			};

			imageSrc = symbol.match(imageRegex)[1];
			imageSize = symbolSizes[imageSrc];

			// Ireate the image synchronously, add attribs async
			obj = this.image(imageSrc)
				.attr({
					x: x,
					y: y
				});
			obj.isImg = true;

			if (imageSize) {
				centerImage(obj, imageSize);
			} else {
				// Initialize image to be 0 size so export will still function if there's no cached sizes.
				//
				obj.attr({ width: 0, height: 0 });

				// Create a dummy JavaScript image to get the width and height. Due to a bug in IE < 8,
				// the created element must be assigned to a variable in order to load (#292).
				imageElement = createElement('img', {
					onload: function () {
						centerImage(obj, symbolSizes[imageSrc] = [this.width, this.height]);
					},
					src: imageSrc
				});
			}
		}

		return obj;
	},

	/**
	 * An extendable collection of functions for defining symbol paths.
	 */
	symbols: {
		'circle': function (x, y, w, h) {
			var cpw = 0.166 * w;
			return [
				M, x + w / 2, y,
				'C', x + w + cpw, y, x + w + cpw, y + h, x + w / 2, y + h,
				'C', x - cpw, y + h, x - cpw, y, x + w / 2, y,
				'Z'
			];
		},

		'square': function (x, y, w, h) {
			return [
				M, x, y,
				L, x + w, y,
				x + w, y + h,
				x, y + h,
				'Z'
			];
		},

		'triangle': function (x, y, w, h) {
			return [
				M, x + w / 2, y,
				L, x + w, y + h,
				x, y + h,
				'Z'
			];
		},

		'triangle-down': function (x, y, w, h) {
			return [
				M, x, y,
				L, x + w, y,
				x + w / 2, y + h,
				'Z'
			];
		},
		'diamond': function (x, y, w, h) {
			return [
				M, x + w / 2, y,
				L, x + w, y + h / 2,
				x + w / 2, y + h,
				x, y + h / 2,
				'Z'
			];
		},
		'arc': function (x, y, w, h, options) {
			var start = options.start,
				radius = options.r || w || h,
				end = options.end - 0.001, // to prevent cos and sin of start and end from becoming equal on 360 arcs (related: #1561)
				innerRadius = options.innerR,
				open = options.open,
				cosStart = mathCos(start),
				sinStart = mathSin(start),
				cosEnd = mathCos(end),
				sinEnd = mathSin(end),
				longArc = options.end - start < mathPI ? 0 : 1;

			return [
				M,
				x + radius * cosStart,
				y + radius * sinStart,
				'A', // arcTo
				radius, // x radius
				radius, // y radius
				0, // slanting
				longArc, // long or short arc
				1, // clockwise
				x + radius * cosEnd,
				y + radius * sinEnd,
				open ? M : L,
				x + innerRadius * cosEnd,
				y + innerRadius * sinEnd,
				'A', // arcTo
				innerRadius, // x radius
				innerRadius, // y radius
				0, // slanting
				longArc, // long or short arc
				0, // clockwise
				x + innerRadius * cosStart,
				y + innerRadius * sinStart,

				open ? '' : 'Z' // close
			];
		}
	},

	/**
	 * Define a clipping rectangle
	 * @param {String} id
	 * @param {Number} x
	 * @param {Number} y
	 * @param {Number} width
	 * @param {Number} height
	 */
	clipRect: function (x, y, width, height) {
		var wrapper,
			id = PREFIX + idCounter++,

			clipPath = this.createElement('clipPath').attr({
				id: id
			}).add(this.defs);

		wrapper = this.rect(x, y, width, height, 0).add(clipPath);
		wrapper.id = id;
		wrapper.clipPath = clipPath;

		return wrapper;
	},


	/**
	 * Take a color and return it if it's a string, make it a gradient if it's a
	 * gradient configuration object. Prior to Highstock, an array was used to define
	 * a linear gradient with pixel positions relative to the SVG. In newer versions
	 * we change the coordinates to apply relative to the shape, using coordinates
	 * 0-1 within the shape. To preserve backwards compatibility, linearGradient
	 * in this definition is an object of x1, y1, x2 and y2.
	 *
	 * @param {Object} color The color or config object
	 */
	color: function (color, elem, prop) {
		var renderer = this,
			colorObject,
			regexRgba = /^rgba/,
			gradName,
			gradAttr,
			gradients,
			gradientObject,
			stops,
			stopColor,
			stopOpacity,
			radialReference,
			n,
			id,
			key = [];

		// Apply linear or radial gradients
		if (color && color.linearGradient) {
			gradName = 'linearGradient';
		} else if (color && color.radialGradient) {
			gradName = 'radialGradient';
		}

		if (gradName) {
			gradAttr = color[gradName];
			gradients = renderer.gradients;
			stops = color.stops;
			radialReference = elem.radialReference;

			// Keep < 2.2 kompatibility
			if (isArray(gradAttr)) {
				color[gradName] = gradAttr = {
					x1: gradAttr[0],
					y1: gradAttr[1],
					x2: gradAttr[2],
					y2: gradAttr[3],
					gradientUnits: 'userSpaceOnUse'
				};
			}

			// Correct the radial gradient for the radial reference system
			if (gradName === 'radialGradient' && radialReference && !defined(gradAttr.gradientUnits)) {
				gradAttr = merge(gradAttr, {
					cx: (radialReference[0] - radialReference[2] / 2) + gradAttr.cx * radialReference[2],
					cy: (radialReference[1] - radialReference[2] / 2) + gradAttr.cy * radialReference[2],
					r: gradAttr.r * radialReference[2],
					gradientUnits: 'userSpaceOnUse'
				});
			}

			// Build the unique key to detect whether we need to create a new element (#1282)
			for (n in gradAttr) {
				if (n !== 'id') {
					key.push(n, gradAttr[n]);
				}
			}
			for (n in stops) {
				key.push(stops[n]);
			}
			key = key.join(',');

			// Check if a gradient object with the same config object is created within this renderer
			if (gradients[key]) {
				id = gradients[key].id;

			} else {

				// Set the id and create the element
				gradAttr.id = id = PREFIX + idCounter++;
				gradients[key] = gradientObject = renderer.createElement(gradName)
					.attr(gradAttr)
					.add(renderer.defs);


				// The gradient needs to keep a list of stops to be able to destroy them
				gradientObject.stops = [];
				each(stops, function (stop) {
					var stopObject;
					if (regexRgba.test(stop[1])) {
						colorObject = Color(stop[1]);
						stopColor = colorObject.get('rgb');
						stopOpacity = colorObject.get('a');
					} else {
						stopColor = stop[1];
						stopOpacity = 1;
					}
					stopObject = renderer.createElement('stop').attr({
						offset: stop[0],
						'stop-color': stopColor,
						'stop-opacity': stopOpacity
					}).add(gradientObject);

					// Add the stop element to the gradient
					gradientObject.stops.push(stopObject);
				});
			}

			// Return the reference to the gradient object
			return 'url(' + renderer.url + '#' + id + ')';

		// Webkit and Batik can't show rgba.
		} else if (regexRgba.test(color)) {
			colorObject = Color(color);
			attr(elem, prop + '-opacity', colorObject.get('a'));

			return colorObject.get('rgb');


		} else {
			// Remove the opacity attribute added above. Does not throw if the attribute is not there.
			elem.removeAttribute(prop + '-opacity');

			return color;
		}

	},


	/**
	 * Add text to the SVG object
	 * @param {String} str
	 * @param {Number} x Left position
	 * @param {Number} y Top position
	 * @param {Boolean} useHTML Use HTML to render the text
	 */
	text: function (str, x, y, useHTML) {

		// declare variables
		var renderer = this,
			defaultChartStyle = defaultOptions.chart.style,
			fakeSVG = useCanVG || (!hasSVG && renderer.forExport),
			wrapper;

		if (useHTML && !renderer.forExport) {
			return renderer.html(str, x, y);
		}

		x = mathRound(pick(x, 0));
		y = mathRound(pick(y, 0));

		wrapper = renderer.createElement('text')
			.attr({
				x: x,
				y: y,
				text: str
			})
			.css({
				fontFamily: defaultChartStyle.fontFamily,
				fontSize: defaultChartStyle.fontSize
			});

		// Prevent wrapping from creating false offsetWidths in export in legacy IE (#1079, #1063)
		if (fakeSVG) {
			wrapper.css({
				position: ABSOLUTE
			});
		}

		wrapper.x = x;
		wrapper.y = y;
		return wrapper;
	},

	/**
	 * Utility to return the baseline offset and total line height from the font size
	 */
	fontMetrics: function (fontSize) {
		fontSize = /px/.test(fontSize) ? pInt(fontSize) : /em/.test(fontSize) ? parseFloat(fontSize) * 12 : 11;

		// Empirical values found by comparing font size and bounding box height.
		// Applies to the default font family. http://jsfiddle.net/highcharts/7xvn7/
		var lineHeight = fontSize < 24 ? fontSize + 4 : mathRound(fontSize * 1.2),
			baseline = mathRound(lineHeight * 0.8);

		return {
			h: lineHeight,
			b: baseline
		};
	},

	/**
	 * Add a label, a text item that can hold a colored or gradient background
	 * as well as a border and shadow.
	 * @param {string} str
	 * @param {Number} x
	 * @param {Number} y
	 * @param {String} shape
	 * @param {Number} anchorX In case the shape has a pointer, like a flag, this is the
	 *    coordinates it should be pinned to
	 * @param {Number} anchorY
	 * @param {Boolean} baseline Whether to position the label relative to the text baseline,
	 *    like renderer.text, or to the upper border of the rectangle.
	 * @param {String} className Class name for the group
	 */
	label: function (str, x, y, shape, anchorX, anchorY, useHTML, baseline, className) {

		var renderer = this,
			wrapper = renderer.g(className),
			text = renderer.text('', 0, 0, useHTML)
				.attr({
					zIndex: 1
				}),
				//.add(wrapper),
			box,
			bBox,
			alignFactor = 0,
			padding = 3,
			paddingLeft = 0,
			width,
			height,
			wrapperX,
			wrapperY,
			crispAdjust = 0,
			deferredAttr = {},
			baselineOffset,
			attrSetters = wrapper.attrSetters,
			needsBox;

		/**
		 * This function runs after the label is added to the DOM (when the bounding box is
		 * available), and after the text of the label is updated to detect the new bounding
		 * box and reflect it in the border box.
		 */
		function updateBoxSize() {
			var boxX,
				boxY,
				style = text.element.style;

			bBox = (width === undefined || height === undefined || wrapper.styles.textAlign) &&
				text.getBBox();
			wrapper.width = (width || bBox.width || 0) + 2 * padding + paddingLeft;
			wrapper.height = (height || bBox.height || 0) + 2 * padding;

			// update the label-scoped y offset
			baselineOffset = padding + renderer.fontMetrics(style && style.fontSize).b;

			if (needsBox) {

				// create the border box if it is not already present
				if (!box) {
					boxX = mathRound(-alignFactor * padding);
					boxY = baseline ? -baselineOffset : 0;

					wrapper.box = box = shape ?
						renderer.symbol(shape, boxX, boxY, wrapper.width, wrapper.height, deferredAttr) :
						renderer.rect(boxX, boxY, wrapper.width, wrapper.height, 0, deferredAttr[STROKE_WIDTH]);
					box.add(wrapper);
				}

				// apply the box attributes
				if (!box.isImg) { // #1630
					box.attr(merge({
						width: wrapper.width,
						height: wrapper.height
					}, deferredAttr));
				}
				deferredAttr = null;
			}
		}

		/**
		 * This function runs after setting text or padding, but only if padding is changed
		 */
		function updateTextPadding() {
			var styles = wrapper.styles,
				textAlign = styles && styles.textAlign,
				x = paddingLeft + padding * (1 - alignFactor),
				y;

			// determin y based on the baseline
			y = baseline ? 0 : baselineOffset;

			// compensate for alignment
			if (defined(width) && (textAlign === 'center' || textAlign === 'right')) {
				x += { center: 0.5, right: 1 }[textAlign] * (width - bBox.width);
			}

			// update if anything changed
			if (x !== text.x || y !== text.y) {
				text.attr({
					x: x,
					y: y
				});
			}

			// record current values
			text.x = x;
			text.y = y;
		}

		/**
		 * Set a box attribute, or defer it if the box is not yet created
		 * @param {Object} key
		 * @param {Object} value
		 */
		function boxAttr(key, value) {
			if (box) {
				box.attr(key, value);
			} else {
				deferredAttr[key] = value;
			}
		}

		function getSizeAfterAdd() {
			text.add(wrapper);
			wrapper.attr({
				text: str, // alignment is available now
				x: x,
				y: y
			});

			if (box && defined(anchorX)) {
				wrapper.attr({
					anchorX: anchorX,
					anchorY: anchorY
				});
			}
		}

		/**
		 * After the text element is added, get the desired size of the border box
		 * and add it before the text in the DOM.
		 */
		addEvent(wrapper, 'add', getSizeAfterAdd);

		/*
		 * Add specific attribute setters.
		 */

		// only change local variables
		attrSetters.width = function (value) {
			width = value;
			return false;
		};
		attrSetters.height = function (value) {
			height = value;
			return false;
		};
		attrSetters.padding =  function (value) {
			if (defined(value) && value !== padding) {
				padding = value;
				updateTextPadding();
			}
			return false;
		};
		attrSetters.paddingLeft =  function (value) {
			if (defined(value) && value !== paddingLeft) {
				paddingLeft = value;
				updateTextPadding();
			}
			return false;
		};


		// change local variable and set attribue as well
		attrSetters.align = function (value) {
			alignFactor = { left: 0, center: 0.5, right: 1 }[value];
			return false; // prevent setting text-anchor on the group
		};

		// apply these to the box and the text alike
		attrSetters.text = function (value, key) {
			text.attr(key, value);
			updateBoxSize();
			updateTextPadding();
			return false;
		};

		// apply these to the box but not to the text
		attrSetters[STROKE_WIDTH] = function (value, key) {
			needsBox = true;
			crispAdjust = value % 2 / 2;
			boxAttr(key, value);
			return false;
		};
		attrSetters.stroke = attrSetters.fill = attrSetters.r = function (value, key) {
			if (key === 'fill') {
				needsBox = true;
			}
			boxAttr(key, value);
			return false;
		};
		attrSetters.anchorX = function (value, key) {
			anchorX = value;
			boxAttr(key, value + crispAdjust - wrapperX);
			return false;
		};
		attrSetters.anchorY = function (value, key) {
			anchorY = value;
			boxAttr(key, value - wrapperY);
			return false;
		};

		// rename attributes
		attrSetters.x = function (value) {
			wrapper.x = value; // for animation getter
			value -= alignFactor * ((width || bBox.width) + padding);
			wrapperX = mathRound(value);

			wrapper.attr('translateX', wrapperX);
			return false;
		};
		attrSetters.y = function (value) {
			wrapperY = wrapper.y = mathRound(value);
			wrapper.attr('translateY', wrapperY);
			return false;
		};

		// Redirect certain methods to either the box or the text
		var baseCss = wrapper.css;
		return extend(wrapper, {
			/**
			 * Pick up some properties and apply them to the text instead of the wrapper
			 */
			css: function (styles) {
				if (styles) {
					var textStyles = {};
					styles = merge(styles); // create a copy to avoid altering the original object (#537)
					each(['fontSize', 'fontWeight', 'fontFamily', 'color', 'lineHeight', 'width', 'textDecoration', 'textShadow'], function (prop) {
						if (styles[prop] !== UNDEFINED) {
							textStyles[prop] = styles[prop];
							delete styles[prop];
						}
					});
					text.css(textStyles);
				}
				return baseCss.call(wrapper, styles);
			},
			/**
			 * Return the bounding box of the box, not the group
			 */
			getBBox: function () {
				return {
					width: bBox.width + 2 * padding,
					height: bBox.height + 2 * padding,
					x: bBox.x - padding,
					y: bBox.y - padding
				};
			},
			/**
			 * Apply the shadow to the box
			 */
			shadow: function (b) {
				if (box) {
					box.shadow(b);
				}
				return wrapper;
			},
			/**
			 * Destroy and release memory.
			 */
			destroy: function () {
				removeEvent(wrapper, 'add', getSizeAfterAdd);

				// Added by button implementation
				removeEvent(wrapper.element, 'mouseenter');
				removeEvent(wrapper.element, 'mouseleave');

				if (text) {
					text = text.destroy();
				}
				if (box) {
					box = box.destroy();
				}
				// Call base implementation to destroy the rest
				SVGElement.prototype.destroy.call(wrapper);

				// Release local pointers (#1298)
				wrapper = renderer = updateBoxSize = updateTextPadding = boxAttr = getSizeAfterAdd = null;
			}
		});
	}
}; // end SVGRenderer


// general renderer
Renderer = SVGRenderer;
// extend SvgElement for useHTML option
extend(SVGElement.prototype, {
	/**
	 * Apply CSS to HTML elements. This is used in text within SVG rendering and
	 * by the VML renderer
	 */
	htmlCss: function (styles) {
		var wrapper = this,
			element = wrapper.element,
			textWidth = styles && element.tagName === 'SPAN' && styles.width;

		if (textWidth) {
			delete styles.width;
			wrapper.textWidth = textWidth;
			wrapper.updateTransform();
		}

		wrapper.styles = extend(wrapper.styles, styles);
		css(wrapper.element, styles);

		return wrapper;
	},

	/**
	 * VML and useHTML method for calculating the bounding box based on offsets
	 * @param {Boolean} refresh Whether to force a fresh value from the DOM or to
	 * use the cached value
	 *
	 * @return {Object} A hash containing values for x, y, width and height
	 */

	htmlGetBBox: function () {
		var wrapper = this,
			element = wrapper.element,
			bBox = wrapper.bBox;

		// faking getBBox in exported SVG in legacy IE
		if (!bBox) {
			// faking getBBox in exported SVG in legacy IE (is this a duplicate of the fix for #1079?)
			if (element.nodeName === 'text') {
				element.style.position = ABSOLUTE;
			}

			bBox = wrapper.bBox = {
				x: element.offsetLeft,
				y: element.offsetTop,
				width: element.offsetWidth,
				height: element.offsetHeight
			};
		}

		return bBox;
	},

	/**
	 * VML override private method to update elements based on internal
	 * properties based on SVG transform
	 */
	htmlUpdateTransform: function () {
		// aligning non added elements is expensive
		if (!this.added) {
			this.alignOnAdd = true;
			return;
		}

		var wrapper = this,
			renderer = wrapper.renderer,
			elem = wrapper.element,
			translateX = wrapper.translateX || 0,
			translateY = wrapper.translateY || 0,
			x = wrapper.x || 0,
			y = wrapper.y || 0,
			align = wrapper.textAlign || 'left',
			alignCorrection = { left: 0, center: 0.5, right: 1 }[align],
			shadows = wrapper.shadows;

		// apply translate
		css(elem, {
			marginLeft: translateX,
			marginTop: translateY
		});
		if (shadows) { // used in labels/tooltip
			each(shadows, function (shadow) {
				css(shadow, {
					marginLeft: translateX + 1,
					marginTop: translateY + 1
				});
			});
		}

		// apply inversion
		if (wrapper.inverted) { // wrapper is a group
			each(elem.childNodes, function (child) {
				renderer.invertChild(child, elem);
			});
		}

		if (elem.tagName === 'SPAN') {

			var width,
				rotation = wrapper.rotation,
				baseline,
				textWidth = pInt(wrapper.textWidth),
				currentTextTransform = [rotation, align, elem.innerHTML, wrapper.textWidth].join(',');

			if (currentTextTransform !== wrapper.cTT) { // do the calculations and DOM access only if properties changed


				baseline = renderer.fontMetrics(elem.style.fontSize).b;

				// Renderer specific handling of span rotation
				if (defined(rotation)) {
					wrapper.setSpanRotation(rotation, alignCorrection, baseline);
				}

				width = pick(wrapper.elemWidth, elem.offsetWidth);

				// Update textWidth
				if (width > textWidth && /[ \-]/.test(elem.textContent || elem.innerText)) { // #983, #1254
					css(elem, {
						width: textWidth + PX,
						display: 'block',
						whiteSpace: 'normal'
					});
					width = textWidth;
				}

				wrapper.getSpanCorrection(width, baseline, alignCorrection, rotation, align);
			}

			// apply position with correction
			css(elem, {
				left: (x + (wrapper.xCorr || 0)) + PX,
				top: (y + (wrapper.yCorr || 0)) + PX
			});

			// force reflow in webkit to apply the left and top on useHTML element (#1249)
			if (isWebKit) {
				baseline = elem.offsetHeight; // assigned to baseline for JSLint purpose
			}

			// record current text transform
			wrapper.cTT = currentTextTransform;
		}
	},

	/**
	 * Set the rotation of an individual HTML span
	 */
	setSpanRotation: function (rotation, alignCorrection, baseline) {
		var rotationStyle = {},
			cssTransformKey = isIE ? '-ms-transform' : isWebKit ? '-webkit-transform' : isFirefox ? 'MozTransform' : isOpera ? '-o-transform' : '';

		rotationStyle[cssTransformKey] = rotationStyle.transform = 'rotate(' + rotation + 'deg)';
		rotationStyle[cssTransformKey + (isFirefox ? 'Origin' : '-origin')] = rotationStyle.transformOrigin = (alignCorrection * 100) + '% ' + baseline + 'px';
		css(this.element, rotationStyle);
	},

	/**
	 * Get the correction in X and Y positioning as the element is rotated.
	 */
	getSpanCorrection: function (width, baseline, alignCorrection) {
		this.xCorr = -width * alignCorrection;
		this.yCorr = -baseline;
	}
});

// Extend SvgRenderer for useHTML option.
extend(SVGRenderer.prototype, {
	/**
	 * Create HTML text node. This is used by the VML renderer as well as the SVG
	 * renderer through the useHTML option.
	 *
	 * @param {String} str
	 * @param {Number} x
	 * @param {Number} y
	 */
	html: function (str, x, y) {
		var defaultChartStyle = defaultOptions.chart.style,
			wrapper = this.createElement('span'),
			attrSetters = wrapper.attrSetters,
			element = wrapper.element,
			renderer = wrapper.renderer;

		// Text setter
		attrSetters.text = function (value) {
			if (value !== element.innerHTML) {
				delete this.bBox;
			}
			element.innerHTML = value;
			return false;
		};

		// Various setters which rely on update transform
		attrSetters.x = attrSetters.y = attrSetters.align = attrSetters.rotation = function (value, key) {
			if (key === 'align') {
				key = 'textAlign'; // Do not overwrite the SVGElement.align method. Same as VML.
			}
			wrapper[key] = value;
			wrapper.htmlUpdateTransform();
			return false;
		};

		// Set the default attributes
		wrapper.attr({
				text: str,
				x: mathRound(x),
				y: mathRound(y)
			})
			.css({
				position: ABSOLUTE,
				whiteSpace: 'nowrap',
				fontFamily: defaultChartStyle.fontFamily,
				fontSize: defaultChartStyle.fontSize
			});

		// Use the HTML specific .css method
		wrapper.css = wrapper.htmlCss;

		// This is specific for HTML within SVG
		if (renderer.isSVG) {
			wrapper.add = function (svgGroupWrapper) {

				var htmlGroup,
					container = renderer.box.parentNode,
					parentGroup,
					parents = [];

				this.parentGroup = svgGroupWrapper;

				// Create a mock group to hold the HTML elements
				if (svgGroupWrapper) {
					htmlGroup = svgGroupWrapper.div;
					if (!htmlGroup) {

						// Read the parent chain into an array and read from top down
						parentGroup = svgGroupWrapper;
						while (parentGroup) {

							parents.push(parentGroup);

							// Move up to the next parent group
							parentGroup = parentGroup.parentGroup;
						}

						// Ensure dynamically updating position when any parent is translated
						each(parents.reverse(), function (parentGroup) {
							var htmlGroupStyle;

							// Create a HTML div and append it to the parent div to emulate
							// the SVG group structure
							htmlGroup = parentGroup.div = parentGroup.div || createElement(DIV, {
								className: attr(parentGroup.element, 'class')
							}, {
								position: ABSOLUTE,
								left: (parentGroup.translateX || 0) + PX,
								top: (parentGroup.translateY || 0) + PX
							}, htmlGroup || container); // the top group is appended to container

							// Shortcut
							htmlGroupStyle = htmlGroup.style;

							// Set listeners to update the HTML div's position whenever the SVG group
							// position is changed
							extend(parentGroup.attrSetters, {
								translateX: function (value) {
									htmlGroupStyle.left = value + PX;
								},
								translateY: function (value) {
									htmlGroupStyle.top = value + PX;
								},
								visibility: function (value, key) {
									htmlGroupStyle[key] = value;
								}
							});
						});

					}
				} else {
					htmlGroup = container;
				}

				htmlGroup.appendChild(element);

				// Shared with VML:
				wrapper.added = true;
				if (wrapper.alignOnAdd) {
					wrapper.htmlUpdateTransform();
				}

				return wrapper;
			};
		}
		return wrapper;
	}
});

/* ****************************************************************************
 *                                                                            *
 * START OF INTERNET EXPLORER <= 8 SPECIFIC CODE                              *
 *                                                                            *
 * For applications and websites that don't need IE support, like platform    *
 * targeted mobile apps and web apps, this code can be removed.               *
 *                                                                            *
 *****************************************************************************/

/**
 * @constructor
 */
var VMLRenderer, VMLElement;
if (!hasSVG && !useCanVG) {

/**
 * The VML element wrapper.
 */
Highcharts.VMLElement = VMLElement = {

	/**
	 * Initialize a new VML element wrapper. It builds the markup as a string
	 * to minimize DOM traffic.
	 * @param {Object} renderer
	 * @param {Object} nodeName
	 */
	init: function (renderer, nodeName) {
		var wrapper = this,
			markup =  ['<', nodeName, ' filled="f" stroked="f"'],
			style = ['position: ', ABSOLUTE, ';'],
			isDiv = nodeName === DIV;

		// divs and shapes need size
		if (nodeName === 'shape' || isDiv) {
			style.push('left:0;top:0;width:1px;height:1px;');
		}
		style.push('visibility: ', isDiv ? HIDDEN : VISIBLE);

		markup.push(' style="', style.join(''), '"/>');

		// create element with default attributes and style
		if (nodeName) {
			markup = isDiv || nodeName === 'span' || nodeName === 'img' ?
				markup.join('')
				: renderer.prepVML(markup);
			wrapper.element = createElement(markup);
		}

		wrapper.renderer = renderer;
		wrapper.attrSetters = {};
	},

	/**
	 * Add the node to the given parent
	 * @param {Object} parent
	 */
	add: function (parent) {
		var wrapper = this,
			renderer = wrapper.renderer,
			element = wrapper.element,
			box = renderer.box,
			inverted = parent && parent.inverted,

			// get the parent node
			parentNode = parent ?
				parent.element || parent :
				box;


		// if the parent group is inverted, apply inversion on all children
		if (inverted) { // only on groups
			renderer.invertChild(element, parentNode);
		}

		// append it
		parentNode.appendChild(element);

		// align text after adding to be able to read offset
		wrapper.added = true;
		if (wrapper.alignOnAdd && !wrapper.deferUpdateTransform) {
			wrapper.updateTransform();
		}

		// fire an event for internal hooks
		fireEvent(wrapper, 'add');

		return wrapper;
	},

	/**
	 * VML always uses htmlUpdateTransform
	 */
	updateTransform: SVGElement.prototype.htmlUpdateTransform,

	/**
	 * Set the rotation of a span with oldIE's filter
	 */
	setSpanRotation: function () {
		// Adjust for alignment and rotation. Rotation of useHTML content is not yet implemented
		// but it can probably be implemented for Firefox 3.5+ on user request. FF3.5+
		// has support for CSS3 transform. The getBBox method also needs to be updated
		// to compensate for the rotation, like it currently does for SVG.
		// Test case: http://jsfiddle.net/highcharts/Ybt44/

		var rotation = this.rotation,
			costheta = mathCos(rotation * deg2rad),
			sintheta = mathSin(rotation * deg2rad);
					
		css(this.element, {
			filter: rotation ? ['progid:DXImageTransform.Microsoft.Matrix(M11=', costheta,
				', M12=', -sintheta, ', M21=', sintheta, ', M22=', costheta,
				', sizingMethod=\'auto expand\')'].join('') : NONE
		});
	},

	/**
	 * Get the positioning correction for the span after rotating. 
	 */
	getSpanCorrection: function (width, baseline, alignCorrection, rotation, align) {

		var costheta = rotation ? mathCos(rotation * deg2rad) : 1,
			sintheta = rotation ? mathSin(rotation * deg2rad) : 0,
			height = pick(this.elemHeight, this.element.offsetHeight),
			quad,
			nonLeft = align && align !== 'left';

		// correct x and y
		this.xCorr = costheta < 0 && -width;
		this.yCorr = sintheta < 0 && -height;

		// correct for baseline and corners spilling out after rotation
		quad = costheta * sintheta < 0;
		this.xCorr += sintheta * baseline * (quad ? 1 - alignCorrection : alignCorrection);
		this.yCorr -= costheta * baseline * (rotation ? (quad ? alignCorrection : 1 - alignCorrection) : 1);
		// correct for the length/height of the text
		if (nonLeft) {
			this.xCorr -= width * alignCorrection * (costheta < 0 ? -1 : 1);
			if (rotation) {
				this.yCorr -= height * alignCorrection * (sintheta < 0 ? -1 : 1);
			}
			css(this.element, {
				textAlign: align
			});
		}
	},

	/**
	 * Converts a subset of an SVG path definition to its VML counterpart. Takes an array
	 * as the parameter and returns a string.
	 */
	pathToVML: function (value) {
		// convert paths
		var i = value.length,
			path = [];

		while (i--) {

			// Multiply by 10 to allow subpixel precision.
			// Substracting half a pixel seems to make the coordinates
			// align with SVG, but this hasn't been tested thoroughly
			if (isNumber(value[i])) {
				path[i] = mathRound(value[i] * 10) - 5;
			} else if (value[i] === 'Z') { // close the path
				path[i] = 'x';
			} else {
				path[i] = value[i];

				// When the start X and end X coordinates of an arc are too close,
				// they are rounded to the same value above. In this case, substract or 
				// add 1 from the end X and Y positions. #186, #760, #1371, #1410.
				if (value.isArc && (value[i] === 'wa' || value[i] === 'at')) {
					// Start and end X
					if (path[i + 5] === path[i + 7]) {
						path[i + 7] += value[i + 7] > value[i + 5] ? 1 : -1;
					}
					// Start and end Y
					if (path[i + 6] === path[i + 8]) {
						path[i + 8] += value[i + 8] > value[i + 6] ? 1 : -1;
					}
				}
			}
		}

		
		// Loop up again to handle path shortcuts (#2132)
		/*while (i++ < path.length) {
			if (path[i] === 'H') { // horizontal line to
				path[i] = 'L';
				path.splice(i + 2, 0, path[i - 1]);
			} else if (path[i] === 'V') { // vertical line to
				path[i] = 'L';
				path.splice(i + 1, 0, path[i - 2]);
			}
		}*/
		return path.join(' ') || 'x';
	},

	/**
	 * Get or set attributes
	 */
	attr: function (hash, val) {
		var wrapper = this,
			key,
			value,
			i,
			result,
			element = wrapper.element || {},
			elemStyle = element.style,
			nodeName = element.nodeName,
			renderer = wrapper.renderer,
			symbolName = wrapper.symbolName,
			hasSetSymbolSize,
			shadows = wrapper.shadows,
			skipAttr,
			attrSetters = wrapper.attrSetters,
			ret = wrapper;

		// single key-value pair
		if (isString(hash) && defined(val)) {
			key = hash;
			hash = {};
			hash[key] = val;
		}

		// used as a getter, val is undefined
		if (isString(hash)) {
			key = hash;
			if (key === 'strokeWidth' || key === 'stroke-width') {
				ret = wrapper.strokeweight;
			} else {
				ret = wrapper[key];
			}

		// setter
		} else {
			for (key in hash) {
				value = hash[key];
				skipAttr = false;

				// check for a specific attribute setter
				result = attrSetters[key] && attrSetters[key].call(wrapper, value, key);

				if (result !== false && value !== null) { // #620

					if (result !== UNDEFINED) {
						value = result; // the attribute setter has returned a new value to set
					}


					// prepare paths
					// symbols
					if (symbolName && /^(x|y|r|start|end|width|height|innerR|anchorX|anchorY)/.test(key)) {
						// if one of the symbol size affecting parameters are changed,
						// check all the others only once for each call to an element's
						// .attr() method
						if (!hasSetSymbolSize) {
							wrapper.symbolAttr(hash);

							hasSetSymbolSize = true;
						}
						skipAttr = true;

					} else if (key === 'd') {
						value = value || [];
						wrapper.d = value.join(' '); // used in getter for animation

						element.path = value = wrapper.pathToVML(value);

						// update shadows
						if (shadows) {
							i = shadows.length;
							while (i--) {
								shadows[i].path = shadows[i].cutOff ? this.cutOffPath(value, shadows[i].cutOff) : value;
							}
						}
						skipAttr = true;

					// handle visibility
					} else if (key === 'visibility') {

						// Handle inherited visibility
						if (value === 'inherit') {
							value = VISIBLE;
						}
						
						// Let the shadow follow the main element
						if (shadows) {
							i = shadows.length;
							while (i--) {
								shadows[i].style[key] = value;
							}
						}

						// Instead of toggling the visibility CSS property, move the div out of the viewport.
						// This works around #61 and #586
						if (nodeName === 'DIV') {
							value = value === HIDDEN ? '-999em' : 0;

							// In order to redraw, IE7 needs the div to be visible when tucked away
							// outside the viewport. So the visibility is actually opposite of
							// the expected value. This applies to the tooltip only.
							if (!docMode8) {
								elemStyle[key] = value ? VISIBLE : HIDDEN;
							}
							key = 'top';
						}
						elemStyle[key] = value;
						skipAttr = true;

					// directly mapped to css
					} else if (key === 'zIndex') {

						if (value) {
							elemStyle[key] = value;
						}
						skipAttr = true;

					// x, y, width, height
					} else if (inArray(key, ['x', 'y', 'width', 'height']) !== -1) {

						wrapper[key] = value; // used in getter

						if (key === 'x' || key === 'y') {
							key = { x: 'left', y: 'top' }[key];
						} else {
							value = mathMax(0, value); // don't set width or height below zero (#311)
						}

						// clipping rectangle special
						if (wrapper.updateClipping) {
							wrapper[key] = value; // the key is now 'left' or 'top' for 'x' and 'y'
							wrapper.updateClipping();
						} else {
							// normal
							elemStyle[key] = value;
						}

						skipAttr = true;

					// class name
					} else if (key === 'class' && nodeName === 'DIV') {
						// IE8 Standards mode has problems retrieving the className
						element.className = value;

					// stroke
					} else if (key === 'stroke') {

						value = renderer.color(value, element, key);

						key = 'strokecolor';

					// stroke width
					} else if (key === 'stroke-width' || key === 'strokeWidth') {
						element.stroked = value ? true : false;
						key = 'strokeweight';
						wrapper[key] = value; // used in getter, issue #113
						if (isNumber(value)) {
							value += PX;
						}

					// dashStyle
					} else if (key === 'dashstyle') {
						var strokeElem = element.getElementsByTagName('stroke')[0] ||
							createElement(renderer.prepVML(['<stroke/>']), null, null, element);
						strokeElem[key] = value || 'solid';
						wrapper.dashstyle = value; /* because changing stroke-width will change the dash length
							and cause an epileptic effect */
						skipAttr = true;

					// fill
					} else if (key === 'fill') {

						if (nodeName === 'SPAN') { // text color
							elemStyle.color = value;
						} else if (nodeName !== 'IMG') { // #1336
							element.filled = value !== NONE ? true : false;

							value = renderer.color(value, element, key, wrapper);

							key = 'fillcolor';
						}

					// opacity: don't bother - animation is too slow and filters introduce artifacts
					} else if (key === 'opacity') {
						/*css(element, {
							opacity: value
						});*/
						skipAttr = true;

					// rotation on VML elements
					} else if (nodeName === 'shape' && key === 'rotation') {

						wrapper[key] = element.style[key] = value; // style is for #1873

						// Correction for the 1x1 size of the shape container. Used in gauge needles.
						element.style.left = -mathRound(mathSin(value * deg2rad) + 1) + PX;
						element.style.top = mathRound(mathCos(value * deg2rad)) + PX;

					// translation for animation
					} else if (key === 'translateX' || key === 'translateY' || key === 'rotation') {
						wrapper[key] = value;
						wrapper.updateTransform();

						skipAttr = true;

					}


					if (!skipAttr) {
						if (docMode8) { // IE8 setAttribute bug
							element[key] = value;
						} else {
							attr(element, key, value);
						}
					}

				}
			}
		}
		return ret;
	},

	/**
	 * Set the element's clipping to a predefined rectangle
	 *
	 * @param {String} id The id of the clip rectangle
	 */
	clip: function (clipRect) {
		var wrapper = this,
			clipMembers,
			cssRet;

		if (clipRect) {
			clipMembers = clipRect.members;
			erase(clipMembers, wrapper); // Ensure unique list of elements (#1258)
			clipMembers.push(wrapper);
			wrapper.destroyClip = function () {
				erase(clipMembers, wrapper);
			};
			cssRet = clipRect.getCSS(wrapper);

		} else {
			if (wrapper.destroyClip) {
				wrapper.destroyClip();
			}
			cssRet = { clip: docMode8 ? 'inherit' : 'rect(auto)' }; // #1214
		}

		return wrapper.css(cssRet);

	},

	/**
	 * Set styles for the element
	 * @param {Object} styles
	 */
	css: SVGElement.prototype.htmlCss,

	/**
	 * Removes a child either by removeChild or move to garbageBin.
	 * Issue 490; in VML removeChild results in Orphaned nodes according to sIEve, discardElement does not.
	 */
	safeRemoveChild: function (element) {
		// discardElement will detach the node from its parent before attaching it
		// to the garbage bin. Therefore it is important that the node is attached and have parent.
		if (element.parentNode) {
			discardElement(element);
		}
	},

	/**
	 * Extend element.destroy by removing it from the clip members array
	 */
	destroy: function () {
		if (this.destroyClip) {
			this.destroyClip();
		}

		return SVGElement.prototype.destroy.apply(this);
	},

	/**
	 * Add an event listener. VML override for normalizing event parameters.
	 * @param {String} eventType
	 * @param {Function} handler
	 */
	on: function (eventType, handler) {
		// simplest possible event model for internal use
		this.element['on' + eventType] = function () {
			var evt = win.event;
			evt.target = evt.srcElement;
			handler(evt);
		};
		return this;
	},

	/**
	 * In stacked columns, cut off the shadows so that they don't overlap
	 */
	cutOffPath: function (path, length) {

		var len;

		path = path.split(/[ ,]/);
		len = path.length;

		if (len === 9 || len === 11) {
			path[len - 4] = path[len - 2] = pInt(path[len - 2]) - 10 * length;
		}
		return path.join(' ');
	},

	/**
	 * Apply a drop shadow by copying elements and giving them different strokes
	 * @param {Boolean|Object} shadowOptions
	 */
	shadow: function (shadowOptions, group, cutOff) {
		var shadows = [],
			i,
			element = this.element,
			renderer = this.renderer,
			shadow,
			elemStyle = element.style,
			markup,
			path = element.path,
			strokeWidth,
			modifiedPath,
			shadowWidth,
			shadowElementOpacity;

		// some times empty paths are not strings
		if (path && typeof path.value !== 'string') {
			path = 'x';
		}
		modifiedPath = path;

		if (shadowOptions) {
			shadowWidth = pick(shadowOptions.width, 3);
			shadowElementOpacity = (shadowOptions.opacity || 0.15) / shadowWidth;
			for (i = 1; i <= 3; i++) {

				strokeWidth = (shadowWidth * 2) + 1 - (2 * i);

				// Cut off shadows for stacked column items
				if (cutOff) {
					modifiedPath = this.cutOffPath(path.value, strokeWidth + 0.5);
				}

				markup = ['<shape isShadow="true" strokeweight="', strokeWidth,
					'" filled="false" path="', modifiedPath,
					'" coordsize="10 10" style="', element.style.cssText, '" />'];

				shadow = createElement(renderer.prepVML(markup),
					null, {
						left: pInt(elemStyle.left) + pick(shadowOptions.offsetX, 1),
						top: pInt(elemStyle.top) + pick(shadowOptions.offsetY, 1)
					}
				);
				if (cutOff) {
					shadow.cutOff = strokeWidth + 1;
				}

				// apply the opacity
				markup = ['<stroke color="', shadowOptions.color || 'black', '" opacity="', shadowElementOpacity * i, '"/>'];
				createElement(renderer.prepVML(markup), null, null, shadow);


				// insert it
				if (group) {
					group.element.appendChild(shadow);
				} else {
					element.parentNode.insertBefore(shadow, element);
				}

				// record it
				shadows.push(shadow);

			}

			this.shadows = shadows;
		}
		return this;

	}
};
VMLElement = extendClass(SVGElement, VMLElement);

/**
 * The VML renderer
 */
var VMLRendererExtension = { // inherit SVGRenderer

	Element: VMLElement,
	isIE8: userAgent.indexOf('MSIE 8.0') > -1,


	/**
	 * Initialize the VMLRenderer
	 * @param {Object} container
	 * @param {Number} width
	 * @param {Number} height
	 */
	init: function (container, width, height) {
		var renderer = this,
			boxWrapper,
			box,
			css;

		renderer.alignedObjects = [];

		boxWrapper = renderer.createElement(DIV);
		box = boxWrapper.element;
		box.style.position = RELATIVE; // for freeform drawing using renderer directly
		container.appendChild(boxWrapper.element);


		// generate the containing box
		renderer.isVML = true;
		renderer.box = box;
		renderer.boxWrapper = boxWrapper;
		renderer.cache = {};


		renderer.setSize(width, height, false);

		// The only way to make IE6 and IE7 print is to use a global namespace. However,
		// with IE8 the only way to make the dynamic shapes visible in screen and print mode
		// seems to be to add the xmlns attribute and the behaviour style inline.
		if (!doc.namespaces.hcv) {

			doc.namespaces.add('hcv', 'urn:schemas-microsoft-com:vml');

			// Setup default CSS (#2153, #2368, #2384)
			css = 'hcv\\:fill, hcv\\:path, hcv\\:shape, hcv\\:stroke' +
				'{ behavior:url(#default#VML); display: inline-block; } ';
			try {
				doc.createStyleSheet().cssText = css;
			} catch (e) {
				doc.styleSheets[0].cssText += css;
			}

		}
	},


	/**
	 * Detect whether the renderer is hidden. This happens when one of the parent elements
	 * has display: none
	 */
	isHidden: function () {
		return !this.box.offsetWidth;
	},

	/**
	 * Define a clipping rectangle. In VML it is accomplished by storing the values
	 * for setting the CSS style to all associated members.
	 *
	 * @param {Number} x
	 * @param {Number} y
	 * @param {Number} width
	 * @param {Number} height
	 */
	clipRect: function (x, y, width, height) {

		// create a dummy element
		var clipRect = this.createElement(),
			isObj = isObject(x);

		// mimic a rectangle with its style object for automatic updating in attr
		return extend(clipRect, {
			members: [],
			left: (isObj ? x.x : x) + 1,
			top: (isObj ? x.y : y) + 1,
			width: (isObj ? x.width : width) - 1,
			height: (isObj ? x.height : height) - 1,
			getCSS: function (wrapper) {
				var element = wrapper.element,
					nodeName = element.nodeName,
					isShape = nodeName === 'shape',
					inverted = wrapper.inverted,
					rect = this,
					top = rect.top - (isShape ? element.offsetTop : 0),
					left = rect.left,
					right = left + rect.width,
					bottom = top + rect.height,
					ret = {
						clip: 'rect(' +
							mathRound(inverted ? left : top) + 'px,' +
							mathRound(inverted ? bottom : right) + 'px,' +
							mathRound(inverted ? right : bottom) + 'px,' +
							mathRound(inverted ? top : left) + 'px)'
					};

				// issue 74 workaround
				if (!inverted && docMode8 && nodeName === 'DIV') {
					extend(ret, {
						width: right + PX,
						height: bottom + PX
					});
				}
				return ret;
			},

			// used in attr and animation to update the clipping of all members
			updateClipping: function () {
				each(clipRect.members, function (member) {
					member.css(clipRect.getCSS(member));
				});
			}
		});

	},


	/**
	 * Take a color and return it if it's a string, make it a gradient if it's a
	 * gradient configuration object, and apply opacity.
	 *
	 * @param {Object} color The color or config object
	 */
	color: function (color, elem, prop, wrapper) {
		var renderer = this,
			colorObject,
			regexRgba = /^rgba/,
			markup,
			fillType,
			ret = NONE;

		// Check for linear or radial gradient
		if (color && color.linearGradient) {
			fillType = 'gradient';
		} else if (color && color.radialGradient) {
			fillType = 'pattern';
		}


		if (fillType) {

			var stopColor,
				stopOpacity,
				gradient = color.linearGradient || color.radialGradient,
				x1,
				y1,
				x2,
				y2,
				opacity1,
				opacity2,
				color1,
				color2,
				fillAttr = '',
				stops = color.stops,
				firstStop,
				lastStop,
				colors = [],
				addFillNode = function () {
					// Add the fill subnode. When colors attribute is used, the meanings of opacity and o:opacity2
					// are reversed.
					markup = ['<fill colors="' + colors.join(',') + '" opacity="', opacity2, '" o:opacity2="', opacity1,
						'" type="', fillType, '" ', fillAttr, 'focus="100%" method="any" />'];
					createElement(renderer.prepVML(markup), null, null, elem);
				};

			// Extend from 0 to 1
			firstStop = stops[0];
			lastStop = stops[stops.length - 1];
			if (firstStop[0] > 0) {
				stops.unshift([
					0,
					firstStop[1]
				]);
			}
			if (lastStop[0] < 1) {
				stops.push([
					1,
					lastStop[1]
				]);
			}

			// Compute the stops
			each(stops, function (stop, i) {
				if (regexRgba.test(stop[1])) {
					colorObject = Color(stop[1]);
					stopColor = colorObject.get('rgb');
					stopOpacity = colorObject.get('a');
				} else {
					stopColor = stop[1];
					stopOpacity = 1;
				}

				// Build the color attribute
				colors.push((stop[0] * 100) + '% ' + stopColor);

				// Only start and end opacities are allowed, so we use the first and the last
				if (!i) {
					opacity1 = stopOpacity;
					color2 = stopColor;
				} else {
					opacity2 = stopOpacity;
					color1 = stopColor;
				}
			});

			// Apply the gradient to fills only.
			if (prop === 'fill') {

				// Handle linear gradient angle
				if (fillType === 'gradient') {
					x1 = gradient.x1 || gradient[0] || 0;
					y1 = gradient.y1 || gradient[1] || 0;
					x2 = gradient.x2 || gradient[2] || 0;
					y2 = gradient.y2 || gradient[3] || 0;
					fillAttr = 'angle="' + (90  - math.atan(
						(y2 - y1) / // y vector
						(x2 - x1) // x vector
						) * 180 / mathPI) + '"';

					addFillNode();

				// Radial (circular) gradient
				} else {

					var r = gradient.r,
						sizex = r * 2,
						sizey = r * 2,
						cx = gradient.cx,
						cy = gradient.cy,
						radialReference = elem.radialReference,
						bBox,
						applyRadialGradient = function () {
							if (radialReference) {
								bBox = wrapper.getBBox();
								cx += (radialReference[0] - bBox.x) / bBox.width - 0.5;
								cy += (radialReference[1] - bBox.y) / bBox.height - 0.5;
								sizex *= radialReference[2] / bBox.width;
								sizey *= radialReference[2] / bBox.height;
							}
							fillAttr = 'src="' + defaultOptions.global.VMLRadialGradientURL + '" ' +
								'size="' + sizex + ',' + sizey + '" ' +
								'origin="0.5,0.5" ' +
								'position="' + cx + ',' + cy + '" ' +
								'color2="' + color2 + '" ';

							addFillNode();
						};

					// Apply radial gradient
					if (wrapper.added) {
						applyRadialGradient();
					} else {
						// We need to know the bounding box to get the size and position right
						addEvent(wrapper, 'add', applyRadialGradient);
					}

					// The fill element's color attribute is broken in IE8 standards mode, so we
					// need to set the parent shape's fillcolor attribute instead.
					ret = color1;
				}

			// Gradients are not supported for VML stroke, return the first color. #722.
			} else {
				ret = stopColor;
			}

		// if the color is an rgba color, split it and add a fill node
		// to hold the opacity component
		} else if (regexRgba.test(color) && elem.tagName !== 'IMG') {

			colorObject = Color(color);

			markup = ['<', prop, ' opacity="', colorObject.get('a'), '"/>'];
			createElement(this.prepVML(markup), null, null, elem);

			ret = colorObject.get('rgb');


		} else {
			var propNodes = elem.getElementsByTagName(prop); // 'stroke' or 'fill' node
			if (propNodes.length) {
				propNodes[0].opacity = 1;
				propNodes[0].type = 'solid';
			}
			ret = color;
		}

		return ret;
	},

	/**
	 * Take a VML string and prepare it for either IE8 or IE6/IE7.
	 * @param {Array} markup A string array of the VML markup to prepare
	 */
	prepVML: function (markup) {
		var vmlStyle = 'display:inline-block;behavior:url(#default#VML);',
			isIE8 = this.isIE8;

		markup = markup.join('');

		if (isIE8) { // add xmlns and style inline
			markup = markup.replace('/>', ' xmlns="urn:schemas-microsoft-com:vml" />');
			if (markup.indexOf('style="') === -1) {
				markup = markup.replace('/>', ' style="' + vmlStyle + '" />');
			} else {
				markup = markup.replace('style="', 'style="' + vmlStyle);
			}

		} else { // add namespace
			markup = markup.replace('<', '<hcv:');
		}

		return markup;
	},

	/**
	 * Create rotated and aligned text
	 * @param {String} str
	 * @param {Number} x
	 * @param {Number} y
	 */
	text: SVGRenderer.prototype.html,

	/**
	 * Create and return a path element
	 * @param {Array} path
	 */
	path: function (path) {
		var attr = {
			// subpixel precision down to 0.1 (width and height = 1px)
			coordsize: '10 10'
		};
		if (isArray(path)) {
			attr.d = path;
		} else if (isObject(path)) { // attributes
			extend(attr, path);
		}
		// create the shape
		return this.createElement('shape').attr(attr);
	},

	/**
	 * Create and return a circle element. In VML circles are implemented as
	 * shapes, which is faster than v:oval
	 * @param {Number} x
	 * @param {Number} y
	 * @param {Number} r
	 */
	circle: function (x, y, r) {
		var circle = this.symbol('circle');
		if (isObject(x)) {
			r = x.r;
			y = x.y;
			x = x.x;
		}
		circle.isCircle = true; // Causes x and y to mean center (#1682)
		circle.r = r;
		return circle.attr({ x: x, y: y });
	},

	/**
	 * Create a group using an outer div and an inner v:group to allow rotating
	 * and flipping. A simple v:group would have problems with positioning
	 * child HTML elements and CSS clip.
	 *
	 * @param {String} name The name of the group
	 */
	g: function (name) {
		var wrapper,
			attribs;

		// set the class name
		if (name) {
			attribs = { 'className': PREFIX + name, 'class': PREFIX + name };
		}

		// the div to hold HTML and clipping
		wrapper = this.createElement(DIV).attr(attribs);

		return wrapper;
	},

	/**
	 * VML override to create a regular HTML image
	 * @param {String} src
	 * @param {Number} x
	 * @param {Number} y
	 * @param {Number} width
	 * @param {Number} height
	 */
	image: function (src, x, y, width, height) {
		var obj = this.createElement('img')
			.attr({ src: src });

		if (arguments.length > 1) {
			obj.attr({
				x: x,
				y: y,
				width: width,
				height: height
			});
		}
		return obj;
	},

	/**
	 * VML uses a shape for rect to overcome bugs and rotation problems
	 */
	rect: function (x, y, width, height, r, strokeWidth) {

		var wrapper = this.symbol('rect');
		wrapper.r = isObject(x) ? x.r : r;

		//return wrapper.attr(wrapper.crisp(strokeWidth, x, y, mathMax(width, 0), mathMax(height, 0)));
		return wrapper.attr(
				isObject(x) ?
					x :
					// do not crispify when an object is passed in (as in column charts)
					wrapper.crisp(strokeWidth, x, y, mathMax(width, 0), mathMax(height, 0))
			);
	},

	/**
	 * In the VML renderer, each child of an inverted div (group) is inverted
	 * @param {Object} element
	 * @param {Object} parentNode
	 */
	invertChild: function (element, parentNode) {
		var ren = this,
			parentStyle = parentNode.style,
			imgStyle = element.tagName === 'IMG' && element.style; // #1111

		css(element, {
			flip: 'x',
			left: pInt(parentStyle.width) - (imgStyle ? pInt(imgStyle.top) : 1),
			top: pInt(parentStyle.height) - (imgStyle ? pInt(imgStyle.left) : 1),
			rotation: -90
		});

		// Recursively invert child elements, needed for nested composite shapes like box plots and error bars. #1680, #1806.
		each(element.childNodes, function (child) {
			ren.invertChild(child, element);
		});
	},

	/**
	 * Symbol definitions that override the parent SVG renderer's symbols
	 *
	 */
	symbols: {
		// VML specific arc function
		arc: function (x, y, w, h, options) {
			var start = options.start,
				end = options.end,
				radius = options.r || w || h,
				innerRadius = options.innerR,
				cosStart = mathCos(start),
				sinStart = mathSin(start),
				cosEnd = mathCos(end),
				sinEnd = mathSin(end),
				ret;

			if (end - start === 0) { // no angle, don't show it.
				return ['x'];
			}

			ret = [
				'wa', // clockwise arc to
				x - radius, // left
				y - radius, // top
				x + radius, // right
				y + radius, // bottom
				x + radius * cosStart, // start x
				y + radius * sinStart, // start y
				x + radius * cosEnd, // end x
				y + radius * sinEnd  // end y
			];

			if (options.open && !innerRadius) {
				ret.push(
					'e',
					M,
					x,// - innerRadius,
					y// - innerRadius
				);
			}

			ret.push(
				'at', // anti clockwise arc to
				x - innerRadius, // left
				y - innerRadius, // top
				x + innerRadius, // right
				y + innerRadius, // bottom
				x + innerRadius * cosEnd, // start x
				y + innerRadius * sinEnd, // start y
				x + innerRadius * cosStart, // end x
				y + innerRadius * sinStart, // end y
				'x', // finish path
				'e' // close
			);

			ret.isArc = true;
			return ret;

		},
		// Add circle symbol path. This performs significantly faster than v:oval.
		circle: function (x, y, w, h, wrapper) {

			if (wrapper) {
				w = h = 2 * wrapper.r;
			}

			// Center correction, #1682
			if (wrapper && wrapper.isCircle) {
				x -= w / 2;
				y -= h / 2;
			}

			// Return the path
			return [
				'wa', // clockwisearcto
				x, // left
				y, // top
				x + w, // right
				y + h, // bottom
				x + w, // start x
				y + h / 2,     // start y
				x + w, // end x
				y + h / 2,     // end y
				//'x', // finish path
				'e' // close
			];
		},
		/**
		 * Add rectangle symbol path which eases rotation and omits arcsize problems
		 * compared to the built-in VML roundrect shape
		 *
		 * @param {Number} left Left position
		 * @param {Number} top Top position
		 * @param {Number} r Border radius
		 * @param {Object} options Width and height
		 */

		rect: function (left, top, width, height, options) {

			var right = left + width,
				bottom = top + height,
				ret,
				r;

			// No radius, return the more lightweight square
			if (!defined(options) || !options.r) {
				ret = SVGRenderer.prototype.symbols.square.apply(0, arguments);

			// Has radius add arcs for the corners
			} else {

				r = mathMin(options.r, width, height);
				ret = [
					M,
					left + r, top,

					L,
					right - r, top,
					'wa',
					right - 2 * r, top,
					right, top + 2 * r,
					right - r, top,
					right, top + r,

					L,
					right, bottom - r,
					'wa',
					right - 2 * r, bottom - 2 * r,
					right, bottom,
					right, bottom - r,
					right - r, bottom,

					L,
					left + r, bottom,
					'wa',
					left, bottom - 2 * r,
					left + 2 * r, bottom,
					left + r, bottom,
					left, bottom - r,

					L,
					left, top + r,
					'wa',
					left, top,
					left + 2 * r, top + 2 * r,
					left, top + r,
					left + r, top,


					'x',
					'e'
				];
			}
			return ret;
		}
	}
};
Highcharts.VMLRenderer = VMLRenderer = function () {
	this.init.apply(this, arguments);
};
VMLRenderer.prototype = merge(SVGRenderer.prototype, VMLRendererExtension);

	// general renderer
	Renderer = VMLRenderer;
}

// This method is used with exporting in old IE, when emulating SVG (see #2314)
SVGRenderer.prototype.measureSpanWidth = function (text, styles) {
	var measuringSpan = doc.createElement('span'),
		offsetWidth,
	textNode = doc.createTextNode(text);

	measuringSpan.appendChild(textNode);
	css(measuringSpan, styles);
	this.box.appendChild(measuringSpan);
	offsetWidth = measuringSpan.offsetWidth;
	discardElement(measuringSpan); // #2463
	return offsetWidth;
};


/* ****************************************************************************
 *                                                                            *
 * END OF INTERNET EXPLORER <= 8 SPECIFIC CODE                                *
 *                                                                            *
 *****************************************************************************/
/* ****************************************************************************
 *                                                                            *
 * START OF ANDROID < 3 SPECIFIC CODE. THIS CAN BE REMOVED IF YOU'RE NOT      *
 * TARGETING THAT SYSTEM.                                                     *
 *                                                                            *
 *****************************************************************************/
var CanVGRenderer,
	CanVGController;

if (useCanVG) {
	/**
	 * The CanVGRenderer is empty from start to keep the source footprint small.
	 * When requested, the CanVGController downloads the rest of the source packaged
	 * together with the canvg library.
	 */
	Highcharts.CanVGRenderer = CanVGRenderer = function () {
		// Override the global SVG namespace to fake SVG/HTML that accepts CSS
		SVG_NS = 'http://www.w3.org/1999/xhtml';
	};

	/**
	 * Start with an empty symbols object. This is needed when exporting is used (exporting.src.js will add a few symbols), but 
	 * the implementation from SvgRenderer will not be merged in until first render.
	 */
	CanVGRenderer.prototype.symbols = {};

	/**
	 * Handles on demand download of canvg rendering support.
	 */
	CanVGController = (function () {
		// List of renderering calls
		var deferredRenderCalls = [];

		/**
		 * When downloaded, we are ready to draw deferred charts.
		 */
		function drawDeferred() {
			var callLength = deferredRenderCalls.length,
				callIndex;

			// Draw all pending render calls
			for (callIndex = 0; callIndex < callLength; callIndex++) {
				deferredRenderCalls[callIndex]();
			}
			// Clear the list
			deferredRenderCalls = [];
		}

		return {
			push: function (func, scriptLocation) {
				// Only get the script once
				if (deferredRenderCalls.length === 0) {
					getScript(scriptLocation, drawDeferred);
				}
				// Register render call
				deferredRenderCalls.push(func);
			}
		};
	}());

	Renderer = CanVGRenderer;
} // end CanVGRenderer

/* ****************************************************************************
 *                                                                            *
 * END OF ANDROID < 3 SPECIFIC CODE                                           *
 *                                                                            *
 *****************************************************************************/

/**
 * The Tick class
 */
function Tick(axis, pos, type, noLabel) {
	this.axis = axis;
	this.pos = pos;
	this.type = type || '';
	this.isNew = true;

	if (!type && !noLabel) {
		this.addLabel();
	}
}

Tick.prototype = {
	/**
	 * Write the tick label
	 */
	addLabel: function () {
		var tick = this,
			axis = tick.axis,
			options = axis.options,
			chart = axis.chart,
			horiz = axis.horiz,
			categories = axis.categories,
			names = axis.names,
			pos = tick.pos,
			labelOptions = options.labels,
			str,
			tickPositions = axis.tickPositions,
			width = (horiz && categories &&
				!labelOptions.step && !labelOptions.staggerLines &&
				!labelOptions.rotation &&
				chart.plotWidth / tickPositions.length) ||
				(!horiz && (chart.margin[3] || chart.chartWidth * 0.33)), // #1580, #1931
			isFirst = pos === tickPositions[0],
			isLast = pos === tickPositions[tickPositions.length - 1],
			css,
			attr,
			value = categories ?
				pick(categories[pos], names[pos], pos) :
				pos,
			label = tick.label,
			tickPositionInfo = tickPositions.info,
			dateTimeLabelFormat;

		// Set the datetime label format. If a higher rank is set for this position, use that. If not,
		// use the general format.
		if (axis.isDatetimeAxis && tickPositionInfo) {
			dateTimeLabelFormat = options.dateTimeLabelFormats[tickPositionInfo.higherRanks[pos] || tickPositionInfo.unitName];
		}

		// set properties for access in render method
		tick.isFirst = isFirst;
		tick.isLast = isLast;

		// get the string
		str = axis.labelFormatter.call({
			axis: axis,
			chart: chart,
			isFirst: isFirst,
			isLast: isLast,
			dateTimeLabelFormat: dateTimeLabelFormat,
			value: axis.isLog ? correctFloat(lin2log(value)) : value
		});

		// prepare CSS
		css = width && { width: mathMax(1, mathRound(width - 2 * (labelOptions.padding || 10))) + PX };
		css = extend(css, labelOptions.style);

		// first call
		if (!defined(label)) {
			attr = {
				align: axis.labelAlign
			};
			if (isNumber(labelOptions.rotation)) {
				attr.rotation = labelOptions.rotation;
			}
			if (width && labelOptions.ellipsis) {
				attr._clipHeight = axis.len / tickPositions.length;
			}

			tick.label =
				defined(str) && labelOptions.enabled ?
					chart.renderer.text(
							str,
							0,
							0,
							labelOptions.useHTML
						)
						.attr(attr)
						// without position absolute, IE export sometimes is wrong
						.css(css)
						.add(axis.labelGroup) :
					null;

		// update
		} else if (label) {
			label.attr({
					text: str
				})
				.css(css);
		}
	},

	/**
	 * Get the offset height or width of the label
	 */
	getLabelSize: function () {
		var label = this.label,
			axis = this.axis;
		return label ?
			label.getBBox()[axis.horiz ? 'height' : 'width'] :
			0;
	},

	/**
	 * Find how far the labels extend to the right and left of the tick's x position. Used for anti-collision
	 * detection with overflow logic.
	 */
	getLabelSides: function () {
		var bBox = this.label.getBBox(),
			axis = this.axis,
			horiz = axis.horiz,
			options = axis.options,
			labelOptions = options.labels,
			size = horiz ? bBox.width : bBox.height,
			leftSide = horiz ?
<<<<<<< HEAD
				size * { left: 0, center: 0.5, right: 1 }[axis.labelAlign] - labelOptions.x :
=======
				labelOptions.x - size * { left: 0, center: 0.5, right: 1 }[axis.labelAlign] : 
				0,
			rightSide = horiz ?
				size + leftSide :
>>>>>>> bfd9856b
				size;

		return [leftSide, rightSide];
	},

	/**
	 * Handle the label overflow by adjusting the labels to the left and right edge, or
	 * hide them if they collide into the neighbour label.
	 */
	handleOverflow: function (index, xy) {
		var show = true,
			axis = this.axis,
			isFirst = this.isFirst,
			isLast = this.isLast,
			horiz = axis.horiz,
			pxPos = horiz ? xy.x : xy.y,
			reversed = axis.reversed,
			tickPositions = axis.tickPositions,
			sides = this.getLabelSides(),
			leftSide = sides[0],
			rightSide = sides[1],
			axisLeft = axis.pos,
			axisRight = axisLeft + axis.len,
			neighbour,
			neighbourEdge,
			line = this.label.line || 0,
			labelEdge = axis.labelEdge,
			justifyLabel = axis.justifyLabels && (isFirst || isLast);

		// Hide it if it now overlaps the neighbour label
		if (labelEdge[line] === UNDEFINED || pxPos + leftSide > labelEdge[line]) {
			labelEdge[line] = pxPos + rightSide;

		} else if (!justifyLabel) {
			show = false;
		}

		if (justifyLabel) {
			neighbour = axis.ticks[tickPositions[index + (isFirst ? 1 : -1)]];
			neighbourEdge = neighbour && neighbour.label.xy && neighbour.label.xy.x + neighbour.getLabelSides()[isFirst ? 0 : 1];

			if ((isFirst && !reversed) || (isLast && reversed)) {
				// Is the label spilling out to the left of the plot area?
				if (pxPos + leftSide < axisLeft) {

					// Align it to plot left
					pxPos = axisLeft - leftSide;

					// Hide it if it now overlaps the neighbour label
					if (neighbour && pxPos + rightSide > neighbourEdge) {
						show = false;
					}
				}

			} else {
				// Is the label spilling out to the right of the plot area?
				if (pxPos + rightSide > axisRight) {

					// Align it to plot right
					pxPos = axisRight - rightSide;

					// Hide it if it now overlaps the neighbour label
					if (neighbour && pxPos + leftSide < neighbourEdge) {
						show = false;
					}

				}
			}

			// Set the modified x position of the label
			xy.x = pxPos;
		}
		return show;
	},

	/**
	 * Get the x and y position for ticks and labels
	 */
	getPosition: function (horiz, pos, tickmarkOffset, old) {
		var axis = this.axis,
			chart = axis.chart,
			cHeight = (old && chart.oldChartHeight) || chart.chartHeight;

		return {
			x: horiz ?
				axis.translate(pos + tickmarkOffset, null, null, old) + axis.transB :
				axis.left + axis.offset + (axis.opposite ? ((old && chart.oldChartWidth) || chart.chartWidth) - axis.right - axis.left : 0),

			y: horiz ?
				cHeight - axis.bottom + axis.offset - (axis.opposite ? axis.height : 0) :
				cHeight - axis.translate(pos + tickmarkOffset, null, null, old) - axis.transB
		};

	},

	/**
	 * Get the x, y position of the tick label
	 */
	getLabelPosition: function (x, y, label, horiz, labelOptions, tickmarkOffset, index, step) {
		var axis = this.axis,
			transA = axis.transA,
			reversed = axis.reversed,
			staggerLines = axis.staggerLines,
			baseline = axis.chart.renderer.fontMetrics(labelOptions.style.fontSize).b,
			rotation = labelOptions.rotation;

		x = x + labelOptions.x - (tickmarkOffset && horiz ?
			tickmarkOffset * transA * (reversed ? -1 : 1) : 0);
		y = y + labelOptions.y - (tickmarkOffset && !horiz ?
			tickmarkOffset * transA * (reversed ? 1 : -1) : 0);

		// Correct for rotation (#1764)
		if (rotation && axis.side === 2) {
			y -= baseline - baseline * mathCos(rotation * deg2rad);
		}

		// Vertically centered
		if (!defined(labelOptions.y) && !rotation) { // #1951
			y += baseline - label.getBBox().height / 2;
		}

		// Correct for staggered labels
		if (staggerLines) {
			label.line = (index / (step || 1) % staggerLines);
			y += label.line * (axis.labelOffset / staggerLines);
		}

		return {
			x: x,
			y: y
		};
	},

	/**
	 * Extendible method to return the path of the marker
	 */
	getMarkPath: function (x, y, tickLength, tickWidth, horiz, renderer) {
		return renderer.crispLine([
				M,
				x,
				y,
				L,
				x + (horiz ? 0 : -tickLength),
				y + (horiz ? tickLength : 0)
			], tickWidth);
	},

	/**
	 * Put everything in place
	 *
	 * @param index {Number}
	 * @param old {Boolean} Use old coordinates to prepare an animation into new position
	 */
	render: function (index, old, opacity) {
		var tick = this,
			axis = tick.axis,
			options = axis.options,
			chart = axis.chart,
			renderer = chart.renderer,
			horiz = axis.horiz,
			type = tick.type,
			label = tick.label,
			pos = tick.pos,
			labelOptions = options.labels,
			gridLine = tick.gridLine,
			gridPrefix = type ? type + 'Grid' : 'grid',
			tickPrefix = type ? type + 'Tick' : 'tick',
			gridLineWidth = options[gridPrefix + 'LineWidth'],
			gridLineColor = options[gridPrefix + 'LineColor'],
			dashStyle = options[gridPrefix + 'LineDashStyle'],
			tickLength = options[tickPrefix + 'Length'],
			tickWidth = options[tickPrefix + 'Width'] || 0,
			tickColor = options[tickPrefix + 'Color'],
			tickPosition = options[tickPrefix + 'Position'],
			gridLinePath,
			mark = tick.mark,
			markPath,
			step = labelOptions.step,
			attribs,
			show = true,
			tickmarkOffset = axis.tickmarkOffset,
			xy = tick.getPosition(horiz, pos, tickmarkOffset, old),
			x = xy.x,
			y = xy.y,
			reverseCrisp = ((horiz && x === axis.pos + axis.len) || (!horiz && y === axis.pos)) ? -1 : 1; // #1480, #1687

		this.isActive = true;

		// create the grid line
		if (gridLineWidth) {
			gridLinePath = axis.getPlotLinePath(pos + tickmarkOffset, gridLineWidth * reverseCrisp, old, true);

			if (gridLine === UNDEFINED) {
				attribs = {
					stroke: gridLineColor,
					'stroke-width': gridLineWidth
				};
				if (dashStyle) {
					attribs.dashstyle = dashStyle;
				}
				if (!type) {
					attribs.zIndex = 1;
				}
				if (old) {
					attribs.opacity = 0;
				}
				tick.gridLine = gridLine =
					gridLineWidth ?
						renderer.path(gridLinePath)
							.attr(attribs).add(axis.gridGroup) :
						null;
			}

			// If the parameter 'old' is set, the current call will be followed
			// by another call, therefore do not do any animations this time
			if (!old && gridLine && gridLinePath) {
				gridLine[tick.isNew ? 'attr' : 'animate']({
					d: gridLinePath,
					opacity: opacity
				});
			}
		}

		// create the tick mark
		if (tickWidth && tickLength) {

			// negate the length
			if (tickPosition === 'inside') {
				tickLength = -tickLength;
			}
			if (axis.opposite) {
				tickLength = -tickLength;
			}

			markPath = tick.getMarkPath(x, y, tickLength, tickWidth * reverseCrisp, horiz, renderer);

			if (mark) { // updating
				mark.animate({
					d: markPath,
					opacity: opacity
				});
			} else { // first time
				tick.mark = renderer.path(
					markPath
				).attr({
					stroke: tickColor,
					'stroke-width': tickWidth,
					opacity: opacity
				}).add(axis.axisGroup);
			}
		}

		// the label is created on init - now move it into place
		if (label && !isNaN(x)) {
			label.xy = xy = tick.getLabelPosition(x, y, label, horiz, labelOptions, tickmarkOffset, index, step);

			// Apply show first and show last. If the tick is both first and last, it is
			// a single centered tick, in which case we show the label anyway (#2100).
			if ((tick.isFirst && !tick.isLast && !pick(options.showFirstLabel, 1)) ||
					(tick.isLast && !tick.isFirst && !pick(options.showLastLabel, 1))) {
				show = false;

			// Handle label overflow and show or hide accordingly
			} else if (!axis.isRadial && !labelOptions.step && !labelOptions.rotation && !old && opacity !== 0) {
				show = tick.handleOverflow(index, xy);
			}

			// apply step
			if (step && index % step) {
				// show those indices dividable by step
				show = false;
			}

			// Set the new position, and show or hide
			if (show && !isNaN(xy.y)) {
				xy.opacity = opacity;
				label[tick.isNew ? 'attr' : 'animate'](xy);
				tick.isNew = false;
			} else {
				label.attr('y', -9999); // #1338
			}
		}
	},

	/**
	 * Destructor for the tick prototype
	 */
	destroy: function () {
		destroyObjectProperties(this, this.axis);
	}
};

/**
 * The object wrapper for plot lines and plot bands
 * @param {Object} options
 */
Highcharts.PlotLineOrBand = function (axis, options) {
	this.axis = axis;

	if (options) {
		this.options = options;
		this.id = options.id;
	}
};

Highcharts.PlotLineOrBand.prototype = {
	
	/**
	 * Render the plot line or plot band. If it is already existing,
	 * move it.
	 */
	render: function () {
		var plotLine = this,
			axis = plotLine.axis,
			horiz = axis.horiz,
			halfPointRange = (axis.pointRange || 0) / 2,
			options = plotLine.options,
			optionsLabel = options.label,
			label = plotLine.label,
			width = options.width,
			to = options.to,
			from = options.from,
			isBand = defined(from) && defined(to),
			value = options.value,
			dashStyle = options.dashStyle,
			svgElem = plotLine.svgElem,
			path = [],
			addEvent,
			eventType,
			xs,
			ys,
			x,
			y,
			color = options.color,
			zIndex = options.zIndex,
			events = options.events,
			attribs,
			renderer = axis.chart.renderer;

		// logarithmic conversion
		if (axis.isLog) {
			from = log2lin(from);
			to = log2lin(to);
			value = log2lin(value);
		}

		// plot line
		if (width) {
			path = axis.getPlotLinePath(value, width);
			attribs = {
				stroke: color,
				'stroke-width': width
			};
			if (dashStyle) {
				attribs.dashstyle = dashStyle;
			}
		} else if (isBand) { // plot band
			
			// keep within plot area
			from = mathMax(from, axis.min - halfPointRange);
			to = mathMin(to, axis.max + halfPointRange);
			
			path = axis.getPlotBandPath(from, to, options);
			attribs = {
				fill: color
			};
			if (options.borderWidth) {
				attribs.stroke = options.borderColor;
				attribs['stroke-width'] = options.borderWidth;
			}
		} else {
			return;
		}
		// zIndex
		if (defined(zIndex)) {
			attribs.zIndex = zIndex;
		}

		// common for lines and bands
		if (svgElem) {
			if (path) {
				svgElem.animate({
					d: path
				}, null, svgElem.onGetPath);
			} else {
				svgElem.hide();
				svgElem.onGetPath = function () {
					svgElem.show();
				};
				if (label) {
					plotLine.label = label = label.destroy();
				}
			}
		} else if (path && path.length) {
			plotLine.svgElem = svgElem = renderer.path(path)
				.attr(attribs).add();

			// events
			if (events) {
				addEvent = function (eventType) {
					svgElem.on(eventType, function (e) {
						events[eventType].apply(plotLine, [e]);
					});
				};
				for (eventType in events) {
					addEvent(eventType);
				}
			}
		}

		// the plot band/line label
		if (optionsLabel && defined(optionsLabel.text) && path && path.length && axis.width > 0 && axis.height > 0) {
			// apply defaults
			optionsLabel = merge({
				align: horiz && isBand && 'center',
				x: horiz ? !isBand && 4 : 10,
				verticalAlign : !horiz && isBand && 'middle',
				y: horiz ? isBand ? 16 : 10 : isBand ? 6 : -4,
				rotation: horiz && !isBand && 90
			}, optionsLabel);

			// add the SVG element
			if (!label) {
				plotLine.label = label = renderer.text(
						optionsLabel.text,
						0,
						0,
						optionsLabel.useHTML
					)
					.attr({
						align: optionsLabel.textAlign || optionsLabel.align,
						rotation: optionsLabel.rotation,
						zIndex: zIndex
					})
					.css(optionsLabel.style)
					.add();
			}

			// get the bounding box and align the label
			xs = [path[1], path[4], pick(path[6], path[1])];
			ys = [path[2], path[5], pick(path[7], path[2])];
			x = arrayMin(xs);
			y = arrayMin(ys);

			label.align(optionsLabel, false, {
				x: x,
				y: y,
				width: arrayMax(xs) - x,
				height: arrayMax(ys) - y
			});
			label.show();

		} else if (label) { // move out of sight
			label.hide();
		}

		// chainable
		return plotLine;
	},

	/**
	 * Remove the plot line or band
	 */
	destroy: function () {
		// remove it from the lookup
		erase(this.axis.plotLinesAndBands, this);
		
		delete this.axis;
		destroyObjectProperties(this);
	}
};

/**
 * Object with members for extending the Axis prototype
 */

AxisPlotLineOrBandExtension = {

	/**
	 * Create the path for a plot band
	 */ 
	getPlotBandPath: function (from, to) {
		var toPath = this.getPlotLinePath(to),
			path = this.getPlotLinePath(from);

		if (path && toPath) {
			path.push(
				toPath[4],
				toPath[5],
				toPath[1],
				toPath[2]
			);
		} else { // outside the axis area
			path = null;
		}
		
		return path;
	},

	addPlotBand: function (options) {
		this.addPlotBandOrLine(options, 'plotBands');
	},
	
	addPlotLine: function (options) {
			this.addPlotBandOrLine(options, 'plotLines');
	},

	/**
	 * Add a plot band or plot line after render time
	 *
	 * @param options {Object} The plotBand or plotLine configuration object
	 */
	addPlotBandOrLine: function (options, coll) {
		var obj = new Highcharts.PlotLineOrBand(this, options).render(),
			userOptions = this.userOptions;

		if (obj) { // #2189
			// Add it to the user options for exporting and Axis.update
			if (coll) {
				userOptions[coll] = userOptions[coll] || [];
				userOptions[coll].push(options); 
			}
			this.plotLinesAndBands.push(obj); 
		}
		
		return obj;
	},

	/**
	 * Remove a plot band or plot line from the chart by id
	 * @param {Object} id
	 */
	removePlotBandOrLine: function (id) {
		var plotLinesAndBands = this.plotLinesAndBands,
			options = this.options,
			userOptions = this.userOptions,
			i = plotLinesAndBands.length;
		while (i--) {
			if (plotLinesAndBands[i].id === id) {
				plotLinesAndBands[i].destroy();
			}
		}
		each([options.plotLines || [], userOptions.plotLines || [], options.plotBands || [], userOptions.plotBands || []], function (arr) {
			i = arr.length;
			while (i--) {
				if (arr[i].id === id) {
					erase(arr, arr[i]);
				}
			}
		});
	}
};

/**
 * Create a new axis object
 * @param {Object} chart
 * @param {Object} options
 */
function Axis() {
	this.init.apply(this, arguments);
}

Axis.prototype = {

	/**
	 * Default options for the X axis - the Y axis has extended defaults
	 */
	defaultOptions: {
		// allowDecimals: null,
		// alternateGridColor: null,
		// categories: [],
		dateTimeLabelFormats: {
			millisecond: '%H:%M:%S.%L',
			second: '%H:%M:%S',
			minute: '%H:%M',
			hour: '%H:%M',
			day: '%e. %b',
			week: '%e. %b',
			month: '%b \'%y',
			year: '%Y'
		},
		endOnTick: false,
		gridLineColor: '#C0C0C0',
		// gridLineDashStyle: 'solid',
		// gridLineWidth: 0,
		// reversed: false,

		labels: defaultLabelOptions,
			// { step: null },
		lineColor: '#C0D0E0',
		lineWidth: 1,
		//linkedTo: null,
		//max: undefined,
		//min: undefined,
		minPadding: 0.01,
		maxPadding: 0.01,
		//minRange: null,
		minorGridLineColor: '#E0E0E0',
		// minorGridLineDashStyle: null,
		minorGridLineWidth: 1,
		minorTickColor: '#A0A0A0',
		//minorTickInterval: null,
		minorTickLength: 2,
		minorTickPosition: 'outside', // inside or outside
		//minorTickWidth: 0,
		//opposite: false,
		//offset: 0,
		//plotBands: [{
		//	events: {},
		//	zIndex: 1,
		//	labels: { align, x, verticalAlign, y, style, rotation, textAlign }
		//}],
		//plotLines: [{
		//	events: {}
		//  dashStyle: {}
		//	zIndex:
		//	labels: { align, x, verticalAlign, y, style, rotation, textAlign }
		//}],
		//reversed: false,
		// showFirstLabel: true,
		// showLastLabel: true,
		startOfWeek: 1,
		startOnTick: false,
		tickColor: '#C0D0E0',
		//tickInterval: null,
		tickLength: 5,
		tickmarkPlacement: 'between', // on or between
		tickPixelInterval: 100,
		tickPosition: 'outside',
		tickWidth: 1,
		title: {
			//text: null,
			align: 'middle', // low, middle or high
			//margin: 0 for horizontal, 10 for vertical axes,
			//rotation: 0,
			//side: 'outside',
			style: {
				color: '#4d759e',
				//font: defaultFont.replace('normal', 'bold')
				fontWeight: 'bold'
			}
			//x: 0,
			//y: 0
		},
		type: 'linear' // linear, logarithmic or datetime
	},

	/**
	 * This options set extends the defaultOptions for Y axes
	 */
	defaultYAxisOptions: {
		endOnTick: true,
		gridLineWidth: 1,
		tickPixelInterval: 72,
		showLastLabel: true,
		labels: {
			x: -8,
			y: 3
		},
		lineWidth: 0,
		maxPadding: 0.05,
		minPadding: 0.05,
		startOnTick: true,
		tickWidth: 0,
		title: {
			rotation: 270,
			text: 'Values'
		},
		stackLabels: {
			enabled: false,
			//align: dynamic,
			//y: dynamic,
			//x: dynamic,
			//verticalAlign: dynamic,
			//textAlign: dynamic,
			//rotation: 0,
			formatter: function () {
				return numberFormat(this.total, -1);
			},
			style: defaultLabelOptions.style
		}
	},

	/**
	 * These options extend the defaultOptions for left axes
	 */
	defaultLeftAxisOptions: {
		labels: {
			style: {
				lineHeight: '11px'
			},
			x: -8,
			y: null
		},
		title: {
			rotation: 270
		}
	},

	/**
	 * These options extend the defaultOptions for right axes
	 */
	defaultRightAxisOptions: {
		labels: {
			style: {
				lineHeight: '11px'
			},
			x: 8,
			y: null
		},
		title: {
			rotation: 90
		}
	},

	/**
	 * These options extend the defaultOptions for bottom axes
	 */
	defaultBottomAxisOptions: {
		labels: {
			x: 0,
			y: 14
			// overflow: undefined,
			// staggerLines: null
		},
		title: {
			rotation: 0
		}
	},
	/**
	 * These options extend the defaultOptions for left axes
	 */
	defaultTopAxisOptions: {
		labels: {
			x: 0,
			y: -5
			// overflow: undefined
			// staggerLines: null
		},
		title: {
			rotation: 0
		}
	},

	/**
	 * Initialize the axis
	 */
	init: function (chart, userOptions) {


		var isXAxis = userOptions.isX,
			axis = this;

		// Flag, is the axis horizontal
		axis.horiz = chart.inverted ? !isXAxis : isXAxis;

		// Flag, isXAxis
		axis.isXAxis = isXAxis;
		axis.coll = isXAxis ? 'xAxis' : 'yAxis';

		axis.opposite = userOptions.opposite; // needed in setOptions
		axis.side = userOptions.side || (axis.horiz ?
				(axis.opposite ? 0 : 2) : // top : bottom
				(axis.opposite ? 1 : 3));  // right : left

		axis.setOptions(userOptions);


		var options = this.options,
			type = options.type,
			isDatetimeAxis = type === 'datetime';

		axis.labelFormatter = options.labels.formatter || axis.defaultLabelFormatter; // can be overwritten by dynamic format


		// Flag, stagger lines or not
		axis.userOptions = userOptions;

		//axis.axisTitleMargin = UNDEFINED,// = options.title.margin,
		axis.minPixelPadding = 0;
		//axis.ignoreMinPadding = UNDEFINED; // can be set to true by a column or bar series
		//axis.ignoreMaxPadding = UNDEFINED;

		axis.chart = chart;
		axis.reversed = options.reversed;
		axis.zoomEnabled = options.zoomEnabled !== false;

		// Initial categories
		axis.categories = options.categories || type === 'category';
		axis.names = [];

		// Elements
		//axis.axisGroup = UNDEFINED;
		//axis.gridGroup = UNDEFINED;
		//axis.axisTitle = UNDEFINED;
		//axis.axisLine = UNDEFINED;

		// Shorthand types
		axis.isLog = type === 'logarithmic';
		axis.isDatetimeAxis = isDatetimeAxis;

		// Flag, if axis is linked to another axis
		axis.isLinked = defined(options.linkedTo);
		// Linked axis.
		//axis.linkedParent = UNDEFINED;

		// Tick positions
		//axis.tickPositions = UNDEFINED; // array containing predefined positions
		// Tick intervals
		//axis.tickInterval = UNDEFINED;
		//axis.minorTickInterval = UNDEFINED;

		axis.tickmarkOffset = (axis.categories && options.tickmarkPlacement === 'between') ? 0.5 : 0;

		// Major ticks
		axis.ticks = {};
		axis.labelEdge = [];
		// Minor ticks
		axis.minorTicks = {};
		//axis.tickAmount = UNDEFINED;

		// List of plotLines/Bands
		axis.plotLinesAndBands = [];

		// Alternate bands
		axis.alternateBands = {};

		// Axis metrics
		//axis.left = UNDEFINED;
		//axis.top = UNDEFINED;
		//axis.width = UNDEFINED;
		//axis.height = UNDEFINED;
		//axis.bottom = UNDEFINED;
		//axis.right = UNDEFINED;
		//axis.transA = UNDEFINED;
		//axis.transB = UNDEFINED;
		//axis.oldTransA = UNDEFINED;
		axis.len = 0;
		//axis.oldMin = UNDEFINED;
		//axis.oldMax = UNDEFINED;
		//axis.oldUserMin = UNDEFINED;
		//axis.oldUserMax = UNDEFINED;
		//axis.oldAxisLength = UNDEFINED;
		axis.minRange = axis.userMinRange = options.minRange || options.maxZoom;
		axis.range = options.range;
		axis.offset = options.offset || 0;


		// Dictionary for stacks
		axis.stacks = {};
		axis.oldStacks = {};

		// Dictionary for stacks max values
		axis.stackExtremes = {};

		// Min and max in the data
		//axis.dataMin = UNDEFINED,
		//axis.dataMax = UNDEFINED,

		// The axis range
		axis.max = null;
		axis.min = null;

		// User set min and max
		//axis.userMin = UNDEFINED,
		//axis.userMax = UNDEFINED,

		// Crosshair options
		axis.crosshair = pick(options.crosshair, splat(chart.options.tooltip.crosshairs)[isXAxis ? 0 : 1], false);
		// Run Axis

		var eventType,
			events = axis.options.events;

		// Register
		if (inArray(axis, chart.axes) === -1) { // don't add it again on Axis.update()
			chart.axes.push(axis);
			chart[axis.coll].push(axis);
		}

		axis.series = axis.series || []; // populated by Series

		// inverted charts have reversed xAxes as default
		if (chart.inverted && isXAxis && axis.reversed === UNDEFINED) {
			axis.reversed = true;
		}

		axis.removePlotBand = axis.removePlotBandOrLine;
		axis.removePlotLine = axis.removePlotBandOrLine;


		// register event listeners
		for (eventType in events) {
			addEvent(axis, eventType, events[eventType]);
		}

		// extend logarithmic axis
		if (axis.isLog) {
			axis.val2lin = log2lin;
			axis.lin2val = lin2log;
		}
	},

	/**
	 * Merge and set options
	 */
	setOptions: function (userOptions) {
		this.options = merge(
			this.defaultOptions,
			this.isXAxis ? {} : this.defaultYAxisOptions,
			[this.defaultTopAxisOptions, this.defaultRightAxisOptions,
				this.defaultBottomAxisOptions, this.defaultLeftAxisOptions][this.side],
			merge(
				defaultOptions[this.coll], // if set in setOptions (#1053)
				userOptions
			)
		);
	},

	/**
	 * The default label formatter. The context is a special config object for the label.
	 */
	defaultLabelFormatter: function () {
		var axis = this.axis,
			value = this.value,
			categories = axis.categories,
			dateTimeLabelFormat = this.dateTimeLabelFormat,
			numericSymbols = defaultOptions.lang.numericSymbols,
			i = numericSymbols && numericSymbols.length,
			multi,
			ret,
			formatOption = axis.options.labels.format,

			// make sure the same symbol is added for all labels on a linear axis
			numericSymbolDetector = axis.isLog ? value : axis.tickInterval;

		if (formatOption) {
			ret = format(formatOption, this);

		} else if (categories) {
			ret = value;

		} else if (dateTimeLabelFormat) { // datetime axis
			ret = dateFormat(dateTimeLabelFormat, value);

		} else if (i && numericSymbolDetector >= 1000) {
			// Decide whether we should add a numeric symbol like k (thousands) or M (millions).
			// If we are to enable this in tooltip or other places as well, we can move this
			// logic to the numberFormatter and enable it by a parameter.
			while (i-- && ret === UNDEFINED) {
				multi = Math.pow(1000, i + 1);
				if (numericSymbolDetector >= multi && numericSymbols[i] !== null) {
					ret = numberFormat(value / multi, -1) + numericSymbols[i];
				}
			}
		}

		if (ret === UNDEFINED) {
			if (value >= 10000) { // add thousands separators
				ret = numberFormat(value, 0);

			} else { // small numbers
				ret = numberFormat(value, -1, UNDEFINED, ''); // #2466
			}
		}

		return ret;
	},

	/**
	 * Get the minimum and maximum for the series of each axis
	 */
	getSeriesExtremes: function () {
		var axis = this,
			chart = axis.chart;

		axis.hasVisibleSeries = false;

		// reset dataMin and dataMax in case we're redrawing
		axis.dataMin = axis.dataMax = null;

		// reset cached stacking extremes
		axis.stackExtremes = {};

		axis.buildStacks();

		// loop through this axis' series
		each(axis.series, function (series) {

			if (series.visible || !chart.options.chart.ignoreHiddenSeries) {

				var seriesOptions = series.options,
					xData,
					threshold = seriesOptions.threshold,
					seriesDataMin,
					seriesDataMax;

				axis.hasVisibleSeries = true;

				// Validate threshold in logarithmic axes
				if (axis.isLog && threshold <= 0) {
					threshold = null;
				}

				// Get dataMin and dataMax for X axes
				if (axis.isXAxis) {
					xData = series.xData;
					if (xData.length) {
						axis.dataMin = mathMin(pick(axis.dataMin, xData[0]), arrayMin(xData));
						axis.dataMax = mathMax(pick(axis.dataMax, xData[0]), arrayMax(xData));
					}

				// Get dataMin and dataMax for Y axes, as well as handle stacking and processed data
				} else {

					// Get this particular series extremes
					series.getExtremes();
					seriesDataMax = series.dataMax;
					seriesDataMin = series.dataMin;

					// Get the dataMin and dataMax so far. If percentage is used, the min and max are
					// always 0 and 100. If seriesDataMin and seriesDataMax is null, then series
					// doesn't have active y data, we continue with nulls
					if (defined(seriesDataMin) && defined(seriesDataMax)) {
						axis.dataMin = mathMin(pick(axis.dataMin, seriesDataMin), seriesDataMin);
						axis.dataMax = mathMax(pick(axis.dataMax, seriesDataMax), seriesDataMax);
					}

					// Adjust to threshold
					if (defined(threshold)) {
						if (axis.dataMin >= threshold) {
							axis.dataMin = threshold;
							axis.ignoreMinPadding = true;
						} else if (axis.dataMax < threshold) {
							axis.dataMax = threshold;
							axis.ignoreMaxPadding = true;
						}
					}
				}
			}
		});
	},

	/**
	 * Translate from axis value to pixel position on the chart, or back
	 *
	 */
	translate: function (val, backwards, cvsCoord, old, handleLog, pointPlacement) {
		var axis = this,
			axisLength = axis.len,
			sign = 1,
			cvsOffset = 0,
			localA = old ? axis.oldTransA : axis.transA,
			localMin = old ? axis.oldMin : axis.min,
			returnValue,
			minPixelPadding = axis.minPixelPadding,
			postTranslate = (axis.options.ordinal || (axis.isLog && handleLog)) && axis.lin2val;

		if (!localA) {
			localA = axis.transA;
		}

		// In vertical axes, the canvas coordinates start from 0 at the top like in
		// SVG.
		if (cvsCoord) {
			sign *= -1; // canvas coordinates inverts the value
			cvsOffset = axisLength;
		}

		// Handle reversed axis
		if (axis.reversed) {
			sign *= -1;
			cvsOffset -= sign * axisLength;
		}

		// From pixels to value
		if (backwards) { // reverse translation

			val = val * sign + cvsOffset;
			val -= minPixelPadding;
			returnValue = val / localA + localMin; // from chart pixel to value
			if (postTranslate) { // log and ordinal axes
				returnValue = axis.lin2val(returnValue);
			}

		// From value to pixels
		} else {
			if (postTranslate) { // log and ordinal axes
				val = axis.val2lin(val);
			}
			if (pointPlacement === 'between') {
				pointPlacement = 0.5;
			}
			returnValue = sign * (val - localMin) * localA + cvsOffset + (sign * minPixelPadding) +
				(isNumber(pointPlacement) ? localA * pointPlacement * axis.pointRange : 0);
		}

		return returnValue;
	},

	/**
	 * Utility method to translate an axis value to pixel position.
	 * @param {Number} value A value in terms of axis units
	 * @param {Boolean} paneCoordinates Whether to return the pixel coordinate relative to the chart
	 *        or just the axis/pane itself.
	 */
	toPixels: function (value, paneCoordinates) {
		return this.translate(value, false, !this.horiz, null, true) + (paneCoordinates ? 0 : this.pos);
	},

	/*
	 * Utility method to translate a pixel position in to an axis value
	 * @param {Number} pixel The pixel value coordinate
	 * @param {Boolean} paneCoordiantes Whether the input pixel is relative to the chart or just the
	 *        axis/pane itself.
	 */
	toValue: function (pixel, paneCoordinates) {
		return this.translate(pixel - (paneCoordinates ? 0 : this.pos), true, !this.horiz, null, true);
	},

	/**
	 * Create the path for a plot line that goes from the given value on
	 * this axis, across the plot to the opposite side
	 * @param {Number} value
	 * @param {Number} lineWidth Used for calculation crisp line
	 * @param {Number] old Use old coordinates (for resizing and rescaling)
	 */
	getPlotLinePath: function (value, lineWidth, old, force, translatedValue) {
		var axis = this,
			chart = axis.chart,
			axisLeft = axis.left,
			axisTop = axis.top,
			x1,
			y1,
			x2,
			y2,
			cHeight = (old && chart.oldChartHeight) || chart.chartHeight,
			cWidth = (old && chart.oldChartWidth) || chart.chartWidth,
			skip,
			transB = axis.transB;

		translatedValue = pick(translatedValue, axis.translate(value, null, null, old));
		x1 = x2 = mathRound(translatedValue + transB);
		y1 = y2 = mathRound(cHeight - translatedValue - transB);

		if (isNaN(translatedValue)) { // no min or max
			skip = true;

		} else if (axis.horiz) {
			y1 = axisTop;
			y2 = cHeight - axis.bottom;
			if (x1 < axisLeft || x1 > axisLeft + axis.width) {
				skip = true;
			}
		} else {
			x1 = axisLeft;
			x2 = cWidth - axis.right;

			if (y1 < axisTop || y1 > axisTop + axis.height) {
				skip = true;
			}
		}
		return skip && !force ?
			null :
			chart.renderer.crispLine([M, x1, y1, L, x2, y2], lineWidth || 1);
	},

	/**
	 * Set the tick positions of a linear axis to round values like whole tens or every five.
	 */
	getLinearTickPositions: function (tickInterval, min, max) {
		var pos,
			lastPos,
			roundedMin = correctFloat(mathFloor(min / tickInterval) * tickInterval),
			roundedMax = correctFloat(mathCeil(max / tickInterval) * tickInterval),
			tickPositions = [];

		// Populate the intermediate values
		pos = roundedMin;
		while (pos <= roundedMax) {

			// Place the tick on the rounded value
			tickPositions.push(pos);

			// Always add the raw tickInterval, not the corrected one.
			pos = correctFloat(pos + tickInterval);

			// If the interval is not big enough in the current min - max range to actually increase
			// the loop variable, we need to break out to prevent endless loop. Issue #619
			if (pos === lastPos) {
				break;
			}

			// Record the last value
			lastPos = pos;
		}
		return tickPositions;
	},

	/**
	 * Return the minor tick positions. For logarithmic axes, reuse the same logic
	 * as for major ticks.
	 */
	getMinorTickPositions: function () {
		var axis = this,
			options = axis.options,
			tickPositions = axis.tickPositions,
			minorTickInterval = axis.minorTickInterval,
			minorTickPositions = [],
			pos,
			i,
			len;

		if (axis.isLog) {
			len = tickPositions.length;
			for (i = 1; i < len; i++) {
				minorTickPositions = minorTickPositions.concat(
					axis.getLogTickPositions(minorTickInterval, tickPositions[i - 1], tickPositions[i], true)
				);
			}
		} else if (axis.isDatetimeAxis && options.minorTickInterval === 'auto') { // #1314
			minorTickPositions = minorTickPositions.concat(
				axis.getTimeTicks(
					axis.normalizeTimeTickInterval(minorTickInterval),
					axis.min,
					axis.max,
					options.startOfWeek
				)
			);
			if (minorTickPositions[0] < axis.min) {
				minorTickPositions.shift();
			}
		} else {
			for (pos = axis.min + (tickPositions[0] - axis.min) % minorTickInterval; pos <= axis.max; pos += minorTickInterval) {
				minorTickPositions.push(pos);
			}
		}
		return minorTickPositions;
	},

	/**
	 * Adjust the min and max for the minimum range. Keep in mind that the series data is
	 * not yet processed, so we don't have information on data cropping and grouping, or
	 * updated axis.pointRange or series.pointRange. The data can't be processed until
	 * we have finally established min and max.
	 */
	adjustForMinRange: function () {
		var axis = this,
			options = axis.options,
			min = axis.min,
			max = axis.max,
			zoomOffset,
			spaceAvailable = axis.dataMax - axis.dataMin >= axis.minRange,
			closestDataRange,
			i,
			distance,
			xData,
			loopLength,
			minArgs,
			maxArgs;

		// Set the automatic minimum range based on the closest point distance
		if (axis.isXAxis && axis.minRange === UNDEFINED && !axis.isLog) {

			if (defined(options.min) || defined(options.max)) {
				axis.minRange = null; // don't do this again

			} else {

				// Find the closest distance between raw data points, as opposed to
				// closestPointRange that applies to processed points (cropped and grouped)
				each(axis.series, function (series) {
					xData = series.xData;
					loopLength = series.xIncrement ? 1 : xData.length - 1;
					for (i = loopLength; i > 0; i--) {
						distance = xData[i] - xData[i - 1];
						if (closestDataRange === UNDEFINED || distance < closestDataRange) {
							closestDataRange = distance;
						}
					}
				});
				axis.minRange = mathMin(closestDataRange * 5, axis.dataMax - axis.dataMin);
			}
		}

		// if minRange is exceeded, adjust
		if (max - min < axis.minRange) {
			var minRange = axis.minRange;
			zoomOffset = (minRange - max + min) / 2;

			// if min and max options have been set, don't go beyond it
			minArgs = [min - zoomOffset, pick(options.min, min - zoomOffset)];
			if (spaceAvailable) { // if space is available, stay within the data range
				minArgs[2] = axis.dataMin;
			}
			min = arrayMax(minArgs);

			maxArgs = [min + minRange, pick(options.max, min + minRange)];
			if (spaceAvailable) { // if space is availabe, stay within the data range
				maxArgs[2] = axis.dataMax;
			}

			max = arrayMin(maxArgs);

			// now if the max is adjusted, adjust the min back
			if (max - min < minRange) {
				minArgs[0] = max - minRange;
				minArgs[1] = pick(options.min, max - minRange);
				min = arrayMax(minArgs);
			}
		}

		// Record modified extremes
		axis.min = min;
		axis.max = max;
	},

	/**
	 * Update translation information
	 */
	setAxisTranslation: function (saveOld) {
		var axis = this,
			range = axis.max - axis.min,
			pointRange = 0,
			closestPointRange,
			minPointOffset = 0,
			pointRangePadding = 0,
			linkedParent = axis.linkedParent,
			ordinalCorrection,
			hasCategories = !!axis.categories,
			transA = axis.transA;

		// Adjust translation for padding. Y axis with categories need to go through the same (#1784).
		if (axis.isXAxis || hasCategories) {
			if (linkedParent) {
				minPointOffset = linkedParent.minPointOffset;
				pointRangePadding = linkedParent.pointRangePadding;

			} else {
				each(axis.series, function (series) {
					var seriesPointRange = mathMax(series.pointRange, +hasCategories),
						pointPlacement = series.options.pointPlacement,
						seriesClosestPointRange = series.closestPointRange;

					if (seriesPointRange > range) { // #1446
						seriesPointRange = 0;
					}
					pointRange = mathMax(pointRange, seriesPointRange);

					// minPointOffset is the value padding to the left of the axis in order to make
					// room for points with a pointRange, typically columns. When the pointPlacement option
					// is 'between' or 'on', this padding does not apply.
					minPointOffset = mathMax(
						minPointOffset,
						isString(pointPlacement) ? 0 : seriesPointRange / 2
					);

					// Determine the total padding needed to the length of the axis to make room for the
					// pointRange. If the series' pointPlacement is 'on', no padding is added.
					pointRangePadding = mathMax(
						pointRangePadding,
						pointPlacement === 'on' ? 0 : seriesPointRange
					);

					// Set the closestPointRange
					if (!series.noSharedTooltip && defined(seriesClosestPointRange)) {
						closestPointRange = defined(closestPointRange) ?
							mathMin(closestPointRange, seriesClosestPointRange) :
							seriesClosestPointRange;
					}
				});
			}

			// Record minPointOffset and pointRangePadding
			ordinalCorrection = axis.ordinalSlope && closestPointRange ? axis.ordinalSlope / closestPointRange : 1; // #988, #1853
			axis.minPointOffset = minPointOffset = minPointOffset * ordinalCorrection;
			axis.pointRangePadding = pointRangePadding = pointRangePadding * ordinalCorrection;

			// pointRange means the width reserved for each point, like in a column chart
			axis.pointRange = mathMin(pointRange, range);

			// closestPointRange means the closest distance between points. In columns
			// it is mostly equal to pointRange, but in lines pointRange is 0 while closestPointRange
			// is some other value
			axis.closestPointRange = closestPointRange;
		}

		// Secondary values
		if (saveOld) {
			axis.oldTransA = transA;
		}
		axis.translationSlope = axis.transA = transA = axis.len / ((range + pointRangePadding) || 1);
		axis.transB = axis.horiz ? axis.left : axis.bottom; // translation addend
		axis.minPixelPadding = transA * minPointOffset;
	},

	/**
	 * Set the tick positions to round values and optionally extend the extremes
	 * to the nearest tick
	 */
	setTickPositions: function (secondPass) {
		var axis = this,
			chart = axis.chart,
			options = axis.options,
			isLog = axis.isLog,
			isDatetimeAxis = axis.isDatetimeAxis,
			isXAxis = axis.isXAxis,
			isLinked = axis.isLinked,
			tickPositioner = axis.options.tickPositioner,
			maxPadding = options.maxPadding,
			minPadding = options.minPadding,
			length,
			linkedParentExtremes,
			tickIntervalOption = options.tickInterval,
			minTickIntervalOption = options.minTickInterval,
			tickPixelIntervalOption = options.tickPixelInterval,
			tickPositions,
			keepTwoTicksOnly,
			categories = axis.categories;

		// linked axis gets the extremes from the parent axis
		if (isLinked) {
			axis.linkedParent = chart[axis.coll][options.linkedTo];
			linkedParentExtremes = axis.linkedParent.getExtremes();
			axis.min = pick(linkedParentExtremes.min, linkedParentExtremes.dataMin);
			axis.max = pick(linkedParentExtremes.max, linkedParentExtremes.dataMax);
			if (options.type !== axis.linkedParent.options.type) {
				error(11, 1); // Can't link axes of different type
			}
		} else { // initial min and max from the extreme data values
			axis.min = pick(axis.userMin, options.min, axis.dataMin);
			axis.max = pick(axis.userMax, options.max, axis.dataMax);
		}

		if (isLog) {
			if (!secondPass && mathMin(axis.min, pick(axis.dataMin, axis.min)) <= 0) { // #978
				error(10, 1); // Can't plot negative values on log axis
			}
			axis.min = correctFloat(log2lin(axis.min)); // correctFloat cures #934
			axis.max = correctFloat(log2lin(axis.max));
		}

		// handle zoomed range
		if (axis.range && defined(axis.max)) {
			axis.userMin = axis.min = mathMax(axis.min, axis.max - axis.range); // #618
			axis.userMax = axis.max;

			axis.range = null;  // don't use it when running setExtremes
		}

		// Hook for adjusting this.min and this.max. Used by bubble series.
		if (axis.beforePadding) {
			axis.beforePadding();
		}

		// adjust min and max for the minimum range
		axis.adjustForMinRange();

		// Pad the values to get clear of the chart's edges. To avoid tickInterval taking the padding
		// into account, we do this after computing tick interval (#1337).
		if (!categories && !axis.usePercentage && !isLinked && defined(axis.min) && defined(axis.max)) {
			length = axis.max - axis.min;
			if (length) {
				if (!defined(options.min) && !defined(axis.userMin) && minPadding && (axis.dataMin < 0 || !axis.ignoreMinPadding)) {
					axis.min -= length * minPadding;
				}
				if (!defined(options.max) && !defined(axis.userMax)  && maxPadding && (axis.dataMax > 0 || !axis.ignoreMaxPadding)) {
					axis.max += length * maxPadding;
				}
			}
		}

		// get tickInterval
		if (axis.min === axis.max || axis.min === undefined || axis.max === undefined) {
			axis.tickInterval = 1;
		} else if (isLinked && !tickIntervalOption &&
				tickPixelIntervalOption === axis.linkedParent.options.tickPixelInterval) {
			axis.tickInterval = axis.linkedParent.tickInterval;
		} else {
			axis.tickInterval = pick(
				tickIntervalOption,
				categories ? // for categoried axis, 1 is default, for linear axis use tickPix
					1 :
					// don't let it be more than the data range
					(axis.max - axis.min) * tickPixelIntervalOption / mathMax(axis.len, tickPixelIntervalOption)
			);
			// For squished axes, set only two ticks
			if (!defined(tickIntervalOption) && axis.len < tickPixelIntervalOption && !this.isRadial &&
					!categories && options.startOnTick && options.endOnTick) {
				keepTwoTicksOnly = true;
				axis.tickInterval /= 4; // tick extremes closer to the real values
			}
		}

		// Now we're finished detecting min and max, crop and group series data. This
		// is in turn needed in order to find tick positions in ordinal axes.
		if (isXAxis && !secondPass) {
			each(axis.series, function (series) {
				series.processData(axis.min !== axis.oldMin || axis.max !== axis.oldMax);
			});
		}

		// set the translation factor used in translate function
		axis.setAxisTranslation(true);

		// hook for ordinal axes and radial axes
		if (axis.beforeSetTickPositions) {
			axis.beforeSetTickPositions();
		}

		// hook for extensions, used in Highstock ordinal axes
		if (axis.postProcessTickInterval) {
			axis.tickInterval = axis.postProcessTickInterval(axis.tickInterval);
		}

		// In column-like charts, don't cramp in more ticks than there are points (#1943)
		if (axis.pointRange) {
			axis.tickInterval = mathMax(axis.pointRange, axis.tickInterval);
		}

		// Before normalizing the tick interval, handle minimum tick interval. This applies only if tickInterval is not defined.
		if (!tickIntervalOption && axis.tickInterval < minTickIntervalOption) {
			axis.tickInterval = minTickIntervalOption;
		}

		// for linear axes, get magnitude and normalize the interval
		if (!isDatetimeAxis && !isLog) { // linear
			if (!tickIntervalOption) {
				axis.tickInterval = normalizeTickInterval(axis.tickInterval, null, getMagnitude(axis.tickInterval), options);
			}
		}

		// get minorTickInterval
		axis.minorTickInterval = options.minorTickInterval === 'auto' && axis.tickInterval ?
				axis.tickInterval / 5 : options.minorTickInterval;

		// find the tick positions
		axis.tickPositions = tickPositions = options.tickPositions ?
			[].concat(options.tickPositions) : // Work on a copy (#1565)
			(tickPositioner && tickPositioner.apply(axis, [axis.min, axis.max]));
		if (!tickPositions) {

			// Too many ticks
			if (!axis.ordinalPositions && (axis.max - axis.min) / axis.tickInterval > mathMax(2 * axis.len, 200)) {
				error(19, true);
			}

			if (isDatetimeAxis) {
				tickPositions = axis.getTimeTicks(
					axis.normalizeTimeTickInterval(axis.tickInterval, options.units),
					axis.min,
					axis.max,
					options.startOfWeek,
					axis.ordinalPositions,
					axis.closestPointRange,
					true
				);
			} else if (isLog) {
				tickPositions = axis.getLogTickPositions(axis.tickInterval, axis.min, axis.max);
			} else {
				tickPositions = axis.getLinearTickPositions(axis.tickInterval, axis.min, axis.max);
			}

			if (keepTwoTicksOnly) {
				tickPositions.splice(1, tickPositions.length - 2);
			}

			axis.tickPositions = tickPositions;
		}

		if (!isLinked) {

			// reset min/max or remove extremes based on start/end on tick
			var roundedMin = tickPositions[0],
				roundedMax = tickPositions[tickPositions.length - 1],
				minPointOffset = axis.minPointOffset || 0,
				singlePad;

			if (options.startOnTick) {
				axis.min = roundedMin;
			} else if (axis.min - minPointOffset > roundedMin) {
				tickPositions.shift();
			}

			if (options.endOnTick) {
				axis.max = roundedMax;
			} else if (axis.max + minPointOffset < roundedMax) {
				tickPositions.pop();
			}

			// When there is only one point, or all points have the same value on this axis, then min
			// and max are equal and tickPositions.length is 1. In this case, add some padding
			// in order to center the point, but leave it with one tick. #1337.
			if (tickPositions.length === 1) {
				singlePad = mathAbs(axis.max || 1) * 0.001; // The lowest possible number to avoid extra padding on columns (#2619)
				axis.min -= singlePad;
				axis.max += singlePad;
			}
		}
	},

	/**
	 * Set the max ticks of either the x and y axis collection
	 */
	setMaxTicks: function () {

		var chart = this.chart,
			maxTicks = chart.maxTicks || {},
			tickPositions = this.tickPositions,
			key = this._maxTicksKey = [this.coll, this.pos, this.len].join('-');

		if (!this.isLinked && !this.isDatetimeAxis && tickPositions && tickPositions.length > (maxTicks[key] || 0) && this.options.alignTicks !== false) {
			maxTicks[key] = tickPositions.length;
		}
		chart.maxTicks = maxTicks;
	},

	/**
	 * When using multiple axes, adjust the number of ticks to match the highest
	 * number of ticks in that group
	 */
	adjustTickAmount: function () {
		var axis = this,
			chart = axis.chart,
			key = axis._maxTicksKey,
			tickPositions = axis.tickPositions,
			maxTicks = chart.maxTicks;

		if (maxTicks && maxTicks[key] && !axis.isDatetimeAxis && !axis.categories && !axis.isLinked &&
				axis.options.alignTicks !== false && this.min !== UNDEFINED) {
			var oldTickAmount = axis.tickAmount,
				calculatedTickAmount = tickPositions.length,
				tickAmount;

			// set the axis-level tickAmount to use below
			axis.tickAmount = tickAmount = maxTicks[key];

			if (calculatedTickAmount < tickAmount) {
				while (tickPositions.length < tickAmount) {
					tickPositions.push(correctFloat(
						tickPositions[tickPositions.length - 1] + axis.tickInterval
					));
				}
				axis.transA *= (calculatedTickAmount - 1) / (tickAmount - 1);
				axis.max = tickPositions[tickPositions.length - 1];

			}
			if (defined(oldTickAmount) && tickAmount !== oldTickAmount) {
				axis.isDirty = true;
			}
		}
	},

	/**
	 * Set the scale based on data min and max, user set min and max or options
	 *
	 */
	setScale: function () {
		var axis = this,
			stacks = axis.stacks,
			type,
			i,
			isDirtyData,
			isDirtyAxisLength;

		axis.oldMin = axis.min;
		axis.oldMax = axis.max;
		axis.oldAxisLength = axis.len;

		// set the new axisLength
		axis.setAxisSize();
		//axisLength = horiz ? axisWidth : axisHeight;
		isDirtyAxisLength = axis.len !== axis.oldAxisLength;

		// is there new data?
		each(axis.series, function (series) {
			if (series.isDirtyData || series.isDirty ||
					series.xAxis.isDirty) { // when x axis is dirty, we need new data extremes for y as well
				isDirtyData = true;
			}
		});

		// do we really need to go through all this?
		if (isDirtyAxisLength || isDirtyData || axis.isLinked || axis.forceRedraw ||
			axis.userMin !== axis.oldUserMin || axis.userMax !== axis.oldUserMax) {

			// reset stacks
			if (!axis.isXAxis) {
				for (type in stacks) {
					for (i in stacks[type]) {
						stacks[type][i].total = null;
						stacks[type][i].cum = 0;
					}
				}
			}

			axis.forceRedraw = false;

			// get data extremes if needed
			axis.getSeriesExtremes();

			// get fixed positions based on tickInterval
			axis.setTickPositions();

			// record old values to decide whether a rescale is necessary later on (#540)
			axis.oldUserMin = axis.userMin;
			axis.oldUserMax = axis.userMax;

			// Mark as dirty if it is not already set to dirty and extremes have changed. #595.
			if (!axis.isDirty) {
				axis.isDirty = isDirtyAxisLength || axis.min !== axis.oldMin || axis.max !== axis.oldMax;
			}
		} else if (!axis.isXAxis) {
			if (axis.oldStacks) {
				stacks = axis.stacks = axis.oldStacks;
			}

			// reset stacks
			for (type in stacks) {
				for (i in stacks[type]) {
					stacks[type][i].cum = stacks[type][i].total;
				}
			}
		}

		// Set the maximum tick amount
		axis.setMaxTicks();
	},

	/**
	 * Set the extremes and optionally redraw
	 * @param {Number} newMin
	 * @param {Number} newMax
	 * @param {Boolean} redraw
	 * @param {Boolean|Object} animation Whether to apply animation, and optionally animation
	 *    configuration
	 * @param {Object} eventArguments
	 *
	 */
	setExtremes: function (newMin, newMax, redraw, animation, eventArguments) {
		var axis = this,
			chart = axis.chart;

		redraw = pick(redraw, true); // defaults to true

		// Extend the arguments with min and max
		eventArguments = extend(eventArguments, {
			min: newMin,
			max: newMax
		});

		// Fire the event
		fireEvent(axis, 'setExtremes', eventArguments, function () { // the default event handler

			axis.userMin = newMin;
			axis.userMax = newMax;
			axis.eventArgs = eventArguments;

			// Mark for running afterSetExtremes
			axis.isDirtyExtremes = true;

			// redraw
			if (redraw) {
				chart.redraw(animation);
			}
		});
	},

	/**
	 * Overridable method for zooming chart. Pulled out in a separate method to allow overriding
	 * in stock charts.
	 */
	zoom: function (newMin, newMax) {
		var dataMin = this.dataMin,
			dataMax = this.dataMax,
			options = this.options;

		// Prevent pinch zooming out of range. Check for defined is for #1946. #1734.
		if (!this.allowZoomOutside) {
			if (defined(dataMin) && newMin <= mathMin(dataMin, pick(options.min, dataMin))) {
				newMin = UNDEFINED;
			}
			if (defined(dataMax) && newMax >= mathMax(dataMax, pick(options.max, dataMax))) {
				newMax = UNDEFINED;
			}
		}

		// In full view, displaying the reset zoom button is not required
		this.displayBtn = newMin !== UNDEFINED || newMax !== UNDEFINED;

		// Do it
		this.setExtremes(
			newMin,
			newMax,
			false,
			UNDEFINED,
			{ trigger: 'zoom' }
		);
		return true;
	},

	/**
	 * Update the axis metrics
	 */
	setAxisSize: function () {
		var chart = this.chart,
			options = this.options,
			offsetLeft = options.offsetLeft || 0,
			offsetRight = options.offsetRight || 0,
			horiz = this.horiz,
			width,
			height,
			top,
			left;

		// Expose basic values to use in Series object and navigator
		this.left = left = pick(options.left, chart.plotLeft + offsetLeft);
		this.top = top = pick(options.top, chart.plotTop);
		this.width = width = pick(options.width, chart.plotWidth - offsetLeft + offsetRight);
		this.height = height = pick(options.height, chart.plotHeight);
		this.bottom = chart.chartHeight - height - top;
		this.right = chart.chartWidth - width - left;

		// Direction agnostic properties
		this.len = mathMax(horiz ? width : height, 0); // mathMax fixes #905
		this.pos = horiz ? left : top; // distance from SVG origin
	},

	/**
	 * Get the actual axis extremes
	 */
	getExtremes: function () {
		var axis = this,
			isLog = axis.isLog;

		return {
			min: isLog ? correctFloat(lin2log(axis.min)) : axis.min,
			max: isLog ? correctFloat(lin2log(axis.max)) : axis.max,
			dataMin: axis.dataMin,
			dataMax: axis.dataMax,
			userMin: axis.userMin,
			userMax: axis.userMax
		};
	},

	/**
	 * Get the zero plane either based on zero or on the min or max value.
	 * Used in bar and area plots
	 */
	getThreshold: function (threshold) {
		var axis = this,
			isLog = axis.isLog;

		var realMin = isLog ? lin2log(axis.min) : axis.min,
			realMax = isLog ? lin2log(axis.max) : axis.max;

		if (realMin > threshold || threshold === null) {
			threshold = realMin;
		} else if (realMax < threshold) {
			threshold = realMax;
		}

		return axis.translate(threshold, 0, 1, 0, 1);
	},

	/**
	 * Compute auto alignment for the axis label based on which side the axis is on
	 * and the given rotation for the label
	 */
	autoLabelAlign: function (rotation) {
		var ret,
			angle = (pick(rotation, 0) - (this.side * 90) + 720) % 360;

		if (angle > 15 && angle < 165) {
			ret = 'right';
		} else if (angle > 195 && angle < 345) {
			ret = 'left';
		} else {
			ret = 'center';
		}
		return ret;
	},

	/**
	 * Render the tick labels to a preliminary position to get their sizes
	 */
	getOffset: function () {
		var axis = this,
			chart = axis.chart,
			renderer = chart.renderer,
			options = axis.options,
			tickPositions = axis.tickPositions,
			ticks = axis.ticks,
			horiz = axis.horiz,
			side = axis.side,
			invertedSide = chart.inverted ? [1, 0, 3, 2][side] : side,
			hasData,
			showAxis,
			titleOffset = 0,
			titleOffsetOption,
			titleMargin = 0,
			axisTitleOptions = options.title,
			labelOptions = options.labels,
			labelOffset = 0, // reset
			axisOffset = chart.axisOffset,
			clipOffset = chart.clipOffset,
			directionFactor = [-1, 1, 1, -1][side],
			n,
			i,
			autoStaggerLines = 1,
			maxStaggerLines = pick(labelOptions.maxStaggerLines, 5),
			sortedPositions,
			lastRight,
			overlap,
			pos,
			bBox,
			x,
			w,
			lineNo;

		// For reuse in Axis.render
		axis.hasData = hasData = (axis.hasVisibleSeries || (defined(axis.min) && defined(axis.max) && !!tickPositions));
		axis.showAxis = showAxis = hasData || pick(options.showEmpty, true);

		// Set/reset staggerLines
		axis.staggerLines = axis.horiz && labelOptions.staggerLines;

		// Create the axisGroup and gridGroup elements on first iteration
		if (!axis.axisGroup) {
			axis.gridGroup = renderer.g('grid')
				.attr({ zIndex: options.gridZIndex || 1 })
				.add();
			axis.axisGroup = renderer.g('axis')
				.attr({ zIndex: options.zIndex || 2 })
				.add();
			axis.labelGroup = renderer.g('axis-labels')
				.attr({ zIndex: labelOptions.zIndex || 7 })
				.add();
		}

		if (hasData || axis.isLinked) {

			// Set the explicit or automatic label alignment
			axis.labelAlign = pick(labelOptions.align || axis.autoLabelAlign(labelOptions.rotation));

			// Generate ticks
			each(tickPositions, function (pos) {
				if (!ticks[pos]) {
					ticks[pos] = new Tick(axis, pos);
				} else {
					ticks[pos].addLabel(); // update labels depending on tick interval
				}
			});

			// Handle automatic stagger lines
			if (axis.horiz && !axis.staggerLines && maxStaggerLines && !labelOptions.rotation) {
				sortedPositions = axis.reversed ? [].concat(tickPositions).reverse() : tickPositions;
				while (autoStaggerLines < maxStaggerLines) {
					lastRight = [];
					overlap = false;

					for (i = 0; i < sortedPositions.length; i++) {
						pos = sortedPositions[i];
						bBox = ticks[pos].label && ticks[pos].label.getBBox();
						w = bBox ? bBox.width : 0;
						lineNo = i % autoStaggerLines;

						if (w) {
							x = axis.translate(pos); // don't handle log
							if (lastRight[lineNo] !== UNDEFINED && x < lastRight[lineNo]) {
								overlap = true;
							}
							lastRight[lineNo] = x + w;
						}
					}
					if (overlap) {
						autoStaggerLines++;
					} else {
						break;
					}
				}

				if (autoStaggerLines > 1) {
					axis.staggerLines = autoStaggerLines;
				}
			}


			each(tickPositions, function (pos) {
				// left side must be align: right and right side must have align: left for labels
				if (side === 0 || side === 2 || { 1: 'left', 3: 'right' }[side] === axis.labelAlign) {

					// get the highest offset
					labelOffset = mathMax(
						ticks[pos].getLabelSize(),
						labelOffset
					);
				}

			});
			if (axis.staggerLines) {
				labelOffset *= axis.staggerLines;
				axis.labelOffset = labelOffset;
			}


		} else { // doesn't have data
			for (n in ticks) {
				ticks[n].destroy();
				delete ticks[n];
			}
		}

		if (axisTitleOptions && axisTitleOptions.text && axisTitleOptions.enabled !== false) {
			if (!axis.axisTitle) {
				axis.axisTitle = renderer.text(
					axisTitleOptions.text,
					0,
					0,
					axisTitleOptions.useHTML
				)
				.attr({
					zIndex: 7,
					rotation: axisTitleOptions.rotation || 0,
					align:
						axisTitleOptions.textAlign ||
						{ low: 'left', middle: 'center', high: 'right' }[axisTitleOptions.align]
				})
				.css(axisTitleOptions.style)
				.add(axis.axisGroup);
				axis.axisTitle.isNew = true;
			}

			if (showAxis) {
				titleOffset = axis.axisTitle.getBBox()[horiz ? 'height' : 'width'];
				titleMargin = pick(axisTitleOptions.margin, horiz ? 5 : 10);
				titleOffsetOption = axisTitleOptions.offset;
			}

			// hide or show the title depending on whether showEmpty is set
			axis.axisTitle[showAxis ? 'show' : 'hide']();
		}

		// handle automatic or user set offset
		axis.offset = directionFactor * pick(options.offset, axisOffset[side]);

		axis.axisTitleMargin =
			pick(titleOffsetOption,
				labelOffset + titleMargin +
				(side !== 2 && labelOffset && directionFactor * options.labels[horiz ? 'y' : 'x'])
			);

		axisOffset[side] = mathMax(
			axisOffset[side],
			axis.axisTitleMargin + titleOffset + directionFactor * axis.offset
		);
		clipOffset[invertedSide] = mathMax(clipOffset[invertedSide], mathFloor(options.lineWidth / 2) * 2);
	},

	/**
	 * Get the path for the axis line
	 */
	getLinePath: function (lineWidth) {
		var chart = this.chart,
			opposite = this.opposite,
			offset = this.offset,
			horiz = this.horiz,
			lineLeft = this.left + (opposite ? this.width : 0) + offset,
			lineTop = chart.chartHeight - this.bottom - (opposite ? this.height : 0) + offset;

		if (opposite) {
			lineWidth *= -1; // crispify the other way - #1480, #1687
		}

		return chart.renderer.crispLine([
				M,
				horiz ?
					this.left :
					lineLeft,
				horiz ?
					lineTop :
					this.top,
				L,
				horiz ?
					chart.chartWidth - this.right :
					lineLeft,
				horiz ?
					lineTop :
					chart.chartHeight - this.bottom
			], lineWidth);
	},

	/**
	 * Position the title
	 */
	getTitlePosition: function () {
		// compute anchor points for each of the title align options
		var horiz = this.horiz,
			axisLeft = this.left,
			axisTop = this.top,
			axisLength = this.len,
			axisTitleOptions = this.options.title,
			margin = horiz ? axisLeft : axisTop,
			opposite = this.opposite,
			offset = this.offset,
			fontSize = pInt(axisTitleOptions.style.fontSize || 12),

			// the position in the length direction of the axis
			alongAxis = {
				low: margin + (horiz ? 0 : axisLength),
				middle: margin + axisLength / 2,
				high: margin + (horiz ? axisLength : 0)
			}[axisTitleOptions.align],

			// the position in the perpendicular direction of the axis
			offAxis = (horiz ? axisTop + this.height : axisLeft) +
				(horiz ? 1 : -1) * // horizontal axis reverses the margin
				(opposite ? -1 : 1) * // so does opposite axes
				this.axisTitleMargin +
				(this.side === 2 ? fontSize : 0);

		return {
			x: horiz ?
				alongAxis :
				offAxis + (opposite ? this.width : 0) + offset +
					(axisTitleOptions.x || 0), // x
			y: horiz ?
				offAxis - (opposite ? this.height : 0) + offset :
				alongAxis + (axisTitleOptions.y || 0) // y
		};
	},

	/**
	 * Render the axis
	 */
	render: function () {
		var axis = this,
			horiz = axis.horiz,
			reversed = axis.reversed,
			chart = axis.chart,
			renderer = chart.renderer,
			options = axis.options,
			isLog = axis.isLog,
			isLinked = axis.isLinked,
			tickPositions = axis.tickPositions,
			sortedPositions,
			axisTitle = axis.axisTitle,
			stacks = axis.stacks,
			ticks = axis.ticks,
			minorTicks = axis.minorTicks,
			alternateBands = axis.alternateBands,
			stackLabelOptions = options.stackLabels,
			alternateGridColor = options.alternateGridColor,
			tickmarkOffset = axis.tickmarkOffset,
			lineWidth = options.lineWidth,
			linePath,
			hasRendered = chart.hasRendered,
			slideInTicks = hasRendered && defined(axis.oldMin) && !isNaN(axis.oldMin),
			hasData = axis.hasData,
			showAxis = axis.showAxis,
			from,
			justifyLabels = axis.justifyLabels = !axis.staggerLines && horiz && options.labels.overflow === 'justify',
			to;

		// Reset
		axis.labelEdge.length = 0;

		// Mark all elements inActive before we go over and mark the active ones
		each([ticks, minorTicks, alternateBands], function (coll) {
			var pos;
			for (pos in coll) {
				coll[pos].isActive = false;
			}
		});

		// If the series has data draw the ticks. Else only the line and title
		if (hasData || isLinked) {

			// minor ticks
			if (axis.minorTickInterval && !axis.categories) {
				each(axis.getMinorTickPositions(), function (pos) {
					if (!minorTicks[pos]) {
						minorTicks[pos] = new Tick(axis, pos, 'minor');
					}

					// render new ticks in old position
					if (slideInTicks && minorTicks[pos].isNew) {
						minorTicks[pos].render(null, true);
					}

					minorTicks[pos].render(null, false, 1);
				});
			}

			// Major ticks. Pull out the first item and render it last so that
			// we can get the position of the neighbour label. #808.
			if (tickPositions.length) { // #1300
				sortedPositions = tickPositions.slice();
				if ((horiz && reversed) || (!horiz && !reversed)) {
					sortedPositions.reverse();
				}
				if (justifyLabels) {
					sortedPositions = sortedPositions.slice(1).concat([sortedPositions[0]]);
				}
				each(sortedPositions, function (pos, i) {

					// Reorganize the indices
					if (justifyLabels) {
						i = (i === sortedPositions.length - 1) ? 0 : i + 1;
					}

					// linked axes need an extra check to find out if
					if (!isLinked || (pos >= axis.min && pos <= axis.max)) {

						if (!ticks[pos]) {
							ticks[pos] = new Tick(axis, pos);
						}

						// render new ticks in old position
						if (slideInTicks && ticks[pos].isNew) {
							ticks[pos].render(i, true, 0.1);
						}

						ticks[pos].render(i, false, 1);
					}

				});
				// In a categorized axis, the tick marks are displayed between labels. So
				// we need to add a tick mark and grid line at the left edge of the X axis.
				if (tickmarkOffset && axis.min === 0) {
					if (!ticks[-1]) {
						ticks[-1] = new Tick(axis, -1, null, true);
					}
					ticks[-1].render(-1);
				}

			}

			// alternate grid color
			if (alternateGridColor) {
				each(tickPositions, function (pos, i) {
					if (i % 2 === 0 && pos < axis.max) {
						if (!alternateBands[pos]) {
							alternateBands[pos] = new Highcharts.PlotLineOrBand(axis);
						}
						from = pos + tickmarkOffset; // #949
						to = tickPositions[i + 1] !== UNDEFINED ? tickPositions[i + 1] + tickmarkOffset : axis.max;
						alternateBands[pos].options = {
							from: isLog ? lin2log(from) : from,
							to: isLog ? lin2log(to) : to,
							color: alternateGridColor
						};
						alternateBands[pos].render();
						alternateBands[pos].isActive = true;
					}
				});
			}

			// custom plot lines and bands
			if (!axis._addedPlotLB) { // only first time
				each((options.plotLines || []).concat(options.plotBands || []), function (plotLineOptions) {
					axis.addPlotBandOrLine(plotLineOptions);
				});
				axis._addedPlotLB = true;
			}

		} // end if hasData

		// Remove inactive ticks
		each([ticks, minorTicks, alternateBands], function (coll) {
			var pos,
				i,
				forDestruction = [],
				delay = globalAnimation ? globalAnimation.duration || 500 : 0,
				destroyInactiveItems = function () {
					i = forDestruction.length;
					while (i--) {
						// When resizing rapidly, the same items may be destroyed in different timeouts,
						// or the may be reactivated
						if (coll[forDestruction[i]] && !coll[forDestruction[i]].isActive) {
							coll[forDestruction[i]].destroy();
							delete coll[forDestruction[i]];
						}
					}

				};

			for (pos in coll) {

				if (!coll[pos].isActive) {
					// Render to zero opacity
					coll[pos].render(pos, false, 0);
					coll[pos].isActive = false;
					forDestruction.push(pos);
				}
			}

			// When the objects are finished fading out, destroy them
			if (coll === alternateBands || !chart.hasRendered || !delay) {
				destroyInactiveItems();
			} else if (delay) {
				setTimeout(destroyInactiveItems, delay);
			}
		});

		// Static items. As the axis group is cleared on subsequent calls
		// to render, these items are added outside the group.
		// axis line
		if (lineWidth) {
			linePath = axis.getLinePath(lineWidth);
			if (!axis.axisLine) {
				axis.axisLine = renderer.path(linePath)
					.attr({
						stroke: options.lineColor,
						'stroke-width': lineWidth,
						zIndex: 7
					})
					.add(axis.axisGroup);
			} else {
				axis.axisLine.animate({ d: linePath });
			}

			// show or hide the line depending on options.showEmpty
			axis.axisLine[showAxis ? 'show' : 'hide']();
		}

		if (axisTitle && showAxis) {

			axisTitle[axisTitle.isNew ? 'attr' : 'animate'](
				axis.getTitlePosition()
			);
			axisTitle.isNew = false;
		}

		// Stacked totals:
		if (stackLabelOptions && stackLabelOptions.enabled) {
			axis.renderStackTotals();
		}
		// End stacked totals

		axis.isDirty = false;
	},

	/**
	 * Redraw the axis to reflect changes in the data or axis extremes
	 */
	redraw: function () {
		var axis = this,
			chart = axis.chart,
			pointer = chart.pointer;

		// hide tooltip and hover states
		if (pointer) {
			pointer.reset(true);
		}

		// render the axis
		axis.render();

		// move plot lines and bands
		each(axis.plotLinesAndBands, function (plotLine) {
			plotLine.render();
		});

		// mark associated series as dirty and ready for redraw
		each(axis.series, function (series) {
			series.isDirty = true;
		});

	},

	/**
<<<<<<< HEAD
=======
	 * Build the stacks from top down
	 */
	buildStacks: function () {
		var series = this.series,
			i = series.length;
		if (!this.isXAxis) {
			this.usePercentage = false;
			while (i--) {
				series[i].setStackedPoints();
			}
			// Loop up again to compute percent stack
			if (this.usePercentage) {
				for (i = 0; i < series.length; i++) {
					series[i].setPercentStacks();
				}
			}
		}
	},

	/**
>>>>>>> bfd9856b
	 * Destroys an Axis instance.
	 */
	destroy: function (keepEvents) {
		var axis = this,
			stacks = axis.stacks,
			stackKey,
			plotLinesAndBands = axis.plotLinesAndBands,
			i;

		// Remove the events
		if (!keepEvents) {
			removeEvent(axis);
		}

		// Destroy each stack total
		for (stackKey in stacks) {
			destroyObjectProperties(stacks[stackKey]);

			stacks[stackKey] = null;
		}

		// Destroy collections
		each([axis.ticks, axis.minorTicks, axis.alternateBands], function (coll) {
			destroyObjectProperties(coll);
		});
		i = plotLinesAndBands.length;
		while (i--) { // #1975
			plotLinesAndBands[i].destroy();
		}

		// Destroy local variables
		each(['stackTotalGroup', 'axisLine', 'axisTitle', 'axisGroup', 'cross', 'gridGroup', 'labelGroup'], function (prop) {
			if (axis[prop]) {
				axis[prop] = axis[prop].destroy();
			}
		});

		// Destroy crosshair
		if (this.cross) {
			this.cross.destroy();
		}
	},

	/**
	 * Draw the crosshair
	 */
	drawCrosshair: function (e, point) {
		if (!this.crosshair) { return; }// Do not draw crosshairs if you don't have too.

		if ((defined(point) || !pick(this.crosshair.snap, true)) === false) {
			this.hideCrosshair();
			return;
		}

		var path,
			options = this.crosshair,
			animation = options.animation,
			pos;

		// Get the path
		if (!pick(options.snap, true)) {
			pos = (this.horiz ? e.chartX - this.pos : this.len - e.chartY + this.pos);
		} else if (defined(point)) {
			/*jslint eqeq: true*/
			pos = (this.chart.inverted != this.horiz) ? point.plotX : this.len - point.plotY;
			/*jslint eqeq: false*/
		}

		if (this.isRadial) {
			path = this.getPlotLinePath(this.isXAxis ? point.x : pick(point.stackY, point.y));
		} else {
			path = this.getPlotLinePath(null, null, null, null, pos);
		}

		if (path === null) {
			this.hideCrosshair();
			return;
		}

		// Draw the cross
		if (this.cross) {
			this.cross
				.attr({ visibility: VISIBLE })[animation ? 'animate' : 'attr']({ d: path }, animation);
		} else {
			var attribs = {
				'stroke-width': options.width || 1,
				stroke: options.color || '#C0C0C0',
				zIndex: options.zIndex || 2
			};
			if (options.dashStyle) {
				attribs.dashstyle = options.dashStyle;
			}
			this.cross = this.chart.renderer.path(path).attr(attribs).add();
		}
	},

	/**
	 *	Hide the crosshair.
	 */
	hideCrosshair: function () {
		if (this.cross) {
			this.cross.hide();
		}
	}
}; // end Axis

extend(Axis.prototype, AxisPlotLineOrBandExtension);

/**
 * Set the tick positions to a time unit that makes sense, for example
 * on the first of each month or on every Monday. Return an array
 * with the time positions. Used in datetime axes as well as for grouping
 * data on a datetime axis.
 *
 * @param {Object} normalizedInterval The interval in axis values (ms) and the count
 * @param {Number} min The minimum in axis values
 * @param {Number} max The maximum in axis values
 * @param {Number} startOfWeek
 */
Axis.prototype.getTimeTicks = function (normalizedInterval, min, max, startOfWeek) {
	var tickPositions = [],
		i,
		higherRanks = {},
		useUTC = defaultOptions.global.useUTC,
		minYear, // used in months and years as a basis for Date.UTC()
		minDate = new Date(min - timezoneOffset),
		interval = normalizedInterval.unitRange,
		count = normalizedInterval.count;

	if (defined(min)) { // #1300
		if (interval >= timeUnits[SECOND]) { // second
			minDate.setMilliseconds(0);
			minDate.setSeconds(interval >= timeUnits[MINUTE] ? 0 :
				count * mathFloor(minDate.getSeconds() / count));
		}
	
		if (interval >= timeUnits[MINUTE]) { // minute
			minDate[setMinutes](interval >= timeUnits[HOUR] ? 0 :
				count * mathFloor(minDate[getMinutes]() / count));
		}
	
		if (interval >= timeUnits[HOUR]) { // hour
			minDate[setHours](interval >= timeUnits[DAY] ? 0 :
				count * mathFloor(minDate[getHours]() / count));
		}
	
		if (interval >= timeUnits[DAY]) { // day
			minDate[setDate](interval >= timeUnits[MONTH] ? 1 :
				count * mathFloor(minDate[getDate]() / count));
		}
	
		if (interval >= timeUnits[MONTH]) { // month
			minDate[setMonth](interval >= timeUnits[YEAR] ? 0 :
				count * mathFloor(minDate[getMonth]() / count));
			minYear = minDate[getFullYear]();
		}
	
		if (interval >= timeUnits[YEAR]) { // year
			minYear -= minYear % count;
			minDate[setFullYear](minYear);
		}
	
		// week is a special case that runs outside the hierarchy
		if (interval === timeUnits[WEEK]) {
			// get start of current week, independent of count
			minDate[setDate](minDate[getDate]() - minDate[getDay]() +
				pick(startOfWeek, 1));
		}
	
	
		// get tick positions
		i = 1;
		if (timezoneOffset) {
			minDate = new Date(minDate.getTime() + timezoneOffset);
		}
		minYear = minDate[getFullYear]();
		var time = minDate.getTime(),
			minMonth = minDate[getMonth](),
			minDateDate = minDate[getDate](),
			localTimezoneOffset = useUTC ? 
				timezoneOffset : 
				(24 * 3600 * 1000 + minDate.getTimezoneOffset() * 60 * 1000) % (24 * 3600 * 1000); // #950
	
		// iterate and add tick positions at appropriate values
		while (time < max) {
			tickPositions.push(time);
	
			// if the interval is years, use Date.UTC to increase years
			if (interval === timeUnits[YEAR]) {
				time = makeTime(minYear + i * count, 0);
	
			// if the interval is months, use Date.UTC to increase months
			} else if (interval === timeUnits[MONTH]) {
				time = makeTime(minYear, minMonth + i * count);
	
			// if we're using global time, the interval is not fixed as it jumps
			// one hour at the DST crossover
			} else if (!useUTC && (interval === timeUnits[DAY] || interval === timeUnits[WEEK])) {
				time = makeTime(minYear, minMonth, minDateDate +
					i * count * (interval === timeUnits[DAY] ? 1 : 7));
	
			// else, the interval is fixed and we use simple addition
			} else {
				time += interval * count;
			}
	
			i++;
		}
	
		// push the last time
		tickPositions.push(time);


		// mark new days if the time is dividible by day (#1649, #1760)
		each(grep(tickPositions, function (time) {
			return interval <= timeUnits[HOUR] && time % timeUnits[DAY] === localTimezoneOffset;
		}), function (time) {
			higherRanks[time] = DAY;
		});
	}


	// record information on the chosen unit - for dynamic label formatter
	tickPositions.info = extend(normalizedInterval, {
		higherRanks: higherRanks,
		totalRange: interval * count
	});

	return tickPositions;
};

/**
 * Get a normalized tick interval for dates. Returns a configuration object with
 * unit range (interval), count and name. Used to prepare data for getTimeTicks. 
 * Previously this logic was part of getTimeTicks, but as getTimeTicks now runs
 * of segments in stock charts, the normalizing logic was extracted in order to 
 * prevent it for running over again for each segment having the same interval. 
 * #662, #697.
 */
Axis.prototype.normalizeTimeTickInterval = function (tickInterval, unitsOption) {
	var units = unitsOption || [[
				MILLISECOND, // unit name
				[1, 2, 5, 10, 20, 25, 50, 100, 200, 500] // allowed multiples
			], [
				SECOND,
				[1, 2, 5, 10, 15, 30]
			], [
				MINUTE,
				[1, 2, 5, 10, 15, 30]
			], [
				HOUR,
				[1, 2, 3, 4, 6, 8, 12]
			], [
				DAY,
				[1, 2]
			], [
				WEEK,
				[1, 2]
			], [
				MONTH,
				[1, 2, 3, 4, 6]
			], [
				YEAR,
				null
			]],
		unit = units[units.length - 1], // default unit is years
		interval = timeUnits[unit[0]],
		multiples = unit[1],
		count,
		i;
		
	// loop through the units to find the one that best fits the tickInterval
	for (i = 0; i < units.length; i++) {
		unit = units[i];
		interval = timeUnits[unit[0]];
		multiples = unit[1];


		if (units[i + 1]) {
			// lessThan is in the middle between the highest multiple and the next unit.
			var lessThan = (interval * multiples[multiples.length - 1] +
						timeUnits[units[i + 1][0]]) / 2;

			// break and keep the current unit
			if (tickInterval <= lessThan) {
				break;
			}
		}
	}

	// prevent 2.5 years intervals, though 25, 250 etc. are allowed
	if (interval === timeUnits[YEAR] && tickInterval < 5 * interval) {
		multiples = [1, 2, 5];
	}

	// get the count
	count = normalizeTickInterval(
		tickInterval / interval, 
		multiples,
		unit[0] === YEAR ? mathMax(getMagnitude(tickInterval / interval), 1) : 1 // #1913, #2360
	);
	
	return {
		unitRange: interval,
		count: count,
		unitName: unit[0]
	};
};/**
 * Methods defined on the Axis prototype
 */

<<<<<<< HEAD
/**
 * Set the tick positions of a logarithmic axis
 */
Axis.prototype.getLogTickPositions = function (interval, min, max, minor) {
	var axis = this,
		options = axis.options,
		axisLength = axis.len,
		// Since we use this method for both major and minor ticks,
		// use a local variable and return the result
		positions = []; 
	
	// Reset
	if (!minor) {
		axis._minorAutoInterval = null;
	}
	
	// First case: All ticks fall on whole logarithms: 1, 10, 100 etc.
	if (interval >= 0.5) {
		interval = mathRound(interval);
		positions = axis.getLinearTickPositions(interval, min, max);
		
	// Second case: We need intermediary ticks. For example 
	// 1, 2, 4, 6, 8, 10, 20, 40 etc. 
	} else if (interval >= 0.08) {
		var roundedMin = mathFloor(min),
			intermediate,
			i,
			j,
			len,
			pos,
			lastPos,
			break2;
			
		if (interval > 0.3) {
			intermediate = [1, 2, 4];
		} else if (interval > 0.15) { // 0.2 equals five minor ticks per 1, 10, 100 etc
			intermediate = [1, 2, 4, 6, 8];
		} else { // 0.1 equals ten minor ticks per 1, 10, 100 etc
			intermediate = [1, 2, 3, 4, 5, 6, 7, 8, 9];
		}
		
		for (i = roundedMin; i < max + 1 && !break2; i++) {
			len = intermediate.length;
			for (j = 0; j < len && !break2; j++) {
				pos = log2lin(lin2log(i) * intermediate[j]);
				
				if (pos > min && (!minor || lastPos <= max)) { // #1670
					positions.push(lastPos);
				}
				
				if (lastPos > max) {
					break2 = true;
				}
				lastPos = pos;
			}
		}
		
	// Third case: We are so deep in between whole logarithmic values that
	// we might as well handle the tick positions like a linear axis. For
	// example 1.01, 1.02, 1.03, 1.04.
	} else {
		var realMin = lin2log(min),
			realMax = lin2log(max),
			tickIntervalOption = options[minor ? 'minorTickInterval' : 'tickInterval'],
			filteredTickIntervalOption = tickIntervalOption === 'auto' ? null : tickIntervalOption,
			tickPixelIntervalOption = options.tickPixelInterval / (minor ? 5 : 1),
			totalPixelLength = minor ? axisLength / axis.tickPositions.length : axisLength;
		
		interval = pick(
			filteredTickIntervalOption,
			axis._minorAutoInterval,
			(realMax - realMin) * tickPixelIntervalOption / (totalPixelLength || 1)
		);
		
		interval = normalizeTickInterval(
			interval, 
			null, 
			getMagnitude(interval)
		);
		
		positions = map(axis.getLinearTickPositions(
			interval, 
			realMin,
			realMax	
		), log2lin);
		
		if (!minor) {
			axis._minorAutoInterval = interval / 5;
=======
	/**
	 * Sets the offset that the stack has from the x value and repositions the label.
	 */
	setOffset: function (xOffset, xWidth) {
		var stackItem = this,
			axis = stackItem.axis,
			chart = axis.chart,
			inverted = chart.inverted,
			neg = this.isNegative,							// special treatment is needed for negative stacks
			y = axis.translate(this.percent ? 100 : this.total, 0, 0, 0, 1), // stack value translated mapped to chart coordinates
			yZero = axis.translate(0),						// stack origin
			h = mathAbs(y - yZero),							// stack height
			x = chart.xAxis[0].translate(this.x) + xOffset,	// stack x position
			plotHeight = chart.plotHeight,
			stackBox = {	// this is the box for the complete stack
				x: inverted ? (neg ? y : y - h) : x,
				y: inverted ? plotHeight - x - xWidth : (neg ? (plotHeight - y - h) : plotHeight - y),
				width: inverted ? h : xWidth,
				height: inverted ? xWidth : h
			},
			label = this.label,
			alignAttr;
		
		if (label) {
			label.align(this.alignOptions, null, stackBox);	// align the label to the box
				
			// Set visibility (#678)
			alignAttr = label.alignAttr;
			label[this.options.crop === false || chart.isInsidePlot(alignAttr.x, alignAttr.y) ? 'show' : 'hide'](true);
>>>>>>> bfd9856b
		}
	}
	
	// Set the axis-level tickInterval variable 
	if (!minor) {
		axis.tickInterval = interval;
	}
	return positions;
};/**
 * The tooltip object
 * @param {Object} chart The chart instance
 * @param {Object} options Tooltip options
 */
var Tooltip = Highcharts.Tooltip = function () {
	this.init.apply(this, arguments);
};

Tooltip.prototype = {

	init: function (chart, options) {

		var borderWidth = options.borderWidth,
			style = options.style,
			padding = pInt(style.padding);

		// Save the chart and options
		this.chart = chart;
		this.options = options;

		// Keep track of the current series
		//this.currentSeries = UNDEFINED;

		// List of crosshairs
		this.crosshairs = [];

		// Current values of x and y when animating
		this.now = { x: 0, y: 0 };

		// The tooltip is initially hidden
		this.isHidden = true;


		// create the label
		this.label = chart.renderer.label('', 0, 0, options.shape, null, null, options.useHTML, null, 'tooltip')
			.attr({
				padding: padding,
				fill: options.backgroundColor,
				'stroke-width': borderWidth,
				r: options.borderRadius,
				zIndex: 8
			})
			.css(style)
			.css({ padding: 0 }) // Remove it from VML, the padding is applied as an attribute instead (#1117)
			.add()
			.attr({ y: -9999 }); // #2301, #2657

		// When using canVG the shadow shows up as a gray circle
		// even if the tooltip is hidden.
		if (!useCanVG) {
			this.label.shadow(options.shadow);
		}

		// Public property for getting the shared state.
		this.shared = options.shared;
	},

	/**
	 * Destroy the tooltip and its elements.
	 */
	destroy: function () {
		// Destroy and clear local variables
		if (this.label) {
			this.label = this.label.destroy();
		}
		clearTimeout(this.hideTimer);
		clearTimeout(this.tooltipTimeout);
	},

	/**
	 * Provide a soft movement for the tooltip
	 *
	 * @param {Number} x
	 * @param {Number} y
	 * @private
	 */
	move: function (x, y, anchorX, anchorY) {
		var tooltip = this,
			now = tooltip.now,
			animate = tooltip.options.animation !== false && !tooltip.isHidden;

		// get intermediate values for animation
		extend(now, {
			x: animate ? (2 * now.x + x) / 3 : x,
			y: animate ? (now.y + y) / 2 : y,
			anchorX: animate ? (2 * now.anchorX + anchorX) / 3 : anchorX,
			anchorY: animate ? (now.anchorY + anchorY) / 2 : anchorY
		});

		// move to the intermediate value
		tooltip.label.attr(now);

		
		// run on next tick of the mouse tracker
		if (animate && (mathAbs(x - now.x) > 1 || mathAbs(y - now.y) > 1)) {
		
			// never allow two timeouts
			clearTimeout(this.tooltipTimeout);
			
			// set the fixed interval ticking for the smooth tooltip
			this.tooltipTimeout = setTimeout(function () {
				// The interval function may still be running during destroy, so check that the chart is really there before calling.
				if (tooltip) {
					tooltip.move(x, y, anchorX, anchorY);
				}
			}, 32);
			
		}
	},

	/**
	 * Hide the tooltip
	 */
	hide: function () {
		var tooltip = this,
			hoverPoints;
		
		clearTimeout(this.hideTimer); // disallow duplicate timers (#1728, #1766)
		if (!this.isHidden) {
			hoverPoints = this.chart.hoverPoints;

			this.hideTimer = setTimeout(function () {
				tooltip.label.fadeOut();
				tooltip.isHidden = true;
			}, pick(this.options.hideDelay, 500));

			// hide previous hoverPoints and set new
			if (hoverPoints) {
				each(hoverPoints, function (point) {
					point.setState();
				});
			}

			this.chart.hoverPoints = null;
		}
	},
	
	/** 
	 * Extendable method to get the anchor position of the tooltip
	 * from a point or set of points
	 */
	getAnchor: function (points, mouseEvent) {
		var ret,
			chart = this.chart,
			inverted = chart.inverted,
			plotTop = chart.plotTop,
			plotX = 0,
			plotY = 0,
			yAxis;
		
		points = splat(points);
		
		// Pie uses a special tooltipPos
		ret = points[0].tooltipPos;
		
		// When tooltip follows mouse, relate the position to the mouse
		if (this.followPointer && mouseEvent) {
			if (mouseEvent.chartX === UNDEFINED) {
				mouseEvent = chart.pointer.normalize(mouseEvent);
			}
			ret = [
				mouseEvent.chartX - chart.plotLeft,
				mouseEvent.chartY - plotTop
			];
		}
		// When shared, use the average position
		if (!ret) {
			each(points, function (point) {
				yAxis = point.series.yAxis;
				plotX += point.plotX;
				plotY += (point.plotLow ? (point.plotLow + point.plotHigh) / 2 : point.plotY) +
					(!inverted && yAxis ? yAxis.top - plotTop : 0); // #1151
			});
			
			plotX /= points.length;
			plotY /= points.length;
			
			ret = [
				inverted ? chart.plotWidth - plotY : plotX,
				this.shared && !inverted && points.length > 1 && mouseEvent ? 
					mouseEvent.chartY - plotTop : // place shared tooltip next to the mouse (#424)
					inverted ? chart.plotHeight - plotX : plotY
			];
		}

		return map(ret, mathRound);
	},
	
	/**
	 * Place the tooltip in a chart without spilling over
	 * and not covering the point it self.
	 */
	getPosition: function (boxWidth, boxHeight, point) {
		
		// Set up the variables
		var chart = this.chart,
			plotLeft = chart.plotLeft,
			plotTop = chart.plotTop,
			plotWidth = chart.plotWidth,
			plotHeight = chart.plotHeight,
			distance = pick(this.options.distance, 12),
			pointX = (isNaN(point.plotX) ? 0 : point.plotX), //#2599
			pointY = point.plotY,
			x = pointX + plotLeft + (chart.inverted ? distance : -boxWidth - distance),
			y = pointY - boxHeight + plotTop + 15, // 15 means the point is 15 pixels up from the bottom of the tooltip
			alignedRight;

		// It is too far to the left, adjust it
		if (x < 7) {
			x = plotLeft + mathMax(pointX, 0) + distance;
		}
	
		// Test to see if the tooltip is too far to the right,
		// if it is, move it back to be inside and then up to not cover the point.
		if ((x + boxWidth) > (plotLeft + plotWidth)) {
			x -= (x + boxWidth) - (plotLeft + plotWidth);
			y = pointY - boxHeight + plotTop - distance;
			alignedRight = true;
		}
	
		// If it is now above the plot area, align it to the top of the plot area
		if (y < plotTop + 5) {
			y = plotTop + 5;
	
			// If the tooltip is still covering the point, move it below instead
			if (alignedRight && pointY >= y && pointY <= (y + boxHeight)) {
				y = pointY + plotTop + distance; // below
			}
		} 
	
		// Now if the tooltip is below the chart, move it up. It's better to cover the
		// point than to disappear outside the chart. #834.
		if (y + boxHeight > plotTop + plotHeight) {
			y = mathMax(plotTop, plotTop + plotHeight - boxHeight - distance); // below
		}
	
		return {x: x, y: y};
	},

	/**
	 * In case no user defined formatter is given, this will be used. Note that the context
	 * here is an object holding point, series, x, y etc.
	 */
	defaultFormatter: function (tooltip) {
		var items = this.points || splat(this),
			series = items[0].series,
			s;

		// build the header
		s = [tooltip.tooltipHeaderFormatter(items[0])];

		// build the values
		each(items, function (item) {
			series = item.series;
			s.push((series.tooltipFormatter && series.tooltipFormatter(item)) ||
				item.point.tooltipFormatter(series.tooltipOptions.pointFormat));
		});

		// footer
		s.push(tooltip.options.footerFormat || '');

		return s.join('');
	},

	/**
	 * Refresh the tooltip's text and position.
	 * @param {Object} point
	 */
	refresh: function (point, mouseEvent) {
		var tooltip = this,
			chart = tooltip.chart,
			label = tooltip.label,
			options = tooltip.options,
			x,
			y,
			anchor,
			textConfig = {},
			text,
			pointConfig = [],
			formatter = options.formatter || tooltip.defaultFormatter,
			hoverPoints = chart.hoverPoints,
			borderColor,
			shared = tooltip.shared,
			currentSeries;
			
		clearTimeout(this.hideTimer);
		
		// get the reference point coordinates (pie charts use tooltipPos)
		tooltip.followPointer = splat(point)[0].series.tooltipOptions.followPointer;
		anchor = tooltip.getAnchor(point, mouseEvent);
		x = anchor[0];
		y = anchor[1];

		// shared tooltip, array is sent over
		if (shared && !(point.series && point.series.noSharedTooltip)) {
			
			// hide previous hoverPoints and set new
			
			chart.hoverPoints = point;
			if (hoverPoints) {
				each(hoverPoints, function (point) {
					point.setState();
				});
			}

			each(point, function (item) {
				item.setState(HOVER_STATE);

				pointConfig.push(item.getLabelConfig());
			});

			textConfig = {
				x: point[0].category,
				y: point[0].y
			};
			textConfig.points = pointConfig;
			point = point[0];

		// single point tooltip
		} else {
			textConfig = point.getLabelConfig();
		}
		text = formatter.call(textConfig, tooltip);

		// register the current series
		currentSeries = point.series;

		// update the inner HTML
		if (text === false) {
			this.hide();
		} else {

			// show it
			if (tooltip.isHidden) {
				stop(label);
				label.attr('opacity', 1).show();
			}

			// update text
			label.attr({
				text: text
			});

			// set the stroke color of the box
			borderColor = options.borderColor || point.color || currentSeries.color || '#606060';
			label.attr({
				stroke: borderColor
			});
			
			tooltip.updatePosition({ plotX: x, plotY: y });
		
			this.isHidden = false;
		}
		fireEvent(chart, 'tooltipRefresh', {
				text: text,
				x: x + chart.plotLeft,
				y: y + chart.plotTop,
				borderColor: borderColor
			});
	},
	
	/**
	 * Find the new position and perform the move
	 */
	updatePosition: function (point) {
		var chart = this.chart,
			label = this.label, 
			pos = (this.options.positioner || this.getPosition).call(
				this,
				label.width,
				label.height,
				point
			);

		// do the move
		this.move(
			mathRound(pos.x), 
			mathRound(pos.y), 
			point.plotX + chart.plotLeft, 
			point.plotY + chart.plotTop
		);
	},

	/**
	 * Memorize tooltip texts and positions
	 */
	setTooltipPoints: function (series, renew) {
		var points = [],
			pointsLength,
			low,
			high,
			xAxis = series.xAxis,
			xExtremes = xAxis && xAxis.getExtremes(),
			axisLength = xAxis ? (xAxis.tooltipLen || xAxis.len) : series.chart.plotSizeX, // tooltipLen and tooltipPosName used in polar
			point,
			pointX,
			nextPoint,
			i,
			tooltipPoints = []; // a lookup array for each pixel in the x dimension

		// don't waste resources if tracker is disabled
		if (series.options.enableMouseTracking === false) {
			return;
		}

		// renew
		if (renew) {
			series.tooltipPoints = null;
		}

		// concat segments to overcome null values
		each(series.segments || series.points, function (segment) {
			points = points.concat(segment);
		});

		// Reverse the points in case the X axis is reversed
		if (xAxis && xAxis.reversed) {
			points = points.reverse();
		}

		// Polar needs additional shaping
		if (series.orderTooltipPoints) {			
			series.orderTooltipPoints(points);
		}

		// Assign each pixel position to the nearest point
		pointsLength = points.length;
		for (i = 0; i < pointsLength; i++) {
			point = points[i];
			pointX = point.x;
			if (pointX >= xExtremes.min && pointX <= xExtremes.max) { // #1149
				nextPoint = points[i + 1];

				// Set this range's low to the last range's high plus one
				low = high === UNDEFINED ? 0 : high + 1;
				// Now find the new high
				high = points[i + 1] ?
					mathMin(mathMax(0, mathFloor( // #2070
						(point.clientX + (nextPoint ? (nextPoint.wrappedClientX || nextPoint.clientX) : axisLength)) / 2
					)), axisLength) :
					axisLength;

				while (low >= 0 && low <= high) {
					tooltipPoints[low++] = point;
				}
			}
		}
		series.tooltipPoints = tooltipPoints;		
	},

	/**
	 * Format the header of the tooltip
	 */
	tooltipHeaderFormatter: function (point) {
		var series = point.series,
			tooltipOptions = series.tooltipOptions,
			dateTimeLabelFormats = tooltipOptions.dateTimeLabelFormats,
			xDateFormat = tooltipOptions.xDateFormat || dateTimeLabelFormats.year, // #2546
			xAxis = series.xAxis,
			isDateTime = xAxis && xAxis.options.type === 'datetime',
			headerFormat = tooltipOptions.headerFormat,
			closestPointRange = xAxis && xAxis.closestPointRange,
			n;

		// Guess the best date format based on the closest point distance (#568)
		if (isDateTime && !xDateFormat) {
			if (closestPointRange) {
				for (n in timeUnits) {
					if (timeUnits[n] >= closestPointRange) {
						xDateFormat = dateTimeLabelFormats[n];
						break;
					}
				}
			} else {
				xDateFormat = dateTimeLabelFormats.day;
			}
		}

		// Insert the header date format if any
		if (isDateTime && xDateFormat && isNumber(point.key)) {
			headerFormat = headerFormat.replace('{point.key}', '{point.key:' + xDateFormat + '}');
		}

		return format(headerFormat, {
			point: point,
			series: series
		});
	}
};/**
 * The mouse tracker object. All methods starting with "on" are primary DOM event handlers. 
 * Subsequent methods should be named differently from what they are doing.
 * @param {Object} chart The Chart instance
 * @param {Object} options The root options object
 */
var Pointer = Highcharts.Pointer = function (chart, options) {
	this.init(chart, options);
};

Pointer.prototype = {
	/**
	 * Initialize Pointer
	 */
	init: function (chart, options) {
		
		var chartOptions = options.chart,
			chartEvents = chartOptions.events,
			zoomType = useCanVG ? '' : chartOptions.zoomType,
			inverted = chart.inverted,
			zoomX,
			zoomY;

		// Store references
		this.options = options;
		this.chart = chart;
		
		// Zoom status
		this.zoomX = zoomX = /x/.test(zoomType);
		this.zoomY = zoomY = /y/.test(zoomType);
		this.zoomHor = (zoomX && !inverted) || (zoomY && inverted);
		this.zoomVert = (zoomY && !inverted) || (zoomX && inverted);

		// Do we need to handle click on a touch device?
		this.runChartClick = chartEvents && !!chartEvents.click;

		this.pinchDown = [];
		this.lastValidTouch = {};

		if (Highcharts.Tooltip && options.tooltip.enabled) {
			chart.tooltip = new Tooltip(chart, options.tooltip);
		}

		this.setDOMEvents();
	}, 

	/**
	 * Add crossbrowser support for chartX and chartY
	 * @param {Object} e The event object in standard browsers
	 */
	normalize: function (e, chartPosition) {
		var chartX,
			chartY,
			ePos;

		// common IE normalizing
		e = e || win.event;
		if (!e.target) {
			e.target = e.srcElement;
		}

		// Framework specific normalizing (#1165)
		e = washMouseEvent(e);
		
		// iOS
		ePos = e.touches ? e.touches.item(0) : e;

		// Get mouse position
		if (!chartPosition) {
			this.chartPosition = chartPosition = offset(this.chart.container);
		}

		// chartX and chartY
		if (ePos.pageX === UNDEFINED) { // IE < 9. #886.
			chartX = mathMax(e.x, e.clientX - chartPosition.left); // #2005, #2129: the second case is 
				// for IE10 quirks mode within framesets
			chartY = e.y;
		} else {
			chartX = ePos.pageX - chartPosition.left;
			chartY = ePos.pageY - chartPosition.top;
		}

		return extend(e, {
			chartX: mathRound(chartX),
			chartY: mathRound(chartY)
		});
	},

	/**
	 * Get the click position in terms of axis values.
	 *
	 * @param {Object} e A pointer event
	 */
	getCoordinates: function (e) {
		var coordinates = {
				xAxis: [],
				yAxis: []
			};

		each(this.chart.axes, function (axis) {
			coordinates[axis.isXAxis ? 'xAxis' : 'yAxis'].push({
				axis: axis,
				value: axis.toValue(e[axis.horiz ? 'chartX' : 'chartY'])
			});
		});
		return coordinates;
	},
	
	/**
	 * Return the index in the tooltipPoints array, corresponding to pixel position in 
	 * the plot area.
	 */
	getIndex: function (e) {
		var chart = this.chart;
		return chart.inverted ? 
			chart.plotHeight + chart.plotTop - e.chartY : 
			e.chartX - chart.plotLeft;
	},

	/**
	 * With line type charts with a single tracker, get the point closest to the mouse.
	 * Run Point.onMouseOver and display tooltip for the point or points.
	 */
	runPointActions: function (e) {
		var pointer = this,
			chart = pointer.chart,
			series = chart.series,
			tooltip = chart.tooltip,
			point,
			points,
			hoverPoint = chart.hoverPoint,
			hoverSeries = chart.hoverSeries,
			i,
			j,
			distance = chart.chartWidth,
			index = pointer.getIndex(e),
			anchor;

		// shared tooltip
		if (tooltip && pointer.options.tooltip.shared && !(hoverSeries && hoverSeries.noSharedTooltip)) {
			points = [];

			// loop over all series and find the ones with points closest to the mouse
			i = series.length;
			for (j = 0; j < i; j++) {
				if (series[j].visible &&
						series[j].options.enableMouseTracking !== false &&
						!series[j].noSharedTooltip && series[j].singularTooltips !== true && series[j].tooltipPoints.length) {
					point = series[j].tooltipPoints[index];
					if (point && point.series) { // not a dummy point, #1544
						point._dist = mathAbs(index - point.clientX);
						distance = mathMin(distance, point._dist);
						points.push(point);
					}
				}
			}
			// remove furthest points
			i = points.length;
			while (i--) {
				if (points[i]._dist > distance) {
					points.splice(i, 1);
				}
			}
			// refresh the tooltip if necessary
			if (points.length && (points[0].clientX !== pointer.hoverX)) {
				tooltip.refresh(points, e);
				pointer.hoverX = points[0].clientX;
			}
		}

		// separate tooltip and general mouse events
		if (hoverSeries && hoverSeries.tracker && !tooltip.followPointer) { // only use for line-type series with common tracker and while not following the pointer #2584

			// get the point
			point = hoverSeries.tooltipPoints[index];

			// a new point is hovered, refresh the tooltip
			if (point && point !== hoverPoint) {

				// trigger the events
				point.onMouseOver(e);

			}
			
		} else if (tooltip && tooltip.followPointer && !tooltip.isHidden) {
			anchor = tooltip.getAnchor([{}], e);
			tooltip.updatePosition({ plotX: anchor[0], plotY: anchor[1] });
		}

		// Start the event listener to pick up the tooltip 
		if (tooltip && !pointer._onDocumentMouseMove) {
			pointer._onDocumentMouseMove = function (e) {
				pointer.onDocumentMouseMove(e);
			};
			addEvent(doc, 'mousemove', pointer._onDocumentMouseMove);
		}

		// Draw independent crosshairs
		each(chart.axes, function (axis) {
			axis.drawCrosshair(e, pick(point, hoverPoint));
		});
	},



	/**
	 * Reset the tracking by hiding the tooltip, the hover series state and the hover point
	 * 
	 * @param allowMove {Boolean} Instead of destroying the tooltip altogether, allow moving it if possible
	 */
	reset: function (allowMove) {
		var pointer = this,
			chart = pointer.chart,
			hoverSeries = chart.hoverSeries,
			hoverPoint = chart.hoverPoint,
			tooltip = chart.tooltip,
			tooltipPoints = tooltip && tooltip.shared ? chart.hoverPoints : hoverPoint;
			
		// Narrow in allowMove
		allowMove = allowMove && tooltip && tooltipPoints;
			
		// Check if the points have moved outside the plot area, #1003
		if (allowMove && splat(tooltipPoints)[0].plotX === UNDEFINED) {
			allowMove = false;
		}	

		// Just move the tooltip, #349
		if (allowMove) {
			tooltip.refresh(tooltipPoints);
			if (hoverPoint) { // #2500
				hoverPoint.setState(hoverPoint.state, true);
			}

		// Full reset
		} else {

			if (hoverPoint) {
				hoverPoint.onMouseOut();
			}

			if (hoverSeries) {
				hoverSeries.onMouseOut();
			}

			if (tooltip) {
				tooltip.hide();
			}

			if (pointer._onDocumentMouseMove) {
				removeEvent(doc, 'mousemove', pointer._onDocumentMouseMove);
				pointer._onDocumentMouseMove = null;
			}

			// Remove crosshairs
			each(chart.axes, function (axis) {
				axis.hideCrosshair();
			});
			
			pointer.hoverX = null;

		}
	},

	/**
	 * Scale series groups to a certain scale and translation
	 */
	scaleGroups: function (attribs, clip) {

		var chart = this.chart,
			seriesAttribs;

		// Scale each series
		each(chart.series, function (series) {
			seriesAttribs = attribs || series.getPlotBox(); // #1701
			if (series.xAxis && series.xAxis.zoomEnabled) {
				series.group.attr(seriesAttribs);
				if (series.markerGroup) {
					series.markerGroup.attr(seriesAttribs);
					series.markerGroup.clip(clip ? chart.clipRect : null);
				}
				if (series.dataLabelsGroup) {
					series.dataLabelsGroup.attr(seriesAttribs);
				}
			}
		});
		
		// Clip
		chart.clipRect.attr(clip || chart.clipBox);
	},

	/**
	 * Start a drag operation
	 */
	dragStart: function (e) {
		var chart = this.chart;

		// Record the start position
		chart.mouseIsDown = e.type;
		chart.cancelClick = false;
		chart.mouseDownX = this.mouseDownX = e.chartX;
		chart.mouseDownY = this.mouseDownY = e.chartY;
	},

	/**
	 * Perform a drag operation in response to a mousemove event while the mouse is down
	 */
	drag: function (e) {

		var chart = this.chart,
			chartOptions = chart.options.chart,
			chartX = e.chartX,
			chartY = e.chartY,
			zoomHor = this.zoomHor,
			zoomVert = this.zoomVert,
			plotLeft = chart.plotLeft,
			plotTop = chart.plotTop,
			plotWidth = chart.plotWidth,
			plotHeight = chart.plotHeight,
			clickedInside,
			size,
			mouseDownX = this.mouseDownX,
			mouseDownY = this.mouseDownY;

		// If the mouse is outside the plot area, adjust to cooordinates
		// inside to prevent the selection marker from going outside
		if (chartX < plotLeft) {
			chartX = plotLeft;
		} else if (chartX > plotLeft + plotWidth) {
			chartX = plotLeft + plotWidth;
		}

		if (chartY < plotTop) {
			chartY = plotTop;
		} else if (chartY > plotTop + plotHeight) {
			chartY = plotTop + plotHeight;
		}
		
		// determine if the mouse has moved more than 10px
		this.hasDragged = Math.sqrt(
			Math.pow(mouseDownX - chartX, 2) +
			Math.pow(mouseDownY - chartY, 2)
		);
		
		if (this.hasDragged > 10) {
			clickedInside = chart.isInsidePlot(mouseDownX - plotLeft, mouseDownY - plotTop);

			// make a selection
			if (chart.hasCartesianSeries && (this.zoomX || this.zoomY) && clickedInside) {
				if (!this.selectionMarker) {
					this.selectionMarker = chart.renderer.rect(
						plotLeft,
						plotTop,
						zoomHor ? 1 : plotWidth,
						zoomVert ? 1 : plotHeight,
						0
					)
					.attr({
						fill: chartOptions.selectionMarkerFill || 'rgba(69,114,167,0.25)',
						zIndex: 7
					})
					.add();
				}
			}

			// adjust the width of the selection marker
			if (this.selectionMarker && zoomHor) {
				size = chartX - mouseDownX;
				this.selectionMarker.attr({
					width: mathAbs(size),
					x: (size > 0 ? 0 : size) + mouseDownX
				});
			}
			// adjust the height of the selection marker
			if (this.selectionMarker && zoomVert) {
				size = chartY - mouseDownY;
				this.selectionMarker.attr({
					height: mathAbs(size),
					y: (size > 0 ? 0 : size) + mouseDownY
				});
			}

			// panning
			if (clickedInside && !this.selectionMarker && chartOptions.panning) {
				chart.pan(e, chartOptions.panning);
			}
		}
	},

	/**
	 * On mouse up or touch end across the entire document, drop the selection.
	 */
	drop: function (e) {
		var chart = this.chart,
			hasPinched = this.hasPinched;

		if (this.selectionMarker) {
			var selectionData = {
					xAxis: [],
					yAxis: [],
					originalEvent: e.originalEvent || e
				},
				selectionBox = this.selectionMarker,
				selectionLeft = selectionBox.x,
				selectionTop = selectionBox.y,
				runZoom;
			// a selection has been made
			if (this.hasDragged || hasPinched) {

				// record each axis' min and max
				each(chart.axes, function (axis) {
					if (axis.zoomEnabled) {
						var horiz = axis.horiz,
							selectionMin = axis.toValue((horiz ? selectionLeft : selectionTop)),
							selectionMax = axis.toValue((horiz ? selectionLeft + selectionBox.width : selectionTop + selectionBox.height));

						if (!isNaN(selectionMin) && !isNaN(selectionMax)) { // #859
							selectionData[axis.coll].push({
								axis: axis,
								min: mathMin(selectionMin, selectionMax), // for reversed axes,
								max: mathMax(selectionMin, selectionMax)
							});
							runZoom = true;
						}
					}
				});
				if (runZoom) {
					fireEvent(chart, 'selection', selectionData, function (args) { 
						chart.zoom(extend(args, hasPinched ? { animation: false } : null)); 
					});
				}

			}
			this.selectionMarker = this.selectionMarker.destroy();

			// Reset scaling preview
			if (hasPinched) {
				this.scaleGroups();
			}
		}

		// Reset all
		if (chart) { // it may be destroyed on mouse up - #877
			css(chart.container, { cursor: chart._cursor });
			chart.cancelClick = this.hasDragged > 10; // #370
			chart.mouseIsDown = this.hasDragged = this.hasPinched = false;
			this.pinchDown = [];
		}
	},

	onContainerMouseDown: function (e) {

		e = this.normalize(e);

		// issue #295, dragging not always working in Firefox
		if (e.preventDefault) {
			e.preventDefault();
		}
		
		this.dragStart(e);
	},

	

	onDocumentMouseUp: function (e) {
		this.drop(e);
	},

	/**
	 * Special handler for mouse move that will hide the tooltip when the mouse leaves the plotarea.
	 * Issue #149 workaround. The mouseleave event does not always fire. 
	 */
	onDocumentMouseMove: function (e) {
		var chart = this.chart,
			chartPosition = this.chartPosition,
			hoverSeries = chart.hoverSeries;

		e = this.normalize(e, chartPosition);

		// If we're outside, hide the tooltip
		if (chartPosition && hoverSeries && !this.inClass(e.target, 'highcharts-tracker') &&
				!chart.isInsidePlot(e.chartX - chart.plotLeft, e.chartY - chart.plotTop)) {
			this.reset();
		}
	},

	/**
	 * When mouse leaves the container, hide the tooltip.
	 */
	onContainerMouseLeave: function () {
		this.reset();
		this.chartPosition = null; // also reset the chart position, used in #149 fix
	},

	// The mousemove, touchmove and touchstart event handler
	onContainerMouseMove: function (e) {

		var chart = this.chart;

		// normalize
		e = this.normalize(e);		
		
		if (chart.mouseIsDown === 'mousedown') {
			this.drag(e);
		} 
		
		// Show the tooltip and run mouse over events (#977)
		if ((this.inClass(e.target, 'highcharts-tracker') || 
				chart.isInsidePlot(e.chartX - chart.plotLeft, e.chartY - chart.plotTop)) && !chart.openMenu) {
			this.runPointActions(e);
		}
	},

	/**
	 * Utility to detect whether an element has, or has a parent with, a specific
	 * class name. Used on detection of tracker objects and on deciding whether
	 * hovering the tooltip should cause the active series to mouse out.
	 */
	inClass: function (element, className) {
		var elemClassName;
		while (element) {
			elemClassName = attr(element, 'class');
			if (elemClassName) {
				if (elemClassName.indexOf(className) !== -1) {
					return true;
				} else if (elemClassName.indexOf(PREFIX + 'container') !== -1) {
					return false;
				}
			}
			element = element.parentNode;
		}		
	},

	onTrackerMouseOut: function (e) {
		var series = this.chart.hoverSeries,
			relatedTarget = e.relatedTarget || e.toElement,
			relatedSeries = relatedTarget && relatedTarget.point && relatedTarget.point.series; // #2499
		
		if (series && !series.options.stickyTracking && !this.inClass(relatedTarget, PREFIX + 'tooltip') &&
				relatedSeries !== series) {
			series.onMouseOut();
		}
	},

	onContainerClick: function (e) {
		var chart = this.chart,
			hoverPoint = chart.hoverPoint, 
			plotLeft = chart.plotLeft,
			plotTop = chart.plotTop,
			inverted = chart.inverted,
			chartPosition,
			plotX,
			plotY;
		
		e = this.normalize(e);
		e.cancelBubble = true; // IE specific

		if (!chart.cancelClick) {
			
			// On tracker click, fire the series and point events. #783, #1583
			if (hoverPoint && this.inClass(e.target, PREFIX + 'tracker')) {
				chartPosition = this.chartPosition;
				plotX = hoverPoint.plotX;
				plotY = hoverPoint.plotY;

				// add page position info
				extend(hoverPoint, {
					pageX: chartPosition.left + plotLeft +
						(inverted ? chart.plotWidth - plotY : plotX),
					pageY: chartPosition.top + plotTop +
						(inverted ? chart.plotHeight - plotX : plotY)
				});
			
				// the series click event
				fireEvent(hoverPoint.series, 'click', extend(e, {
					point: hoverPoint
				}));

				// the point click event
				if (chart.hoverPoint) { // it may be destroyed (#1844)
					hoverPoint.firePointEvent('click', e);
				}

			// When clicking outside a tracker, fire a chart event
			} else {
				extend(e, this.getCoordinates(e));

				// fire a click event in the chart
				if (chart.isInsidePlot(e.chartX - plotLeft, e.chartY - plotTop)) {
					fireEvent(chart, 'click', e);
				}
			}


		}
	},

	/**
	 * Set the JS DOM events on the container and document. This method should contain
	 * a one-to-one assignment between methods and their handlers. Any advanced logic should
	 * be moved to the handler reflecting the event's name.
	 */
	setDOMEvents: function () {

		var pointer = this,
			container = pointer.chart.container,
			events;

		this._events = events = [
			[container, 'onmousedown', 'onContainerMouseDown'],
			[container, 'onmousemove', 'onContainerMouseMove'],
			[container, 'onclick', 'onContainerClick'],
			[container, 'mouseleave', 'onContainerMouseLeave'],
			[doc, 'mouseup', 'onDocumentMouseUp']
		];

		if (hasTouch) {
			events.push(
				[container, 'ontouchstart', 'onContainerTouchStart'],
				[container, 'ontouchmove', 'onContainerTouchMove'],
				[doc, 'touchend', 'onDocumentTouchEnd']
			);
		}

		each(events, function (eventConfig) {

			// First, create the callback function that in turn calls the method on Pointer
			pointer['_' + eventConfig[2]] = function (e) {
				pointer[eventConfig[2]](e);
			};

			// Now attach the function, either as a direct property or through addEvent
			if (eventConfig[1].indexOf('on') === 0) {
				eventConfig[0][eventConfig[1]] = pointer['_' + eventConfig[2]];
			} else {
				addEvent(eventConfig[0], eventConfig[1], pointer['_' + eventConfig[2]]);
			}
		});

		
	},

	/**
	 * Destroys the Pointer object and disconnects DOM events.
	 */
	destroy: function () {
		var pointer = this;

		// Release all DOM events
		each(pointer._events, function (eventConfig) {	
			if (eventConfig[1].indexOf('on') === 0) {
				eventConfig[0][eventConfig[1]] = null; // delete breaks oldIE
			} else {		
				removeEvent(eventConfig[0], eventConfig[1], pointer['_' + eventConfig[2]]);
			}
		});
		delete pointer._events;

		// memory and CPU leak
		clearInterval(pointer.tooltipTimeout);
	}
};


/* Support for touch devices */

/* set the global to determine if we're dealing with a touch based device */
hasTouch = doc.documentElement.ontouchstart !== UNDEFINED;

extend(Highcharts.Pointer, {

	/**
	 * Run translation operations
	 */
	pinchTranslate: function (zoomHor, zoomVert, pinchDown, touches, transform, selectionMarker, clip, lastValidTouch) {
		if (zoomHor) {
			this.pinchTranslateDirection(true, pinchDown, touches, transform, selectionMarker, clip, lastValidTouch);
		}
		if (zoomVert) {
			this.pinchTranslateDirection(false, pinchDown, touches, transform, selectionMarker, clip, lastValidTouch);
		}
	},

	/**
	 * Run translation operations for each direction (horizontal and vertical) independently
	 */
	pinchTranslateDirection: function (horiz, pinchDown, touches, transform, selectionMarker, clip, lastValidTouch, forcedScale) {
		var chart = this.chart,
			xy = horiz ? 'x' : 'y',
			XY = horiz ? 'X' : 'Y',
			sChartXY = 'chart' + XY,
			wh = horiz ? 'width' : 'height',
			plotLeftTop = chart['plot' + (horiz ? 'Left' : 'Top')],
			selectionWH,
			selectionXY,
			clipXY,
			scale = forcedScale || 1,
			inverted = chart.inverted,
			bounds = chart.bounds[horiz ? 'h' : 'v'],
			singleTouch = pinchDown.length === 1,
			touch0Start = pinchDown[0][sChartXY],
			touch0Now = touches[0][sChartXY],
			touch1Start = !singleTouch && pinchDown[1][sChartXY],
			touch1Now = !singleTouch && touches[1][sChartXY],
			outOfBounds,
			transformScale,
			scaleKey,
			setScale = function () {
				if (!singleTouch && mathAbs(touch0Start - touch1Start) > 20) { // Don't zoom if fingers are too close on this axis
					scale = forcedScale || mathAbs(touch0Now - touch1Now) / mathAbs(touch0Start - touch1Start); 
				}
				
				clipXY = ((plotLeftTop - touch0Now) / scale) + touch0Start;
				selectionWH = chart['plot' + (horiz ? 'Width' : 'Height')] / scale;
			};

		// Set the scale, first pass
		setScale();

		selectionXY = clipXY; // the clip position (x or y) is altered if out of bounds, the selection position is not

		// Out of bounds
		if (selectionXY < bounds.min) {
			selectionXY = bounds.min;
			outOfBounds = true;
		} else if (selectionXY + selectionWH > bounds.max) {
			selectionXY = bounds.max - selectionWH;
			outOfBounds = true;
		}
		
		// Is the chart dragged off its bounds, determined by dataMin and dataMax?
		if (outOfBounds) {

			// Modify the touchNow position in order to create an elastic drag movement. This indicates
			// to the user that the chart is responsive but can't be dragged further.
			touch0Now -= 0.8 * (touch0Now - lastValidTouch[xy][0]);
			if (!singleTouch) {
				touch1Now -= 0.8 * (touch1Now - lastValidTouch[xy][1]);
			}

			// Set the scale, second pass to adapt to the modified touchNow positions
			setScale();

		} else {
			lastValidTouch[xy] = [touch0Now, touch1Now];
		}

		// Set geometry for clipping, selection and transformation
		if (!inverted) { // TODO: implement clipping for inverted charts
			clip[xy] = clipXY - plotLeftTop;
			clip[wh] = selectionWH;
		}
		scaleKey = inverted ? (horiz ? 'scaleY' : 'scaleX') : 'scale' + XY;
		transformScale = inverted ? 1 / scale : scale;

		selectionMarker[wh] = selectionWH;
		selectionMarker[xy] = selectionXY;
		transform[scaleKey] = scale;
		transform['translate' + XY] = (transformScale * plotLeftTop) + (touch0Now - (transformScale * touch0Start));
	},
	
	/**
	 * Handle touch events with two touches
	 */
	pinch: function (e) {

		var self = this,
			chart = self.chart,
			pinchDown = self.pinchDown,
			followTouchMove = chart.tooltip && chart.tooltip.options.followTouchMove,
			touches = e.touches,
			touchesLength = touches.length,
			lastValidTouch = self.lastValidTouch,
			zoomHor = self.zoomHor || self.pinchHor,
			zoomVert = self.zoomVert || self.pinchVert,
			hasZoom = zoomHor || zoomVert,
			selectionMarker = self.selectionMarker,
			transform = {},
			fireClickEvent = touchesLength === 1 && ((self.inClass(e.target, PREFIX + 'tracker') && 
				chart.runTrackerClick) || chart.runChartClick),
			clip = {};

		// On touch devices, only proceed to trigger click if a handler is defined
		if ((hasZoom || followTouchMove) && !fireClickEvent) {
			e.preventDefault();
		}
		
		// Normalize each touch
		map(touches, function (e) {
			return self.normalize(e);
		});
		
		// Register the touch start position
		if (e.type === 'touchstart') {
			each(touches, function (e, i) {
				pinchDown[i] = { chartX: e.chartX, chartY: e.chartY };
			});
			lastValidTouch.x = [pinchDown[0].chartX, pinchDown[1] && pinchDown[1].chartX];
			lastValidTouch.y = [pinchDown[0].chartY, pinchDown[1] && pinchDown[1].chartY];

			// Identify the data bounds in pixels
			each(chart.axes, function (axis) {
				if (axis.zoomEnabled) {
					var bounds = chart.bounds[axis.horiz ? 'h' : 'v'],
						minPixelPadding = axis.minPixelPadding,
						min = axis.toPixels(axis.dataMin),
						max = axis.toPixels(axis.dataMax),
						absMin = mathMin(min, max),
						absMax = mathMax(min, max);

					// Store the bounds for use in the touchmove handler
					bounds.min = mathMin(axis.pos, absMin - minPixelPadding);
					bounds.max = mathMax(axis.pos + axis.len, absMax + minPixelPadding);
				}
			});
		
		// Event type is touchmove, handle panning and pinching
		} else if (pinchDown.length) { // can be 0 when releasing, if touchend fires first
			

			// Set the marker
			if (!selectionMarker) {
				self.selectionMarker = selectionMarker = extend({
					destroy: noop
				}, chart.plotBox);
			}
			
			self.pinchTranslate(zoomHor, zoomVert, pinchDown, touches, transform, selectionMarker, clip, lastValidTouch);

			self.hasPinched = hasZoom;

			// Scale and translate the groups to provide visual feedback during pinching
			self.scaleGroups(transform, clip);
			
			// Optionally move the tooltip on touchmove
			if (!hasZoom && followTouchMove && touchesLength === 1) {
				this.runPointActions(self.normalize(e));
			}
		}
	},

	onContainerTouchStart: function (e) {
		var chart = this.chart;

		if (e.touches.length === 1) {

			e = this.normalize(e);

			if (chart.isInsidePlot(e.chartX - chart.plotLeft, e.chartY - chart.plotTop)) {

				// Prevent the click pseudo event from firing unless it is set in the options
				/*if (!chart.runChartClick) {
					e.preventDefault();
				}*/
			
				// Run mouse events and display tooltip etc
				this.runPointActions(e);

				this.pinch(e);

			} else {
				// Hide the tooltip on touching outside the plot area (#1203)
				this.reset();
			}

		} else if (e.touches.length === 2) {
			this.pinch(e);
		}   
	},

	onContainerTouchMove: function (e) {
		if (e.touches.length === 1 || e.touches.length === 2) {
			this.pinch(e);
		}
	},

	onDocumentTouchEnd: function (e) {
		this.drop(e);
	}

});
if (win.PointerEvent || win.MSPointerEvent) {
	
	// The touches object keeps track of the points being touched at all times
	var touches = {};

	// Emulate a Webkit TouchList 
	Pointer.prototype.getWebkitTouches = function () {
		var key, fake = [];
		fake.item = function (i) { return this[i]; };
		for (key in touches) {
			if (touches.hasOwnProperty(key)) {
				fake.push({
					pageX: touches[key].pageX,
					pageY: touches[key].pageY,
					target: touches[key].target
				});
			}
		}
		return fake;
	};

	// Disable default IE actions for pinch and such on chart element
	wrap(Pointer.prototype, 'init', function (proceed, chart, options) {
		chart.container.style["-ms-touch-action"] = chart.container.style["touch-action"] = "none";
		proceed.call(this, chart, options);
	});

	// Add IE specific touch events to chart
	wrap(Pointer.prototype, 'setDOMEvents', function (proceed) {
		var pointer = this, eventmap;
		proceed.apply(this, Array.prototype.slice.call(arguments, 1));
		eventmap = [
			[this.chart.container, "PointerDown", "touchstart", "onContainerTouchStart", function (e) {
				touches[e.pointerId] = { pageX: e.pageX, pageY: e.pageY, target: e.currentTarget };
			}],
			[this.chart.container, "PointerMove", "touchmove", "onContainerTouchMove", function (e) {
				touches[e.pointerId] = { pageX: e.pageX, pageY: e.pageY };
				if (!touches[e.pointerId].target) {
					touches[e.pointerId].target = e.currentTarget;
				}	
			}],
			[document, "PointerUp", "touchend", "onDocumentTouchEnd", function (e) {
				delete touches[e.pointerId];
			}]
		];
		
		each(eventmap, function (eventConfig) {
			addEvent(eventConfig[0], window.PointerEvent ? eventConfig[1].toLowerCase() : "MS" + eventConfig[1], function (e) {
				e = e.originalEvent || e;
				if (e.pointerType === "touch" || e.pointerType === e.MSPOINTER_TYPE_TOUCH) {
					eventConfig[4](e);
					
					// This event corresponds to ontouchstart - call onContainerTouchStart
					pointer[eventConfig[3]]({
						type: eventConfig[2],
						target: e.currentTarget,
						preventDefault: noop,
						touches: pointer.getWebkitTouches()
					});
				}
			});
		});
	   
	});
}	 
/**
 * The overview of the chart's series
 */
var Legend = Highcharts.Legend = function (chart, options) {
	this.init(chart, options);
};

Legend.prototype = {
	
	/**
	 * Initialize the legend
	 */
	init: function (chart, options) {
		
		var legend = this,
			itemStyle = options.itemStyle,
			padding = pick(options.padding, 8),
			itemMarginTop = options.itemMarginTop || 0;
	
		this.options = options;

		if (!options.enabled) {
			return;
		}
	
		legend.baseline = pInt(itemStyle.fontSize) + 3 + itemMarginTop; // used in Series prototype
		legend.itemStyle = itemStyle;
		legend.itemHiddenStyle = merge(itemStyle, options.itemHiddenStyle);
		legend.itemMarginTop = itemMarginTop;
		legend.padding = padding;
		legend.initialItemX = padding;
		legend.initialItemY = padding - 5; // 5 is the number of pixels above the text
		legend.maxItemWidth = 0;
		legend.chart = chart;
		legend.itemHeight = 0;
		legend.lastLineHeight = 0;
		legend.symbolWidth = pick(options.symbolWidth, 16);
		legend.pages = [];


		// Render it
		legend.render();

		// move checkboxes
		addEvent(legend.chart, 'endResize', function () { 
			legend.positionCheckboxes();
		});

	},

	/**
	 * Set the colors for the legend item
	 * @param {Object} item A Series or Point instance
	 * @param {Object} visible Dimmed or colored
	 */
	colorizeItem: function (item, visible) {
		var legend = this,
			options = legend.options,
			legendItem = item.legendItem,
			legendLine = item.legendLine,
			legendSymbol = item.legendSymbol,
			hiddenColor = legend.itemHiddenStyle.color,
			textColor = visible ? options.itemStyle.color : hiddenColor,
			symbolColor = visible ? (item.legendColor || item.color || '#CCC') : hiddenColor,
			markerOptions = item.options && item.options.marker,
			symbolAttr = {
				stroke: symbolColor,
				fill: symbolColor
			},
			key,
			val;
		
		if (legendItem) {
			legendItem.css({ fill: textColor, color: textColor }); // color for #1553, oldIE
		}
		if (legendLine) {
			legendLine.attr({ stroke: symbolColor });
		}
		
		if (legendSymbol) {
			
			// Apply marker options
			if (markerOptions && legendSymbol.isMarker) { // #585
				markerOptions = item.convertAttribs(markerOptions);
				for (key in markerOptions) {
					val = markerOptions[key];
					if (val !== UNDEFINED) {
						symbolAttr[key] = val;
					}
				}
			}

			legendSymbol.attr(symbolAttr);
		}
	},

	/**
	 * Position the legend item
	 * @param {Object} item A Series or Point instance
	 */
	positionItem: function (item) {
		var legend = this,
			options = legend.options,
			symbolPadding = options.symbolPadding,
			ltr = !options.rtl,
			legendItemPos = item._legendItemPos,
			itemX = legendItemPos[0],
			itemY = legendItemPos[1],
			checkbox = item.checkbox;

		if (item.legendGroup) {
			item.legendGroup.translate(
				ltr ? itemX : legend.legendWidth - itemX - 2 * symbolPadding - 4,
				itemY
			);
		}

		if (checkbox) {
			checkbox.x = itemX;
			checkbox.y = itemY;
		}
	},

	/**
	 * Destroy a single legend item
	 * @param {Object} item The series or point
	 */
	destroyItem: function (item) {
		var checkbox = item.checkbox;

		// destroy SVG elements
		each(['legendItem', 'legendLine', 'legendSymbol', 'legendGroup'], function (key) {
			if (item[key]) {
				item[key] = item[key].destroy();
			}
		});

		if (checkbox) {
			discardElement(item.checkbox);
		}
	},

	/**
	 * Destroys the legend.
	 */
	destroy: function () {
		var legend = this,
			legendGroup = legend.group,
			box = legend.box;

		if (box) {
			legend.box = box.destroy();
		}

		if (legendGroup) {
			legend.group = legendGroup.destroy();
		}
	},

	/**
	 * Position the checkboxes after the width is determined
	 */
	positionCheckboxes: function (scrollOffset) {
		var alignAttr = this.group.alignAttr,
			translateY,
			clipHeight = this.clipHeight || this.legendHeight;

		if (alignAttr) {
			translateY = alignAttr.translateY;
			each(this.allItems, function (item) {
				var checkbox = item.checkbox,
					top;
				
				if (checkbox) {
					top = (translateY + checkbox.y + (scrollOffset || 0) + 3);
					css(checkbox, {
						left: (alignAttr.translateX + item.legendItemWidth + checkbox.x - 20) + PX,
						top: top + PX,
						display: top > translateY - 6 && top < translateY + clipHeight - 6 ? '' : NONE
					});
				}
			});
		}
	},
	
	/**
	 * Render the legend title on top of the legend
	 */
	renderTitle: function () {
		var options = this.options,
			padding = this.padding,
			titleOptions = options.title,
			titleHeight = 0,
			bBox;
		
		if (titleOptions.text) {
			if (!this.title) {
				this.title = this.chart.renderer.label(titleOptions.text, padding - 3, padding - 4, null, null, null, null, null, 'legend-title')
					.attr({ zIndex: 1 })
					.css(titleOptions.style)
					.add(this.group);
			}
			bBox = this.title.getBBox();
			titleHeight = bBox.height;
			this.offsetWidth = bBox.width; // #1717
			this.contentGroup.attr({ translateY: titleHeight });
		}
		this.titleHeight = titleHeight;
	},

	/**
	 * Render a single specific legend item
	 * @param {Object} item A series or point
	 */
	renderItem: function (item) {
		var legend = this,
			chart = legend.chart,
			renderer = chart.renderer,
			options = legend.options,
			horizontal = options.layout === 'horizontal',
			symbolWidth = legend.symbolWidth,
			symbolPadding = options.symbolPadding,
			itemStyle = legend.itemStyle,
			itemHiddenStyle = legend.itemHiddenStyle,
			padding = legend.padding,
			itemDistance = horizontal ? pick(options.itemDistance, 8) : 0,
			ltr = !options.rtl,
			itemHeight,
			widthOption = options.width,
			itemMarginBottom = options.itemMarginBottom || 0,
			itemMarginTop = legend.itemMarginTop,
			initialItemX = legend.initialItemX,
			bBox,
			itemWidth,
			li = item.legendItem,
			series = item.series && item.series.drawLegendSymbol ? item.series : item,
			seriesOptions = series.options,
			showCheckbox = legend.createCheckboxForItem && seriesOptions && seriesOptions.showCheckbox,
			useHTML = options.useHTML;

		if (!li) { // generate it once, later move it

			// Generate the group box
			// A group to hold the symbol and text. Text is to be appended in Legend class.
			item.legendGroup = renderer.g('legend-item')
				.attr({ zIndex: 1 })
				.add(legend.scrollGroup);

			// Draw the legend symbol inside the group box
			series.drawLegendSymbol(legend, item);

			// Generate the list item text and add it to the group
			item.legendItem = li = renderer.text(
					options.labelFormat ? format(options.labelFormat, item) : options.labelFormatter.call(item),
					ltr ? symbolWidth + symbolPadding : -symbolPadding,
					legend.baseline,
					useHTML
				)
				.css(merge(item.visible ? itemStyle : itemHiddenStyle)) // merge to prevent modifying original (#1021)
				.attr({
					align: ltr ? 'left' : 'right',
					zIndex: 2
				})
				.add(item.legendGroup);

			if (legend.setItemEvents) {
				legend.setItemEvents(item, li, useHTML, itemStyle, itemHiddenStyle);
			}			

			// Colorize the items
			legend.colorizeItem(item, item.visible);

			// add the HTML checkbox on top
			if (showCheckbox) {
				legend.createCheckboxForItem(item);				
			}
		}

		// calculate the positions for the next line
		bBox = li.getBBox();

		itemWidth = item.legendItemWidth = 
			options.itemWidth || item.legendItemWidth || symbolWidth + symbolPadding + bBox.width + itemDistance +
			(showCheckbox ? 20 : 0);
		legend.itemHeight = itemHeight = mathRound(item.legendItemHeight || bBox.height);

		// if the item exceeds the width, start a new line
		if (horizontal && legend.itemX - initialItemX + itemWidth + options.x >
				(widthOption || (chart.chartWidth - 2 * padding - initialItemX))) {
			legend.itemX = initialItemX;
			legend.itemY += itemMarginTop + legend.lastLineHeight + itemMarginBottom;
			legend.lastLineHeight = 0; // reset for next line
		}

		// If the item exceeds the height, start a new column
		/*if (!horizontal && legend.itemY + options.y + itemHeight > chart.chartHeight - spacingTop - spacingBottom) {
			legend.itemY = legend.initialItemY;
			legend.itemX += legend.maxItemWidth;
			legend.maxItemWidth = 0;
		}*/

		// Set the edge positions
		legend.maxItemWidth = mathMax(legend.maxItemWidth, itemWidth);
		legend.lastItemY = itemMarginTop + legend.itemY + itemMarginBottom;
		legend.lastLineHeight = mathMax(itemHeight, legend.lastLineHeight); // #915

		// cache the position of the newly generated or reordered items
		item._legendItemPos = [legend.itemX, legend.itemY];

		// advance
		if (horizontal) {
			legend.itemX += itemWidth;

		} else {
			legend.itemY += itemMarginTop + itemHeight + itemMarginBottom;
			legend.lastLineHeight = itemHeight;
		}

		// the width of the widest item
		legend.offsetWidth = widthOption || mathMax(
			(horizontal ? legend.itemX - initialItemX - itemDistance : itemWidth) + padding,
			legend.offsetWidth
		);
	},

	/**
	 * Get all items, which is one item per series for normal series and one item per point
	 * for pie series.
	 */
	getAllItems: function () {
		var allItems = [];
		each(this.chart.series, function (series) {
			var seriesOptions = series.options;

			// Handle showInLegend. If the series is linked to another series, defaults to false.
			if (!pick(seriesOptions.showInLegend, !defined(seriesOptions.linkedTo) ? UNDEFINED : false, true)) {
				return;
			}

			// use points or series for the legend item depending on legendType
			allItems = allItems.concat(
					series.legendItems ||
					(seriesOptions.legendType === 'point' ?
							series.data :
							series)
			);
		});
		return allItems;
	},

	/**
	 * Render the legend. This method can be called both before and after
	 * chart.render. If called after, it will only rearrange items instead
	 * of creating new ones.
	 */
	render: function () {
		var legend = this,
			chart = legend.chart,
			renderer = chart.renderer,
			legendGroup = legend.group,
			allItems,
			display,
			legendWidth,
			legendHeight,
			box = legend.box,
			options = legend.options,
			padding = legend.padding,
			legendBorderWidth = options.borderWidth,
			legendBackgroundColor = options.backgroundColor;

		legend.itemX = legend.initialItemX;
		legend.itemY = legend.initialItemY;
		legend.offsetWidth = 0;
		legend.lastItemY = 0;

		if (!legendGroup) {
			legend.group = legendGroup = renderer.g('legend')
				.attr({ zIndex: 7 }) 
				.add();
			legend.contentGroup = renderer.g()
				.attr({ zIndex: 1 }) // above background
				.add(legendGroup);
			legend.scrollGroup = renderer.g()
				.add(legend.contentGroup);
		}
		
		legend.renderTitle();

		// add each series or point
		allItems = legend.getAllItems();

		// sort by legendIndex
		stableSort(allItems, function (a, b) {
			return ((a.options && a.options.legendIndex) || 0) - ((b.options && b.options.legendIndex) || 0);
		});

		// reversed legend
		if (options.reversed) {
			allItems.reverse();
		}

		legend.allItems = allItems;
		legend.display = display = !!allItems.length;

		// render the items
		each(allItems, function (item) {
			legend.renderItem(item); 
		});

		// Draw the border
		legendWidth = options.width || legend.offsetWidth;
		legendHeight = legend.lastItemY + legend.lastLineHeight + legend.titleHeight;
		
		
		legendHeight = legend.handleOverflow(legendHeight);

		if (legendBorderWidth || legendBackgroundColor) {
			legendWidth += padding;
			legendHeight += padding;

			if (!box) {
				legend.box = box = renderer.rect(
					0,
					0,
					legendWidth,
					legendHeight,
					options.borderRadius,
					legendBorderWidth || 0
				).attr({
					stroke: options.borderColor,
					'stroke-width': legendBorderWidth || 0,
					fill: legendBackgroundColor || NONE
				})
				.add(legendGroup)
				.shadow(options.shadow);
				box.isNew = true;

			} else if (legendWidth > 0 && legendHeight > 0) {
				box[box.isNew ? 'attr' : 'animate'](
					box.crisp(null, null, null, legendWidth, legendHeight)
				);
				box.isNew = false;
			}

			// hide the border if no items
			box[display ? 'show' : 'hide']();
		}
		
		legend.legendWidth = legendWidth;
		legend.legendHeight = legendHeight;

		// Now that the legend width and height are established, put the items in the 
		// final position
		each(allItems, function (item) {
			legend.positionItem(item);
		});

		// 1.x compatibility: positioning based on style
		/*var props = ['left', 'right', 'top', 'bottom'],
			prop,
			i = 4;
		while (i--) {
			prop = props[i];
			if (options.style[prop] && options.style[prop] !== 'auto') {
				options[i < 2 ? 'align' : 'verticalAlign'] = prop;
				options[i < 2 ? 'x' : 'y'] = pInt(options.style[prop]) * (i % 2 ? -1 : 1);
			}
		}*/

		if (display) {
			legendGroup.align(extend({
				width: legendWidth,
				height: legendHeight
			}, options), true, 'spacingBox');
		}

		if (!chart.isResizing) {
			this.positionCheckboxes();
		}
	},
	
	/**
	 * Set up the overflow handling by adding navigation with up and down arrows below the
	 * legend.
	 */
	handleOverflow: function (legendHeight) {
		var legend = this,
			chart = this.chart,
			renderer = chart.renderer,
			options = this.options,
			optionsY = options.y,
			alignTop = options.verticalAlign === 'top',
			spaceHeight = chart.spacingBox.height + (alignTop ? -optionsY : optionsY) - this.padding,
			maxHeight = options.maxHeight,
			clipHeight,
			clipRect = this.clipRect,
			navOptions = options.navigation,
			animation = pick(navOptions.animation, true),
			arrowSize = navOptions.arrowSize || 12,
			nav = this.nav,
			pages = this.pages,
			lastY,
			allItems = this.allItems;
			
		// Adjust the height
		if (options.layout === 'horizontal') {
			spaceHeight /= 2;
		}
		if (maxHeight) {
			spaceHeight = mathMin(spaceHeight, maxHeight);
		}
		
		// Reset the legend height and adjust the clipping rectangle
		pages.length = 0;
		if (legendHeight > spaceHeight && !options.useHTML) {

			this.clipHeight = clipHeight = spaceHeight - 20 - this.titleHeight - this.padding;
			this.currentPage = pick(this.currentPage, 1);
			this.fullHeight = legendHeight;
			
			// Fill pages with Y positions so that the top of each a legend item defines
			// the scroll top for each page (#2098)
			each(allItems, function (item, i) {
				var y = item._legendItemPos[1],
					h = mathRound(item.legendItem.getBBox().height),
					len = pages.length;
				
				if (!len || (y - pages[len - 1] > clipHeight && (lastY || y) !== pages[len - 1])) {
					pages.push(lastY || y);
				}
				
				if (i === allItems.length - 1 && y + h - pages[len - 1] > clipHeight) {
					pages.push(y);
				}
				if (y !== lastY) {
					lastY = y;
				}
			});

			// Only apply clipping if needed. Clipping causes blurred legend in PDF export (#1787)
			if (!clipRect) {
				clipRect = legend.clipRect = renderer.clipRect(0, this.padding, 9999, 0);
				legend.contentGroup.clip(clipRect);
			}
			clipRect.attr({
				height: clipHeight
			});
			
			// Add navigation elements
			if (!nav) {
				this.nav = nav = renderer.g().attr({ zIndex: 1 }).add(this.group);
				this.up = renderer.symbol('triangle', 0, 0, arrowSize, arrowSize)
					.on('click', function () {
						legend.scroll(-1, animation);
					})
					.add(nav);
				this.pager = renderer.text('', 15, 10)
					.css(navOptions.style)
					.add(nav);
				this.down = renderer.symbol('triangle-down', 0, 0, arrowSize, arrowSize)
					.on('click', function () {
						legend.scroll(1, animation);
					})
					.add(nav);
			}
			
			// Set initial position
			legend.scroll(0);
			
			legendHeight = spaceHeight;
			
		} else if (nav) {
			clipRect.attr({
				height: chart.chartHeight
			});
			nav.hide();
			this.scrollGroup.attr({
				translateY: 1
			});
			this.clipHeight = 0; // #1379
		}
		
		return legendHeight;
	},
	
	/**
	 * Scroll the legend by a number of pages
	 * @param {Object} scrollBy
	 * @param {Object} animation
	 */
	scroll: function (scrollBy, animation) {
		var pages = this.pages,
			pageCount = pages.length,
			currentPage = this.currentPage + scrollBy,
			clipHeight = this.clipHeight,
			navOptions = this.options.navigation,
			activeColor = navOptions.activeColor,
			inactiveColor = navOptions.inactiveColor,
			pager = this.pager,
			padding = this.padding,
			scrollOffset;
		
		// When resizing while looking at the last page
		if (currentPage > pageCount) {
			currentPage = pageCount;
		}
		
		if (currentPage > 0) {
			
			if (animation !== UNDEFINED) {
				setAnimation(animation, this.chart);
			}
			
			this.nav.attr({
				translateX: padding,
				translateY: clipHeight + this.padding + 7 + this.titleHeight,
				visibility: VISIBLE
			});
			this.up.attr({
					fill: currentPage === 1 ? inactiveColor : activeColor
				})
				.css({
					cursor: currentPage === 1 ? 'default' : 'pointer'
				});
			pager.attr({
				text: currentPage + '/' + pageCount
			});
			this.down.attr({
					x: 18 + this.pager.getBBox().width, // adjust to text width
					fill: currentPage === pageCount ? inactiveColor : activeColor
				})
				.css({
					cursor: currentPage === pageCount ? 'default' : 'pointer'
				});
			
			scrollOffset = -pages[currentPage - 1] + this.initialItemY;

			this.scrollGroup.animate({
				translateY: scrollOffset
			});			
			
			this.currentPage = currentPage;
			this.positionCheckboxes(scrollOffset);
		}
			
	}
	
};

/*
 * LegendSymbolMixin
 */ 

var LegendSymbolMixin = Highcharts.LegendSymbolMixin = {

	/**
	 * Get the series' symbol in the legend
	 * 
	 * @param {Object} legend The legend object
	 * @param {Object} item The series (this) or point
	 */
	drawRectangle: function (legend, item) {
		var symbolHeight = legend.options.symbolHeight || 12;
		
		item.legendSymbol = this.chart.renderer.rect(
			0,
			legend.baseline - 5 - (symbolHeight / 2),
			legend.symbolWidth,
			symbolHeight,
			pick(legend.options.symbolRadius, 2)
		).attr({
			zIndex: 3
		}).add(item.legendGroup);		
		
	},

	/**
	 * Get the series' symbol in the legend. This method should be overridable to create custom 
	 * symbols through Highcharts.seriesTypes[type].prototype.drawLegendSymbols.
	 * 
	 * @param {Object} legend The legend object
	 */
	drawLineMarker: function (legend) {

		var options = this.options,
			markerOptions = options.marker,
			radius,
			legendOptions = legend.options,
			legendSymbol,
			symbolWidth = legend.symbolWidth,
			renderer = this.chart.renderer,
			legendItemGroup = this.legendGroup,
			verticalCenter = legend.baseline - mathRound(renderer.fontMetrics(legendOptions.itemStyle.fontSize).b * 0.3),
			attr;
			
		// Draw the line
		if (options.lineWidth) {
			attr = {
				'stroke-width': options.lineWidth
			};
			if (options.dashStyle) {
				attr.dashstyle = options.dashStyle;
			}
			this.legendLine = renderer.path([
				M,
				0,
				verticalCenter,
				L,
				symbolWidth,
				verticalCenter
			])
			.attr(attr)
			.add(legendItemGroup);
		}
		
		// Draw the marker
		if (markerOptions && markerOptions.enabled) {
			radius = markerOptions.radius;
			this.legendSymbol = legendSymbol = renderer.symbol(
				this.symbol,
				(symbolWidth / 2) - radius,
				verticalCenter - radius,
				2 * radius,
				2 * radius
			)
			.add(legendItemGroup);
			legendSymbol.isMarker = true;
		}
	}
};

<<<<<<< HEAD
// Workaround for #2030, horizontal legend items not displaying in IE11 Preview.
// TODO: When IE11 is released, check again for this bug, and remove the fix
// or make a better one.
if (/Trident\/7\.0/.test(userAgent)) {	
=======
// Workaround for #2030, horizontal legend items not displaying in IE11 Preview,
// and for #2580, a similar drawing flaw in Firefox 26.
// TODO: Explore if there's a general cause for this. The problem may be related 
// to nested group elements, as the legend item texts are within 4 group elements.
if (/Trident\/7\.0/.test(userAgent) || isFirefox) {
>>>>>>> bfd9856b
	wrap(Legend.prototype, 'positionItem', function (proceed, item) {
		var legend = this,
			runPositionItem = function () { // If chart destroyed in sync, this is undefined (#2030)
				if (item._legendItemPos) {
					proceed.call(legend, item);
				}
			};

		if (legend.chart.renderer.forExport) {
			runPositionItem();
		} else {
			setTimeout(runPositionItem);
		}
	});
}
/**
 * The chart class
 * @param {Object} options
 * @param {Function} callback Function to run when the chart has loaded
 */
function Chart() {
	this.init.apply(this, arguments);
}

Chart.prototype = {

	/**
	 * Initialize the chart
	 */
	init: function (userOptions, callback) {

		// Handle regular options
		var options,
			seriesOptions = userOptions.series; // skip merging data points to increase performance

		userOptions.series = null;
		options = merge(defaultOptions, userOptions); // do the merge
		options.series = userOptions.series = seriesOptions; // set back the series data
		this.userOptions = userOptions;

		var optionsChart = options.chart;
		
		// Create margin & spacing array
		this.margin = this.splashArray('margin', optionsChart);
		this.spacing = this.splashArray('spacing', optionsChart);

		var chartEvents = optionsChart.events;

		//this.runChartClick = chartEvents && !!chartEvents.click;
		this.bounds = { h: {}, v: {} }; // Pixel data bounds for touch zoom

		this.callback = callback;
		this.isResizing = 0;
		this.options = options;
		//chartTitleOptions = UNDEFINED;
		//chartSubtitleOptions = UNDEFINED;

		this.axes = [];
		this.series = [];
		this.hasCartesianSeries = optionsChart.showAxes;
		//this.axisOffset = UNDEFINED;
		//this.maxTicks = UNDEFINED; // handle the greatest amount of ticks on grouped axes
		//this.inverted = UNDEFINED;
		//this.loadingShown = UNDEFINED;
		//this.container = UNDEFINED;
		//this.chartWidth = UNDEFINED;
		//this.chartHeight = UNDEFINED;
		//this.marginRight = UNDEFINED;
		//this.marginBottom = UNDEFINED;
		//this.containerWidth = UNDEFINED;
		//this.containerHeight = UNDEFINED;
		//this.oldChartWidth = UNDEFINED;
		//this.oldChartHeight = UNDEFINED;

		//this.renderTo = UNDEFINED;
		//this.renderToClone = UNDEFINED;

		//this.spacingBox = UNDEFINED

		//this.legend = UNDEFINED;

		// Elements
		//this.chartBackground = UNDEFINED;
		//this.plotBackground = UNDEFINED;
		//this.plotBGImage = UNDEFINED;
		//this.plotBorder = UNDEFINED;
		//this.loadingDiv = UNDEFINED;
		//this.loadingSpan = UNDEFINED;

		var chart = this,
			eventType;

		// Add the chart to the global lookup
		chart.index = charts.length;
		charts.push(chart);

		// Set up auto resize
		if (optionsChart.reflow !== false) {
			addEvent(chart, 'load', function () {
				chart.initReflow();
			});
		}

		// Chart event handlers
		if (chartEvents) {
			for (eventType in chartEvents) {
				addEvent(chart, eventType, chartEvents[eventType]);
			}
		}

		chart.xAxis = [];
		chart.yAxis = [];

		// Expose methods and variables
		chart.animation = useCanVG ? false : pick(optionsChart.animation, true);
		chart.pointCount = 0;
		chart.counters = new ChartCounters();

		chart.firstRender();
	},

	/**
	 * Initialize an individual series, called internally before render time
	 */
	initSeries: function (options) {
		var chart = this,
			optionsChart = chart.options.chart,
			type = options.type || optionsChart.type || optionsChart.defaultSeriesType,
			series,
			constr = seriesTypes[type];

		// No such series type
		if (!constr) {
			error(17, true);
		}

		series = new constr();
		series.init(this, options);
		return series;
	},

	/**
	 * Check whether a given point is within the plot area
	 *
	 * @param {Number} plotX Pixel x relative to the plot area
	 * @param {Number} plotY Pixel y relative to the plot area
	 * @param {Boolean} inverted Whether the chart is inverted
	 */
	isInsidePlot: function (plotX, plotY, inverted) {
		var x = inverted ? plotY : plotX,
			y = inverted ? plotX : plotY;
			
		return x >= 0 &&
			x <= this.plotWidth &&
			y >= 0 &&
			y <= this.plotHeight;
	},

	/**
	 * Adjust all axes tick amounts
	 */
	adjustTickAmounts: function () {
		if (this.options.chart.alignTicks !== false) {
			each(this.axes, function (axis) {
				axis.adjustTickAmount();
			});
		}
		this.maxTicks = null;
	},

	/**
	 * Redraw legend, axes or series based on updated data
	 *
	 * @param {Boolean|Object} animation Whether to apply animation, and optionally animation
	 *    configuration
	 */
	redraw: function (animation) {
		var chart = this,
			axes = chart.axes,
			series = chart.series,
			pointer = chart.pointer,
			legend = chart.legend,
			redrawLegend = chart.isDirtyLegend,
			hasStackedSeries,
			hasDirtyStacks,
			isDirtyBox = chart.isDirtyBox, // todo: check if it has actually changed?
			seriesLength = series.length,
			i = seriesLength,
			serie,
			renderer = chart.renderer,
			isHiddenChart = renderer.isHidden(),
			afterRedraw = [];
			
		setAnimation(animation, chart);
		
		if (isHiddenChart) {
			chart.cloneRenderTo();
		}

		// Adjust title layout (reflow multiline text)
		chart.layOutTitles();

		// link stacked series
		while (i--) {
			serie = series[i];

			if (serie.options.stacking) {
				hasStackedSeries = true;
				
				if (serie.isDirty) {
					hasDirtyStacks = true;
					break;
				}
			}
		}
		if (hasDirtyStacks) { // mark others as dirty
			i = seriesLength;
			while (i--) {
				serie = series[i];
				if (serie.options.stacking) {
					serie.isDirty = true;
				}
			}
		}

		// handle updated data in the series
		each(series, function (serie) {
			if (serie.isDirty) { // prepare the data so axis can read it
				if (serie.options.legendType === 'point') {
					redrawLegend = true;
				}
			}
		});

		// handle added or removed series
		if (redrawLegend && legend.options.enabled) { // series or pie points are added or removed
			// draw legend graphics
			legend.render();

			chart.isDirtyLegend = false;
		}

		// reset stacks
		if (hasStackedSeries) {
			chart.getStacks();
		}


		if (chart.hasCartesianSeries) {
			if (!chart.isResizing) {

				// reset maxTicks
				chart.maxTicks = null;

				// set axes scales
				each(axes, function (axis) {
					axis.setScale();
				});
			}

			chart.adjustTickAmounts();
			chart.getMargins();

			// If one axis is dirty, all axes must be redrawn (#792, #2169)
			each(axes, function (axis) {
				if (axis.isDirty) {
					isDirtyBox = true;
				}
			});

			// redraw axes
			each(axes, function (axis) {
				
				// Fire 'afterSetExtremes' only if extremes are set
				if (axis.isDirtyExtremes) { // #821
					axis.isDirtyExtremes = false;
					afterRedraw.push(function () { // prevent a recursive call to chart.redraw() (#1119)
						fireEvent(axis, 'afterSetExtremes', extend(axis.eventArgs, axis.getExtremes())); // #747, #751
						delete axis.eventArgs;
					});
				}
				
				if (isDirtyBox || hasStackedSeries) {
					axis.redraw();
				}
			});


		}
		// the plot areas size has changed
		if (isDirtyBox) {
			chart.drawChartBox();
		}


		// redraw affected series
		each(series, function (serie) {
			if (serie.isDirty && serie.visible &&
					(!serie.isCartesian || serie.xAxis)) { // issue #153
				serie.redraw();
			}
		});

		// move tooltip or reset
		if (pointer) {
			pointer.reset(true);
		}

		// redraw if canvas
		renderer.draw();

		// fire the event
		fireEvent(chart, 'redraw'); // jQuery breaks this when calling it from addEvent. Overwrites chart.redraw
		
		if (isHiddenChart) {
			chart.cloneRenderTo(true);
		}
		
		// Fire callbacks that are put on hold until after the redraw
		each(afterRedraw, function (callback) {
			callback.call();
		});
	},

	/**
	 * Get an axis, series or point object by id.
	 * @param id {String} The id as given in the configuration options
	 */
	get: function (id) {
		var chart = this,
			axes = chart.axes,
			series = chart.series;

		var i,
			j,
			points;

		// search axes
		for (i = 0; i < axes.length; i++) {
			if (axes[i].options.id === id) {
				return axes[i];
			}
		}

		// search series
		for (i = 0; i < series.length; i++) {
			if (series[i].options.id === id) {
				return series[i];
			}
		}

		// search points
		for (i = 0; i < series.length; i++) {
			points = series[i].points || [];
			for (j = 0; j < points.length; j++) {
				if (points[j].id === id) {
					return points[j];
				}
			}
		}
		return null;
	},

	/**
	 * Create the Axis instances based on the config options
	 */
	getAxes: function () {
		var chart = this,
			options = this.options,
			xAxisOptions = options.xAxis = splat(options.xAxis || {}),
			yAxisOptions = options.yAxis = splat(options.yAxis || {}),
			optionsArray,
			axis;

		// make sure the options are arrays and add some members
		each(xAxisOptions, function (axis, i) {
			axis.index = i;
			axis.isX = true;
		});

		each(yAxisOptions, function (axis, i) {
			axis.index = i;
		});

		// concatenate all axis options into one array
		optionsArray = xAxisOptions.concat(yAxisOptions);

		each(optionsArray, function (axisOptions) {
			axis = new Axis(chart, axisOptions);
		});

		chart.adjustTickAmounts();
	},


	/**
	 * Get the currently selected points from all series
	 */
	getSelectedPoints: function () {
		var points = [];
		each(this.series, function (serie) {
			points = points.concat(grep(serie.points || [], function (point) {
				return point.selected;
			}));
		});
		return points;
	},

	/**
	 * Get the currently selected series
	 */
	getSelectedSeries: function () {
		return grep(this.series, function (serie) {
			return serie.selected;
		});
	},

	/**
	 * Generate stacks for each series and calculate stacks total values
	 */
	getStacks: function () {
		var chart = this;

		// reset stacks for each yAxis
		each(chart.yAxis, function (axis) {
			if (axis.stacks && axis.hasVisibleSeries) {
				axis.oldStacks = axis.stacks;
			}
		});

		each(chart.series, function (series) {
			if (series.options.stacking && (series.visible === true || chart.options.chart.ignoreHiddenSeries === false)) {
				series.stackKey = series.type + pick(series.options.stack, '');
			}
		});
	},	

	/**
	 * Show the title and subtitle of the chart
	 *
	 * @param titleOptions {Object} New title options
	 * @param subtitleOptions {Object} New subtitle options
	 *
	 */
	setTitle: function (titleOptions, subtitleOptions) {
		var chart = this,
			options = chart.options,
			chartTitleOptions,
			chartSubtitleOptions;

		chartTitleOptions = options.title = merge(options.title, titleOptions);
		chartSubtitleOptions = options.subtitle = merge(options.subtitle, subtitleOptions);

		// add title and subtitle
		each([
			['title', titleOptions, chartTitleOptions],
			['subtitle', subtitleOptions, chartSubtitleOptions]
		], function (arr) {
			var name = arr[0],
				title = chart[name],
				titleOptions = arr[1],
				chartTitleOptions = arr[2];

			if (title && titleOptions) {
				chart[name] = title = title.destroy(); // remove old
			}
			
			if (chartTitleOptions && chartTitleOptions.text && !title) {
				chart[name] = chart.renderer.text(
					chartTitleOptions.text,
					0,
					0,
					chartTitleOptions.useHTML
				)
				.attr({
					align: chartTitleOptions.align,
					'class': PREFIX + name,
					zIndex: chartTitleOptions.zIndex || 4
				})
				.css(chartTitleOptions.style)
				.add();
			}	
		});
		chart.layOutTitles();
	},

	/**
	 * Lay out the chart titles and cache the full offset height for use in getMargins
	 */
	layOutTitles: function () {
		var titleOffset = 0,
			title = this.title,
			subtitle = this.subtitle,
			options = this.options,
			titleOptions = options.title,
			subtitleOptions = options.subtitle,
			autoWidth = this.spacingBox.width - 44; // 44 makes room for default context button

		if (title) {
			title
				.css({ width: (titleOptions.width || autoWidth) + PX })
				.align(extend({ y: 15 }, titleOptions), false, 'spacingBox');
			
			if (!titleOptions.floating && !titleOptions.verticalAlign) {
				titleOffset = title.getBBox().height;

				// Adjust for browser consistency + backwards compat after #776 fix
				if (titleOffset >= 18 && titleOffset <= 25) {
					titleOffset = 15; 
				}
			}
		}
		if (subtitle) {
			subtitle
				.css({ width: (subtitleOptions.width || autoWidth) + PX })
				.align(extend({ y: titleOffset + titleOptions.margin }, subtitleOptions), false, 'spacingBox');
			
			if (!subtitleOptions.floating && !subtitleOptions.verticalAlign) {
				titleOffset = mathCeil(titleOffset + subtitle.getBBox().height);
			}
		}

		this.titleOffset = titleOffset; // used in getMargins
	},

	/**
	 * Get chart width and height according to options and container size
	 */
	getChartSize: function () {
		var chart = this,
			optionsChart = chart.options.chart,
			renderTo = chart.renderToClone || chart.renderTo;

		// get inner width and height from jQuery (#824)
		chart.containerWidth = adapterRun(renderTo, 'width');
		chart.containerHeight = adapterRun(renderTo, 'height');
		
		chart.chartWidth = mathMax(0, optionsChart.width || chart.containerWidth || 600); // #1393, 1460
		chart.chartHeight = mathMax(0, pick(optionsChart.height,
			// the offsetHeight of an empty container is 0 in standard browsers, but 19 in IE7:
			chart.containerHeight > 19 ? chart.containerHeight : 400));
	},

	/**
	 * Create a clone of the chart's renderTo div and place it outside the viewport to allow
	 * size computation on chart.render and chart.redraw
	 */
	cloneRenderTo: function (revert) {
		var clone = this.renderToClone,
			container = this.container;
		
		// Destroy the clone and bring the container back to the real renderTo div
		if (revert) {
			if (clone) {
				this.renderTo.appendChild(container);
				discardElement(clone);
				delete this.renderToClone;
			}
		
		// Set up the clone
		} else {
			if (container && container.parentNode === this.renderTo) {
				this.renderTo.removeChild(container); // do not clone this
			}
			this.renderToClone = clone = this.renderTo.cloneNode(0);
			css(clone, {
				position: ABSOLUTE,
				top: '-9999px',
				display: 'block' // #833
			});
			if (clone.style.setProperty) { // #2631
				clone.style.setProperty('display', 'block', 'important');
			}
			doc.body.appendChild(clone);
			if (container) {
				clone.appendChild(container);
			}
		}
	},

	/**
	 * Get the containing element, determine the size and create the inner container
	 * div to hold the chart
	 */
	getContainer: function () {
		var chart = this,
			container,
			optionsChart = chart.options.chart,
			chartWidth,
			chartHeight,
			renderTo,
			indexAttrName = 'data-highcharts-chart',
			oldChartIndex,
			containerId;

		chart.renderTo = renderTo = optionsChart.renderTo;
		containerId = PREFIX + idCounter++;

		if (isString(renderTo)) {
			chart.renderTo = renderTo = doc.getElementById(renderTo);
		}
		
		// Display an error if the renderTo is wrong
		if (!renderTo) {
			error(13, true);
		}
		
		// If the container already holds a chart, destroy it. The check for hasRendered is there
		// because web pages that are saved to disk from the browser, will preserve the data-highcharts-chart
		// attribute and the SVG contents, but not an interactive chart. So in this case,
		// charts[oldChartIndex] will point to the wrong chart if any (#2609).
		oldChartIndex = pInt(attr(renderTo, indexAttrName));
		if (!isNaN(oldChartIndex) && charts[oldChartIndex] && charts[oldChartIndex].hasRendered) {
			charts[oldChartIndex].destroy();
		}		
		
		// Make a reference to the chart from the div
		attr(renderTo, indexAttrName, chart.index);

		// remove previous chart
		renderTo.innerHTML = '';

		// If the container doesn't have an offsetWidth, it has or is a child of a node
		// that has display:none. We need to temporarily move it out to a visible
		// state to determine the size, else the legend and tooltips won't render
		// properly
		if (!renderTo.offsetWidth) {
			chart.cloneRenderTo();
		}

		// get the width and height
		chart.getChartSize();
		chartWidth = chart.chartWidth;
		chartHeight = chart.chartHeight;

		// create the inner container
		chart.container = container = createElement(DIV, {
				className: PREFIX + 'container' +
					(optionsChart.className ? ' ' + optionsChart.className : ''),
				id: containerId
			}, extend({
				position: RELATIVE,
				overflow: HIDDEN, // needed for context menu (avoid scrollbars) and
					// content overflow in IE
				width: chartWidth + PX,
				height: chartHeight + PX,
				textAlign: 'left',
				lineHeight: 'normal', // #427
				zIndex: 0, // #1072
				'-webkit-tap-highlight-color': 'rgba(0,0,0,0)'
			}, optionsChart.style),
			chart.renderToClone || renderTo
		);

		// cache the cursor (#1650)
		chart._cursor = container.style.cursor;

		chart.renderer =
			optionsChart.forExport ? // force SVG, used for SVG export
				new SVGRenderer(container, chartWidth, chartHeight, true) :
				new Renderer(container, chartWidth, chartHeight);

		if (useCanVG) {
			// If we need canvg library, extend and configure the renderer
			// to get the tracker for translating mouse events
			chart.renderer.create(chart, container, chartWidth, chartHeight);
		}
	},

	/**
	 * Calculate margins by rendering axis labels in a preliminary position. Title,
	 * subtitle and legend have already been rendered at this stage, but will be
	 * moved into their final positions
	 */
	getMargins: function () {
		var chart = this,
			spacing = chart.spacing,
			axisOffset,
			legend = chart.legend,
			margin = chart.margin,
			legendOptions = chart.options.legend,
			legendMargin = pick(legendOptions.margin, 10),
			legendX = legendOptions.x,
			legendY = legendOptions.y,
			align = legendOptions.align,
			verticalAlign = legendOptions.verticalAlign,
			titleOffset = chart.titleOffset;

		chart.resetMargins();
		axisOffset = chart.axisOffset;

		// Adjust for title and subtitle
		if (titleOffset && !defined(margin[0])) {
			chart.plotTop = mathMax(chart.plotTop, titleOffset + chart.options.title.margin + spacing[0]);
		}
		
		// Adjust for legend
		if (legend.display && !legendOptions.floating) {
			if (align === 'right') { // horizontal alignment handled first
				if (!defined(margin[1])) {
					chart.marginRight = mathMax(
						chart.marginRight,
						legend.legendWidth - legendX + legendMargin + spacing[1]
					);
				}
			} else if (align === 'left') {
				if (!defined(margin[3])) {
					chart.plotLeft = mathMax(
						chart.plotLeft,
						legend.legendWidth + legendX + legendMargin + spacing[3]
					);
				}

			} else if (verticalAlign === 'top') {
				if (!defined(margin[0])) {
					chart.plotTop = mathMax(
						chart.plotTop,
						legend.legendHeight + legendY + legendMargin + spacing[0]
					);
				}

			} else if (verticalAlign === 'bottom') {
				if (!defined(margin[2])) {
					chart.marginBottom = mathMax(
						chart.marginBottom,
						legend.legendHeight - legendY + legendMargin + spacing[2]
					);
				}
			}
		}

		// adjust for scroller
		if (chart.extraBottomMargin) {
			chart.marginBottom += chart.extraBottomMargin;
		}
		if (chart.extraTopMargin) {
			chart.plotTop += chart.extraTopMargin;
		}

		// pre-render axes to get labels offset width
		if (chart.hasCartesianSeries) {
			each(chart.axes, function (axis) {
				axis.getOffset();
			});
		}
		
		if (!defined(margin[3])) {
			chart.plotLeft += axisOffset[3];
		}
		if (!defined(margin[0])) {
			chart.plotTop += axisOffset[0];
		}
		if (!defined(margin[2])) {
			chart.marginBottom += axisOffset[2];
		}
		if (!defined(margin[1])) {
			chart.marginRight += axisOffset[1];
		}

		chart.setChartSize();

	},

	/**
	 * Resize the chart to its container if size is not explicitly set
	 */
	reflow: function (e) {
		var chart = this,
			optionsChart = chart.options.chart,
			renderTo = chart.renderTo,
			width = optionsChart.width || adapterRun(renderTo, 'width'),
			height = optionsChart.height || adapterRun(renderTo, 'height'),
			target = e ? e.target : win, // #805 - MooTools doesn't supply e
			doReflow = function () {
				if (chart.container) { // It may have been destroyed in the meantime (#1257)
					chart.setSize(width, height, false);
					chart.hasUserSize = null;
				}
			};
			
		// Width and height checks for display:none. Target is doc in IE8 and Opera,
		// win in Firefox, Chrome and IE9.
		if (!chart.hasUserSize && width && height && (target === win || target === doc)) {
			
			if (width !== chart.containerWidth || height !== chart.containerHeight) {
				clearTimeout(chart.reflowTimeout);
				if (e) { // Called from window.resize
					chart.reflowTimeout = setTimeout(doReflow, 100);
				} else { // Called directly (#2224)
					doReflow();
				}
			}
			chart.containerWidth = width;
			chart.containerHeight = height;
		}
	},

	/**
	 * Add the event handlers necessary for auto resizing
	 */
	initReflow: function () {
		var chart = this,
			reflow = function (e) {
				chart.reflow(e);
			};
			
		
		addEvent(win, 'resize', reflow);
		addEvent(chart, 'destroy', function () {
			removeEvent(win, 'resize', reflow);
		});
	},

	/**
	 * Resize the chart to a given width and height
	 * @param {Number} width
	 * @param {Number} height
	 * @param {Object|Boolean} animation
	 */
	setSize: function (width, height, animation) {
		var chart = this,
			chartWidth,
			chartHeight,
			fireEndResize;

		// Handle the isResizing counter
		chart.isResizing += 1;
		fireEndResize = function () {
			if (chart) {
				fireEvent(chart, 'endResize', null, function () {
					chart.isResizing -= 1;
				});
			}
		};

		// set the animation for the current process
		setAnimation(animation, chart);

		chart.oldChartHeight = chart.chartHeight;
		chart.oldChartWidth = chart.chartWidth;
		if (defined(width)) {
			chart.chartWidth = chartWidth = mathMax(0, mathRound(width));
			chart.hasUserSize = !!chartWidth;
		}
		if (defined(height)) {
			chart.chartHeight = chartHeight = mathMax(0, mathRound(height));
		}

		// Resize the container with the global animation applied if enabled (#2503)
		(globalAnimation ? animate : css)(chart.container, {
			width: chartWidth + PX,
			height: chartHeight + PX
		}, globalAnimation);

		chart.setChartSize(true);
		chart.renderer.setSize(chartWidth, chartHeight, animation);

		// handle axes
		chart.maxTicks = null;
		each(chart.axes, function (axis) {
			axis.isDirty = true;
			axis.setScale();
		});

		// make sure non-cartesian series are also handled
		each(chart.series, function (serie) {
			serie.isDirty = true;
		});

		chart.isDirtyLegend = true; // force legend redraw
		chart.isDirtyBox = true; // force redraw of plot and chart border

		chart.getMargins();

		chart.redraw(animation);


		chart.oldChartHeight = null;
		fireEvent(chart, 'resize');

		// fire endResize and set isResizing back
		// If animation is disabled, fire without delay
		if (globalAnimation === false) {
			fireEndResize();
		} else { // else set a timeout with the animation duration
			setTimeout(fireEndResize, (globalAnimation && globalAnimation.duration) || 500);
		}
	},

	/**
	 * Set the public chart properties. This is done before and after the pre-render
	 * to determine margin sizes
	 */
	setChartSize: function (skipAxes) {
		var chart = this,
			inverted = chart.inverted,
			renderer = chart.renderer,
			chartWidth = chart.chartWidth,
			chartHeight = chart.chartHeight,
			optionsChart = chart.options.chart,
			spacing = chart.spacing,
			clipOffset = chart.clipOffset,
			clipX,
			clipY,
			plotLeft,
			plotTop,
			plotWidth,
			plotHeight,
			plotBorderWidth;

		chart.plotLeft = plotLeft = mathRound(chart.plotLeft);
		chart.plotTop = plotTop = mathRound(chart.plotTop);
		chart.plotWidth = plotWidth = mathMax(0, mathRound(chartWidth - plotLeft - chart.marginRight));
		chart.plotHeight = plotHeight = mathMax(0, mathRound(chartHeight - plotTop - chart.marginBottom));

		chart.plotSizeX = inverted ? plotHeight : plotWidth;
		chart.plotSizeY = inverted ? plotWidth : plotHeight;
		
		chart.plotBorderWidth = optionsChart.plotBorderWidth || 0;

		// Set boxes used for alignment
		chart.spacingBox = renderer.spacingBox = {
			x: spacing[3],
			y: spacing[0],
			width: chartWidth - spacing[3] - spacing[1],
			height: chartHeight - spacing[0] - spacing[2]
		};
		chart.plotBox = renderer.plotBox = {
			x: plotLeft,
			y: plotTop,
			width: plotWidth,
			height: plotHeight
		};

		plotBorderWidth = 2 * mathFloor(chart.plotBorderWidth / 2);
		clipX = mathCeil(mathMax(plotBorderWidth, clipOffset[3]) / 2);
		clipY = mathCeil(mathMax(plotBorderWidth, clipOffset[0]) / 2);
		chart.clipBox = {
			x: clipX, 
			y: clipY, 
			width: mathFloor(chart.plotSizeX - mathMax(plotBorderWidth, clipOffset[1]) / 2 - clipX), 
			height: mathFloor(chart.plotSizeY - mathMax(plotBorderWidth, clipOffset[2]) / 2 - clipY)
		};

		if (!skipAxes) {
			each(chart.axes, function (axis) {
				axis.setAxisSize();
				axis.setAxisTranslation();
			});
		}
	},

	/**
	 * Initial margins before auto size margins are applied
	 */
	resetMargins: function () {
		var chart = this,
			spacing = chart.spacing,
			margin = chart.margin;

		chart.plotTop = pick(margin[0], spacing[0]);
		chart.marginRight = pick(margin[1], spacing[1]);
		chart.marginBottom = pick(margin[2], spacing[2]);
		chart.plotLeft = pick(margin[3], spacing[3]);
		chart.axisOffset = [0, 0, 0, 0]; // top, right, bottom, left
		chart.clipOffset = [0, 0, 0, 0];
	},

	/**
	 * Draw the borders and backgrounds for chart and plot area
	 */
	drawChartBox: function () {
		var chart = this,
			optionsChart = chart.options.chart,
			renderer = chart.renderer,
			chartWidth = chart.chartWidth,
			chartHeight = chart.chartHeight,
			chartBackground = chart.chartBackground,
			plotBackground = chart.plotBackground,
			plotBorder = chart.plotBorder,
			plotBGImage = chart.plotBGImage,
			chartBorderWidth = optionsChart.borderWidth || 0,
			chartBackgroundColor = optionsChart.backgroundColor,
			plotBackgroundColor = optionsChart.plotBackgroundColor,
			plotBackgroundImage = optionsChart.plotBackgroundImage,
			plotBorderWidth = optionsChart.plotBorderWidth || 0,
			mgn,
			bgAttr,
			plotLeft = chart.plotLeft,
			plotTop = chart.plotTop,
			plotWidth = chart.plotWidth,
			plotHeight = chart.plotHeight,
			plotBox = chart.plotBox,
			clipRect = chart.clipRect,
			clipBox = chart.clipBox;

		// Chart area
		mgn = chartBorderWidth + (optionsChart.shadow ? 8 : 0);

		if (chartBorderWidth || chartBackgroundColor) {
			if (!chartBackground) {
				
				bgAttr = {
					fill: chartBackgroundColor || NONE
				};
				if (chartBorderWidth) { // #980
					bgAttr.stroke = optionsChart.borderColor;
					bgAttr['stroke-width'] = chartBorderWidth;
				}
				chart.chartBackground = renderer.rect(mgn / 2, mgn / 2, chartWidth - mgn, chartHeight - mgn,
						optionsChart.borderRadius, chartBorderWidth)
					.attr(bgAttr)
					.add()
					.shadow(optionsChart.shadow);

			} else { // resize
				chartBackground.animate(
					chartBackground.crisp(null, null, null, chartWidth - mgn, chartHeight - mgn)
				);
			}
		}


		// Plot background
		if (plotBackgroundColor) {
			if (!plotBackground) {
				chart.plotBackground = renderer.rect(plotLeft, plotTop, plotWidth, plotHeight, 0)
					.attr({
						fill: plotBackgroundColor
					})
					.add()
					.shadow(optionsChart.plotShadow);
			} else {
				plotBackground.animate(plotBox);
			}
		}
		if (plotBackgroundImage) {
			if (!plotBGImage) {
				chart.plotBGImage = renderer.image(plotBackgroundImage, plotLeft, plotTop, plotWidth, plotHeight)
					.add();
			} else {
				plotBGImage.animate(plotBox);
			}
		}
		
		// Plot clip
		if (!clipRect) {
			chart.clipRect = renderer.clipRect(clipBox);
		} else {
			clipRect.animate({
				width: clipBox.width,
				height: clipBox.height
			});
		}

		// Plot area border
		if (plotBorderWidth) {
			if (!plotBorder) {
				chart.plotBorder = renderer.rect(plotLeft, plotTop, plotWidth, plotHeight, 0, -plotBorderWidth)
					.attr({
						stroke: optionsChart.plotBorderColor,
						'stroke-width': plotBorderWidth,
						zIndex: 1
					})
					.add();
			} else {
				plotBorder.animate(
					plotBorder.crisp(null, plotLeft, plotTop, plotWidth, plotHeight)
				);
			}
		}

		// reset
		chart.isDirtyBox = false;
	},

	/**
	 * Detect whether a certain chart property is needed based on inspecting its options
	 * and series. This mainly applies to the chart.invert property, and in extensions to 
	 * the chart.angular and chart.polar properties.
	 */
	propFromSeries: function () {
		var chart = this,
			optionsChart = chart.options.chart,
			klass,
			seriesOptions = chart.options.series,
			i,
			value;
			
			
		each(['inverted', 'angular', 'polar'], function (key) {
			
			// The default series type's class
			klass = seriesTypes[optionsChart.type || optionsChart.defaultSeriesType];
			
			// Get the value from available chart-wide properties
			value = (
				chart[key] || // 1. it is set before
				optionsChart[key] || // 2. it is set in the options
				(klass && klass.prototype[key]) // 3. it's default series class requires it
			);
	
			// 4. Check if any the chart's series require it
			i = seriesOptions && seriesOptions.length;
			while (!value && i--) {
				klass = seriesTypes[seriesOptions[i].type];
				if (klass && klass.prototype[key]) {
					value = true;
				}
			}
	
			// Set the chart property
			chart[key] = value;	
		});
		
	},

	/**
	 * Link two or more series together. This is done initially from Chart.render,
	 * and after Chart.addSeries and Series.remove.
	 */
	linkSeries: function () {
		var chart = this,
			chartSeries = chart.series;

		// Reset links
		each(chartSeries, function (series) {
			series.linkedSeries.length = 0;
		});

		// Apply new links
		each(chartSeries, function (series) {
			var linkedTo = series.options.linkedTo;
			if (isString(linkedTo)) {
				if (linkedTo === ':previous') {
					linkedTo = chart.series[series.index - 1];
				} else {
					linkedTo = chart.get(linkedTo);
				}
				if (linkedTo) {
					linkedTo.linkedSeries.push(series);
					series.linkedParent = linkedTo;
				}
			}
		});
	},

	/**
	 * Render all graphics for the chart
	 */
	render: function () {
		var chart = this,
			axes = chart.axes,
			renderer = chart.renderer,
			options = chart.options;

		var labels = options.labels,
			credits = options.credits,
			creditsHref;

		// Title
		chart.setTitle();


		// Legend
		chart.legend = new Legend(chart, options.legend);

		chart.getStacks(); // render stacks

		// Get margins by pre-rendering axes
		// set axes scales
		each(axes, function (axis) {
			axis.setScale();
		});

		chart.getMargins();

		chart.maxTicks = null; // reset for second pass
		each(axes, function (axis) {
			axis.setTickPositions(true); // update to reflect the new margins
			axis.setMaxTicks();
		});
		chart.adjustTickAmounts();
		chart.getMargins(); // second pass to check for new labels


		// Draw the borders and backgrounds
		chart.drawChartBox();		


		// Axes
		if (chart.hasCartesianSeries) {
			each(axes, function (axis) {
				axis.render();
			});
		}

		// The series
		if (!chart.seriesGroup) {
			chart.seriesGroup = renderer.g('series-group')
				.attr({ zIndex: 3 })
				.add();
		}
		each(chart.series, function (serie) {
			serie.translate();
			if (chart.tooltip && !serie.singularTooltips) {
				chart.tooltip.setTooltipPoints(serie);
			}
			serie.render();
		});

		// Labels
		if (labels.items) {
			each(labels.items, function (label) {
				var style = extend(labels.style, label.style),
					x = pInt(style.left) + chart.plotLeft,
					y = pInt(style.top) + chart.plotTop + 12;

				// delete to prevent rewriting in IE
				delete style.left;
				delete style.top;

				renderer.text(
					label.html,
					x,
					y
				)
				.attr({ zIndex: 2 })
				.css(style)
				.add();

			});
		}

		// Credits
		if (credits.enabled && !chart.credits) {
			creditsHref = credits.href;
			chart.credits = renderer.text(
				credits.text,
				0,
				0
			)
			.on('click', function () {
				if (creditsHref) {
					location.href = creditsHref;
				}
			})
			.attr({
				align: credits.position.align,
				zIndex: 8
			})
			.css(credits.style)
			.add()
			.align(credits.position);
		}

		// Set flag
		chart.hasRendered = true;

	},

	/**
	 * Clean up memory usage
	 */
	destroy: function () {
		var chart = this,
			axes = chart.axes,
			series = chart.series,
			container = chart.container,
			i,
			parentNode = container && container.parentNode;
			
		// fire the chart.destoy event
		fireEvent(chart, 'destroy');
		
		// Delete the chart from charts lookup array
		charts[chart.index] = UNDEFINED;
		chart.renderTo.removeAttribute('data-highcharts-chart');

		// remove events
		removeEvent(chart);

		// ==== Destroy collections:
		// Destroy axes
		i = axes.length;
		while (i--) {
			axes[i] = axes[i].destroy();
		}

		// Destroy each series
		i = series.length;
		while (i--) {
			series[i] = series[i].destroy();
		}

		// ==== Destroy chart properties:
		each(['title', 'subtitle', 'chartBackground', 'plotBackground', 'plotBGImage', 
				'plotBorder', 'seriesGroup', 'clipRect', 'credits', 'pointer', 'scroller', 
				'rangeSelector', 'legend', 'resetZoomButton', 'tooltip', 'renderer'], function (name) {
			var prop = chart[name];

			if (prop && prop.destroy) {
				chart[name] = prop.destroy();
			}
		});

		// remove container and all SVG
		if (container) { // can break in IE when destroyed before finished loading
			container.innerHTML = '';
			removeEvent(container);
			if (parentNode) {
				discardElement(container);
			}

		}

		// clean it all up
		for (i in chart) {
			delete chart[i];
		}

	},


	/**
	 * VML namespaces can't be added until after complete. Listening
	 * for Perini's doScroll hack is not enough.
	 */
	isReadyToRender: function () {
		var chart = this;

		// Note: in spite of JSLint's complaints, win == win.top is required
		/*jslint eqeq: true*/
		if ((!hasSVG && (win == win.top && doc.readyState !== 'complete')) || (useCanVG && !win.canvg)) {
		/*jslint eqeq: false*/
			if (useCanVG) {
				// Delay rendering until canvg library is downloaded and ready
				CanVGController.push(function () { chart.firstRender(); }, chart.options.global.canvasToolsURL);
			} else {
				doc.attachEvent('onreadystatechange', function () {
					doc.detachEvent('onreadystatechange', chart.firstRender);
					if (doc.readyState === 'complete') {
						chart.firstRender();
					}
				});
			}
			return false;
		}
		return true;
	},

	/**
	 * Prepare for first rendering after all data are loaded
	 */
	firstRender: function () {
		var chart = this,
			options = chart.options,
			callback = chart.callback;

		// Check whether the chart is ready to render
		if (!chart.isReadyToRender()) {
			return;
		}

		// Create the container
		chart.getContainer();

		// Run an early event after the container and renderer are established
		fireEvent(chart, 'init');

		
		chart.resetMargins();
		chart.setChartSize();

		// Set the common chart properties (mainly invert) from the given series
		chart.propFromSeries();

		// get axes
		chart.getAxes();

		// Initialize the series
		each(options.series || [], function (serieOptions) {
			chart.initSeries(serieOptions);
		});

		chart.linkSeries();

		// Run an event after axes and series are initialized, but before render. At this stage,
		// the series data is indexed and cached in the xData and yData arrays, so we can access
		// those before rendering. Used in Highstock. 
		fireEvent(chart, 'beforeRender'); 

		// depends on inverted and on margins being set
		if (Highcharts.Pointer) {
			chart.pointer = new Pointer(chart, options);
		}

		chart.render();

		// add canvas
		chart.renderer.draw();
		// run callbacks
		if (callback) {
			callback.apply(chart, [chart]);
		}
		each(chart.callbacks, function (fn) {
			fn.apply(chart, [chart]);
		});
		
		
		// If the chart was rendered outside the top container, put it back in
		chart.cloneRenderTo(true);

		fireEvent(chart, 'load');

	},

	/**
	* Creates arrays for spacing and margin from given options.
	*/
	splashArray: function (target, options) {
		var oVar = options[target],
			tArray = isObject(oVar) ? oVar : [oVar, oVar, oVar, oVar];

		return [pick(options[target + 'Top'], tArray[0]),
				pick(options[target + 'Right'], tArray[1]),
				pick(options[target + 'Bottom'], tArray[2]),
				pick(options[target + 'Left'], tArray[3])];
	}
}; // end Chart

// Hook for exporting module
Chart.prototype.callbacks = [];

var CenteredSeriesMixin = Highcharts.CenteredSeriesMixin = {
	/**
	 * Get the center of the pie based on the size and center options relative to the  
	 * plot area. Borrowed by the polar and gauge series types.
	 */
	getCenter: function () {
		
		var options = this.options,
			chart = this.chart,
			slicingRoom = 2 * (options.slicedOffset || 0),
			handleSlicingRoom,
			plotWidth = chart.plotWidth - 2 * slicingRoom,
			plotHeight = chart.plotHeight - 2 * slicingRoom,
			centerOption = options.center,
			positions = [pick(centerOption[0], '50%'), pick(centerOption[1], '50%'), options.size || '100%', options.innerSize || 0],
			smallestSize = mathMin(plotWidth, plotHeight),
			isPercent;
		
		return map(positions, function (length, i) {
			isPercent = /%$/.test(length);
			handleSlicingRoom = i < 2 || (i === 2 && isPercent);
			return (isPercent ?
				// i == 0: centerX, relative to width
				// i == 1: centerY, relative to height
				// i == 2: size, relative to smallestSize
				// i == 4: innerSize, relative to smallestSize
				[plotWidth, plotHeight, smallestSize, smallestSize][i] *
					pInt(length) / 100 :
				length) + (handleSlicingRoom ? slicingRoom : 0);
		});
	}
};

/**
 * The Point object and prototype. Inheritable and used as base for PiePoint
 */
var Point = function () {};
Point.prototype = {

	/**
	 * Initialize the point
	 * @param {Object} series The series object containing this point
	 * @param {Object} options The data in either number, array or object format
	 */
	init: function (series, options, x) {

		var point = this,
			colors;
		point.series = series;
		point.applyOptions(options, x);
		point.pointAttr = {};

		if (series.options.colorByPoint) {
			colors = series.options.colors || series.chart.options.colors;
			point.color = point.color || colors[series.colorCounter++];
			// loop back to zero
			if (series.colorCounter === colors.length) {
				series.colorCounter = 0;
			}
		}

		series.chart.pointCount++;
		return point;
	},
	/**
	 * Apply the options containing the x and y data and possible some extra properties.
	 * This is called on point init or from point.update.
	 *
	 * @param {Object} options
	 */
	applyOptions: function (options, x) {
		var point = this,
			series = point.series,
			pointValKey = series.pointValKey;

		options = Point.prototype.optionsToObject.call(this, options);

		// copy options directly to point
		extend(point, options);
		point.options = point.options ? extend(point.options, options) : options;

		// For higher dimension series types. For instance, for ranges, point.y is mapped to point.low.
		if (pointValKey) {
			point.y = point[pointValKey];
		}

		// If no x is set by now, get auto incremented value. All points must have an
		// x value, however the y value can be null to create a gap in the series
		if (point.x === UNDEFINED && series) {
			point.x = x === UNDEFINED ? series.autoIncrement() : x;
		}

		return point;
	},

	/**
	 * Transform number or array configs into objects
	 */
	optionsToObject: function (options) {
		var ret = {},
			series = this.series,
			pointArrayMap = series.pointArrayMap || ['y'],
			valueCount = pointArrayMap.length,
			firstItemType,
			i = 0,
			j = 0;

		if (typeof options === 'number' || options === null) {
			ret[pointArrayMap[0]] = options;

		} else if (isArray(options)) {
			// with leading x value
			if (options.length > valueCount) {
				firstItemType = typeof options[0];
				if (firstItemType === 'string') {
					ret.name = options[0];
				} else if (firstItemType === 'number') {
					ret.x = options[0];
				}
				i++;
			}
			while (j < valueCount) {
				ret[pointArrayMap[j++]] = options[i++];
			}
		} else if (typeof options === 'object') {
			ret = options;

			// This is the fastest way to detect if there are individual point dataLabels that need
			// to be considered in drawDataLabels. These can only occur in object configs.
			if (options.dataLabels) {
				series._hasPointLabels = true;
			}

			// Same approach as above for markers
			if (options.marker) {
				series._hasPointMarkers = true;
			}
		}
		return ret;
	},

	/**
	 * Destroy a point to clear memory. Its reference still stays in series.data.
	 */
	destroy: function () {
		var point = this,
			series = point.series,
			chart = series.chart,
			hoverPoints = chart.hoverPoints,
			prop;

		chart.pointCount--;

		if (hoverPoints) {
			point.setState();
			erase(hoverPoints, point);
			if (!hoverPoints.length) {
				chart.hoverPoints = null;
			}

		}
		if (point === chart.hoverPoint) {
			point.onMouseOut();
		}

		// remove all events
		if (point.graphic || point.dataLabel) { // removeEvent and destroyElements are performance expensive
			removeEvent(point);
			point.destroyElements();
		}

		if (point.legendItem) { // pies have legend items
			chart.legend.destroyItem(point);
		}

		for (prop in point) {
			point[prop] = null;
		}


	},

	/**
	 * Destroy SVG elements associated with the point
	 */
	destroyElements: function () {
		var point = this,
			props = ['graphic', 'dataLabel', 'dataLabelUpper', 'group', 'connector', 'shadowGroup'],
			prop,
			i = 6;
		while (i--) {
			prop = props[i];
			if (point[prop]) {
				point[prop] = point[prop].destroy();
			}
		}
	},

	/**
	 * Return the configuration hash needed for the data label and tooltip formatters
	 */
	getLabelConfig: function () {
		var point = this;
		return {
			x: point.category,
			y: point.y,
			key: point.name || point.category,
			series: point.series,
			point: point,
			percentage: point.percentage,
			total: point.total || point.stackTotal
		};
	},	

	/**
	 * Extendable method for formatting each point's tooltip line
	 *
	 * @return {String} A string to be concatenated in to the common tooltip text
	 */
	tooltipFormatter: function (pointFormat) {

		// Insert options for valueDecimals, valuePrefix, and valueSuffix
		var series = this.series,
			seriesTooltipOptions = series.tooltipOptions,
			valueDecimals = pick(seriesTooltipOptions.valueDecimals, ''),
			valuePrefix = seriesTooltipOptions.valuePrefix || '',
			valueSuffix = seriesTooltipOptions.valueSuffix || '';

		// Loop over the point array map and replace unformatted values with sprintf formatting markup
		each(series.pointArrayMap || ['y'], function (key) {
			key = '{point.' + key; // without the closing bracket
			if (valuePrefix || valueSuffix) {
				pointFormat = pointFormat.replace(key + '}', valuePrefix + key + '}' + valueSuffix);
			}
			pointFormat = pointFormat.replace(key + '}', key + ':,.' + valueDecimals + 'f}');
		});

		return format(pointFormat, {
			point: this,
			series: this.series
		});
	}
};/**
 * @classDescription The base function which all other series types inherit from. The data in the series is stored
 * in various arrays.
 *
 * - First, series.options.data contains all the original config options for
 * each point whether added by options or methods like series.addPoint.
 * - Next, series.data contains those values converted to points, but in case the series data length
 * exceeds the cropThreshold, or if the data is grouped, series.data doesn't contain all the points. It
 * only contains the points that have been created on demand.
 * - Then there's series.points that contains all currently visible point objects. In case of cropping,
 * the cropped-away points are not part of this array. The series.points array starts at series.cropStart
 * compared to series.data and series.options.data. If however the series data is grouped, these can't
 * be correlated one to one.
 * - series.xData and series.processedXData contain clean x values, equivalent to series.data and series.points.
 * - series.yData and series.processedYData contain clean x values, equivalent to series.data and series.points.
 *
 * @param {Object} chart
 * @param {Object} options
 */
var Series = function () {};

Series.prototype = {

	isCartesian: true,
	type: 'line',
	pointClass: Point,
	sorted: true, // requires the data to be sorted
	requireSorting: true,
	pointAttrToOptions: { // mapping between SVG attributes and the corresponding options
		stroke: 'lineColor',
		'stroke-width': 'lineWidth',
		fill: 'fillColor',
		r: 'radius'
	},
	axisTypes: ['xAxis', 'yAxis'],
	colorCounter: 0,
	parallelArrays: ['x', 'y'], // each point's x and y values are stored in this.xData and this.yData
	init: function (chart, options) {
		var series = this,
			eventType,
			events,
			chartSeries = chart.series,
			sortByIndex = function (a, b) {
				return pick(a.options.index, a._i) - pick(b.options.index, b._i);
			};

		series.chart = chart;
		series.options = options = series.setOptions(options); // merge with plotOptions
		series.linkedSeries = [];

		// bind the axes
		series.bindAxes();

		// set some variables
		extend(series, {
			name: options.name,
			state: NORMAL_STATE,
			pointAttr: {},
			visible: options.visible !== false, // true by default
			selected: options.selected === true // false by default
		});

		// special
		if (useCanVG) {
			options.animation = false;
		}

		// register event listeners
		events = options.events;
		for (eventType in events) {
			addEvent(series, eventType, events[eventType]);
		}
		if (
			(events && events.click) ||
			(options.point && options.point.events && options.point.events.click) ||
			options.allowPointSelect
		) {
			chart.runTrackerClick = true;
		}

		series.getColor();
		series.getSymbol();

		// Set the data
		each(series.parallelArrays, function (key) {
			series[key + 'Data'] = [];
		});
		series.setData(options.data, false);

		// Mark cartesian
		if (series.isCartesian) {
			chart.hasCartesianSeries = true;
		}

		// Register it in the chart
		chartSeries.push(series);
		series._i = chartSeries.length - 1;

		// Sort series according to index option (#248, #1123, #2456)
		stableSort(chartSeries, sortByIndex);
		if (this.yAxis) {
			stableSort(this.yAxis.series, sortByIndex);
		}

		each(chartSeries, function (series, i) {
			series.index = i;
			series.name = series.name || 'Series ' + (i + 1);
		});

	},

	/**
	 * Set the xAxis and yAxis properties of cartesian series, and register the series
	 * in the axis.series array
	 */
	bindAxes: function () {
		var series = this,
			seriesOptions = series.options,
			chart = series.chart,
			axisOptions;

		each(series.axisTypes || [], function (AXIS) { // repeat for xAxis and yAxis

			each(chart[AXIS], function (axis) { // loop through the chart's axis objects
				axisOptions = axis.options;

				// apply if the series xAxis or yAxis option mathches the number of the
				// axis, or if undefined, use the first axis
				if ((seriesOptions[AXIS] === axisOptions.index) ||
						(seriesOptions[AXIS] !== UNDEFINED && seriesOptions[AXIS] === axisOptions.id) ||
						(seriesOptions[AXIS] === UNDEFINED && axisOptions.index === 0)) {

					// register this series in the axis.series lookup
					axis.series.push(series);

					// set this series.xAxis or series.yAxis reference
					series[AXIS] = axis;

					// mark dirty for redraw
					axis.isDirty = true;
				}
			});

			// The series needs an X and an Y axis
			if (!series[AXIS] && series.optionalAxis !== AXIS) {
				error(18, true);
			}

		});
	},

	/**
	 * For simple series types like line and column, the data values are held in arrays like
	 * xData and yData for quick lookup to find extremes and more. For multidimensional series
	 * like bubble and map, this can be extended with arrays like zData and valueData by
	 * adding to the series.parallelArrays array.
	 */
	updateParallelArrays: function (point, i) {
		var series = point.series,
			args = arguments,
			fn = typeof i === 'number' ?
				 // Insert the value in the given position
				function (key) {
					var val = key === 'y' && series.toYData ? series.toYData(point) : point[key];
					series[key + 'Data'][i] = val;
				} :
				// Apply the method specified in i with the following arguments as arguments
				function (key) {
					Array.prototype[i].apply(series[key + 'Data'], Array.prototype.slice.call(args, 2));
				};

		each(series.parallelArrays, fn);
	},

	/**
	 * Return an auto incremented x value based on the pointStart and pointInterval options.
	 * This is only used if an x value is not given for the point that calls autoIncrement.
	 */
	autoIncrement: function () {
		var series = this,
			options = series.options,
			xIncrement = series.xIncrement;

		xIncrement = pick(xIncrement, options.pointStart, 0);

		series.pointInterval = pick(series.pointInterval, options.pointInterval, 1);

		series.xIncrement = xIncrement + series.pointInterval;
		return xIncrement;
	},

	/**
	 * Divide the series data into segments divided by null values.
	 */
	getSegments: function () {
		var series = this,
			lastNull = -1,
			segments = [],
			i,
			points = series.points,
			pointsLength = points.length;

		if (pointsLength) { // no action required for []

			// if connect nulls, just remove null points
			if (series.options.connectNulls) {
				i = pointsLength;
				while (i--) {
					if (points[i].y === null) {
						points.splice(i, 1);
					}
				}
				if (points.length) {
					segments = [points];
				}

			// else, split on null points
			} else {
				each(points, function (point, i) {
					if (point.y === null) {
						if (i > lastNull + 1) {
							segments.push(points.slice(lastNull + 1, i));
						}
						lastNull = i;
					} else if (i === pointsLength - 1) { // last value
						segments.push(points.slice(lastNull + 1, i + 1));
					}
				});
			}
		}

		// register it
		series.segments = segments;
	},

	/**
	 * Set the series options by merging from the options tree
	 * @param {Object} itemOptions
	 */
	setOptions: function (itemOptions) {
		var chart = this.chart,
			chartOptions = chart.options,
			plotOptions = chartOptions.plotOptions,
			userOptions = chart.userOptions || {},
			userPlotOptions = userOptions.plotOptions || {},
			typeOptions = plotOptions[this.type],
			options;

		this.userOptions = itemOptions;

		options = merge(
			typeOptions,
			plotOptions.series,
			itemOptions
		);

		// The tooltip options are merged between global and series specific options
		this.tooltipOptions = merge(
			defaultOptions.tooltip,
			defaultOptions.plotOptions[this.type].tooltip,
			userOptions.tooltip,
			userPlotOptions.series && userPlotOptions.series.tooltip,
			userPlotOptions[this.type] && userPlotOptions[this.type].tooltip,
			itemOptions.tooltip
		);

		// Delete marker object if not allowed (#1125)
		if (typeOptions.marker === null) {
			delete options.marker;
		}

		return options;

	},
	/**
	 * Get the series' color
	 */
	getColor: function () {
		var options = this.options,
			userOptions = this.userOptions,
			defaultColors = this.chart.options.colors,
			counters = this.chart.counters,
			color,
			colorIndex;

		color = options.color || defaultPlotOptions[this.type].color;

		if (!color && !options.colorByPoint) {
			if (defined(userOptions._colorIndex)) { // after Series.update()
				colorIndex = userOptions._colorIndex;
			} else {
				userOptions._colorIndex = counters.color;
				colorIndex = counters.color++;
			}
			color = defaultColors[colorIndex];
		}

		this.color = color;
		counters.wrapColor(defaultColors.length);
	},
	/**
	 * Get the series' symbol
	 */
	getSymbol: function () {
		var series = this,
			userOptions = series.userOptions,
			seriesMarkerOption = series.options.marker,
			chart = series.chart,
			defaultSymbols = chart.options.symbols,
			counters = chart.counters,
			symbolIndex;

		series.symbol = seriesMarkerOption.symbol;
		if (!series.symbol) {
			if (defined(userOptions._symbolIndex)) { // after Series.update()
				symbolIndex = userOptions._symbolIndex;
			} else {
				userOptions._symbolIndex = counters.symbol;
				symbolIndex = counters.symbol++;
			}
			series.symbol = defaultSymbols[symbolIndex];
		}

		// don't substract radius in image symbols (#604)
		if (/^url/.test(series.symbol)) {
			seriesMarkerOption.radius = 0;
		}
		counters.wrapSymbol(defaultSymbols.length);
	},

	drawLegendSymbol: LegendSymbolMixin.drawLineMarker,

	/**
	 * Replace the series data with a new set of data
	 * @param {Object} data
	 * @param {Object} redraw
	 */
	setData: function (data, redraw) {
		var series = this,
			oldData = series.points,
			options = series.options,
			chart = series.chart,
			firstPoint = null,
			xAxis = series.xAxis,
			hasCategories = xAxis && !!xAxis.categories,
			tooltipPoints = series.tooltipPoints,
			i;

		// reset properties
		series.xIncrement = null;
		series.pointRange = hasCategories ? 1 : options.pointRange;

		series.colorCounter = 0; // for series with colorByPoint (#1547)
		data = data || [];

		// parallel arrays
		var dataLength = data.length,
			turboThreshold = options.turboThreshold,
			pt,
			xData = this.xData,
			yData = this.yData,
			pointArrayMap = series.pointArrayMap,
			valueCount = pointArrayMap && pointArrayMap.length;

		each(this.parallelArrays, function (key) {
			series[key + 'Data'].length = 0;
		});

		// In turbo mode, only one- or twodimensional arrays of numbers are allowed. The
		// first value is tested, and we assume that all the rest are defined the same
		// way. Although the 'for' loops are similar, they are repeated inside each
		// if-else conditional for max performance.
		if (turboThreshold && dataLength > turboThreshold) {

			// find the first non-null point
			i = 0;
			while (firstPoint === null && i < dataLength) {
				firstPoint = data[i];
				i++;
			}


			if (isNumber(firstPoint)) { // assume all points are numbers
				var x = pick(options.pointStart, 0),
					pointInterval = pick(options.pointInterval, 1);

				for (i = 0; i < dataLength; i++) {
					xData[i] = x;
					yData[i] = data[i];
					x += pointInterval;
				}
				series.xIncrement = x;
			} else if (isArray(firstPoint)) { // assume all points are arrays
				if (valueCount) { // [x, low, high] or [x, o, h, l, c]
					for (i = 0; i < dataLength; i++) {
						pt = data[i];
						xData[i] = pt[0];
						yData[i] = pt.slice(1, valueCount + 1);
					}
				} else { // [x, y]
					for (i = 0; i < dataLength; i++) {
						pt = data[i];
						xData[i] = pt[0];
						yData[i] = pt[1];
					}
				}
			} else {
				error(12); // Highcharts expects configs to be numbers or arrays in turbo mode
			}
		} else {
			for (i = 0; i < dataLength; i++) {
				if (data[i] !== UNDEFINED) { // stray commas in oldIE
					pt = { series: series };
					series.pointClass.prototype.applyOptions.apply(pt, [data[i]]);
					series.updateParallelArrays(pt, i);
					if (hasCategories && pt.name) {
						xAxis.names[pt.x] = pt.name; // #2046
					}
				}
			}
		}

		// Forgetting to cast strings to numbers is a common caveat when handling CSV or JSON
		if (isString(yData[0])) {
			error(14, true);
		}

		series.data = [];
		series.options.data = data;
		//series.zData = zData;

		// destroy old points
		i = (oldData && oldData.length) || 0;
		while (i--) {
			if (oldData[i] && oldData[i].destroy) {
				oldData[i].destroy();
			}
		}
		if (tooltipPoints) { // #2594
			tooltipPoints.length = 0;
		}

		// reset minRange (#878)
		if (xAxis) {
			xAxis.minRange = xAxis.userMinRange;
		}

		// redraw
		series.isDirty = series.isDirtyData = chart.isDirtyBox = true;
		if (pick(redraw, true)) {
			chart.redraw(false);
		}
	},

	/**
	 * Process the data by cropping away unused data points if the series is longer
	 * than the crop threshold. This saves computing time for lage series.
	 */
	processData: function (force) {
		var series = this,
			processedXData = series.xData, // copied during slice operation below
			processedYData = series.yData,
			dataLength = processedXData.length,
			croppedData,
			cropStart = 0,
			cropped,
			distance,
			closestPointRange,
			xAxis = series.xAxis,
			i, // loop variable
			options = series.options,
			cropThreshold = options.cropThreshold,
			isCartesian = series.isCartesian;

		// If the series data or axes haven't changed, don't go through this. Return false to pass
		// the message on to override methods like in data grouping.
		if (isCartesian && !series.isDirty && !xAxis.isDirty && !series.yAxis.isDirty && !force) {
			return false;
		}


		// optionally filter out points outside the plot area
		if (isCartesian && series.sorted && (!cropThreshold || dataLength > cropThreshold || series.forceCrop)) {
			var min = xAxis.min,
				max = xAxis.max;

			// it's outside current extremes
			if (processedXData[dataLength - 1] < min || processedXData[0] > max) {
				processedXData = [];
				processedYData = [];

			// only crop if it's actually spilling out
			} else if (processedXData[0] < min || processedXData[dataLength - 1] > max) {
				croppedData = this.cropData(series.xData, series.yData, min, max);
				processedXData = croppedData.xData;
				processedYData = croppedData.yData;
				cropStart = croppedData.start;
				cropped = true;
			}
		}


		// Find the closest distance between processed points
		for (i = processedXData.length - 1; i >= 0; i--) {
			distance = processedXData[i] - processedXData[i - 1];
			if (distance > 0 && (closestPointRange === UNDEFINED || distance < closestPointRange)) {
				closestPointRange = distance;

			// Unsorted data is not supported by the line tooltip, as well as data grouping and
			// navigation in Stock charts (#725) and width calculation of columns (#1900)
			} else if (distance < 0 && series.requireSorting) {
				error(15);
			}
		}

		// Record the properties
		series.cropped = cropped; // undefined or true
		series.cropStart = cropStart;
		series.processedXData = processedXData;
		series.processedYData = processedYData;

		if (options.pointRange === null) { // null means auto, as for columns, candlesticks and OHLC
			series.pointRange = closestPointRange || 1;
		}
		series.closestPointRange = closestPointRange;

	},

	/**
	 * Iterate over xData and crop values between min and max. Returns object containing crop start/end
	 * cropped xData with corresponding part of yData, dataMin and dataMax within the cropped range
	 */
	cropData: function (xData, yData, min, max) {
		var dataLength = xData.length,
			cropStart = 0,
			cropEnd = dataLength,
			cropShoulder = pick(this.cropShoulder, 1), // line-type series need one point outside
			i;

		// iterate up to find slice start
		for (i = 0; i < dataLength; i++) {
			if (xData[i] >= min) {
				cropStart = mathMax(0, i - cropShoulder);
				break;
			}
		}

		// proceed to find slice end
		for (; i < dataLength; i++) {
			if (xData[i] > max) {
				cropEnd = i + cropShoulder;
				break;
			}
		}

		return {
			xData: xData.slice(cropStart, cropEnd),
			yData: yData.slice(cropStart, cropEnd),
			start: cropStart,
			end: cropEnd
		};
	},


	/**
	 * Generate the data point after the data has been processed by cropping away
	 * unused points and optionally grouped in Highcharts Stock.
	 */
	generatePoints: function () {
		var series = this,
			options = series.options,
			dataOptions = options.data,
			data = series.data,
			dataLength,
			processedXData = series.processedXData,
			processedYData = series.processedYData,
			pointClass = series.pointClass,
			processedDataLength = processedXData.length,
			cropStart = series.cropStart || 0,
			cursor,
			hasGroupedData = series.hasGroupedData,
			point,
			points = [],
			i;

		if (!data && !hasGroupedData) {
			var arr = [];
			arr.length = dataOptions.length;
			data = series.data = arr;
		}

		for (i = 0; i < processedDataLength; i++) {
			cursor = cropStart + i;
			if (!hasGroupedData) {
				if (data[cursor]) {
					point = data[cursor];
				} else if (dataOptions[cursor] !== UNDEFINED) { // #970
					data[cursor] = point = (new pointClass()).init(series, dataOptions[cursor], processedXData[i]);
				}
				points[i] = point;
			} else {
				// splat the y data in case of ohlc data array
				points[i] = (new pointClass()).init(series, [processedXData[i]].concat(splat(processedYData[i])));
			}
		}

		// Hide cropped-away points - this only runs when the number of points is above cropThreshold, or when
		// swithching view from non-grouped data to grouped data (#637)
		if (data && (processedDataLength !== (dataLength = data.length) || hasGroupedData)) {
			for (i = 0; i < dataLength; i++) {
				if (i === cropStart && !hasGroupedData) { // when has grouped data, clear all points
					i += processedDataLength;
				}
				if (data[i]) {
					data[i].destroyElements();
					data[i].plotX = UNDEFINED; // #1003
				}
			}
		}

		series.data = data;
		series.points = points;
	},

	/**
<<<<<<< HEAD
=======
	 * Adds series' points value to corresponding stack
	 */
	setStackedPoints: function () {
		if (!this.options.stacking || (this.visible !== true && this.chart.options.chart.ignoreHiddenSeries !== false)) {
			return;
		}

		var series = this,
			xData = series.processedXData,
			yData = series.processedYData,
			stackedYData = [],
			yDataLength = yData.length,
			seriesOptions = series.options,
			threshold = seriesOptions.threshold,
			stackOption = seriesOptions.stack,
			stacking = seriesOptions.stacking,
			stackKey = series.stackKey,
			negKey = '-' + stackKey,
			negStacks = series.negStacks,
			yAxis = series.yAxis,
			stacks = yAxis.stacks,
			oldStacks = yAxis.oldStacks,
			isNegative,
			stack,
			other,
			key,
			i,
			x,
			y;

		// loop over the non-null y values and read them into a local array
		for (i = 0; i < yDataLength; i++) {
			x = xData[i];
			y = yData[i];

			// Read stacked values into a stack based on the x value,
			// the sign of y and the stack key. Stacking is also handled for null values (#739)
			isNegative = negStacks && y < threshold;
			key = isNegative ? negKey : stackKey;

			// Create empty object for this stack if it doesn't exist yet
			if (!stacks[key]) {
				stacks[key] = {};
			}

			// Initialize StackItem for this x
			if (!stacks[key][x]) {
				if (oldStacks[key] && oldStacks[key][x]) {
					stacks[key][x] = oldStacks[key][x];
					stacks[key][x].total = null;
				} else {
					stacks[key][x] = new StackItem(yAxis, yAxis.options.stackLabels, isNegative, x, stackOption, stacking);
				}
			}

			// If the StackItem doesn't exist, create it first
			stack = stacks[key][x];
			stack.points[series.index] = [stack.cum || 0];

			// Add value to the stack total
			if (stacking === 'percent') {

				// Percent stacked column, totals are the same for the positive and negative stacks
				other = isNegative ? stackKey : negKey;
				if (negStacks && stacks[other] && stacks[other][x]) {
					other = stacks[other][x];
					stack.total = other.total = mathMax(other.total, stack.total) + mathAbs(y) || 0;

				// Percent stacked areas
				} else {
					stack.total = correctFloat(stack.total + (mathAbs(y) || 0));
				}
			} else {
				stack.total = correctFloat(stack.total + (y || 0));
			}

			stack.cum = (stack.cum || 0) + (y || 0);

			stack.points[series.index].push(stack.cum);
			stackedYData[i] = stack.cum;

		}

		if (stacking === 'percent') {
			yAxis.usePercentage = true;
		}

		this.stackedYData = stackedYData; // To be used in getExtremes

		// Reset old stacks
		yAxis.oldStacks = {};
	},

	/**
	 * Iterate over all stacks and compute the absolute values to percent
	 */
	setPercentStacks: function () {
		var series = this,
			stackKey = series.stackKey,
			stacks = series.yAxis.stacks,
			processedXData = series.processedXData;

		each([stackKey, '-' + stackKey], function (key) {
			var i = processedXData.length,
				x,
				stack,
				pointExtremes,
				totalFactor;

			while (i--) {
				x = processedXData[i];
				stack = stacks[key] && stacks[key][x];
				pointExtremes = stack && stack.points[series.index];
				if (pointExtremes) {
					totalFactor = stack.total ? 100 / stack.total : 0;
					pointExtremes[0] = correctFloat(pointExtremes[0] * totalFactor); // Y bottom value
					pointExtremes[1] = correctFloat(pointExtremes[1] * totalFactor); // Y value
					series.stackedYData[i] = pointExtremes[1];
				}
			}
		});
	},

	/**
>>>>>>> bfd9856b
	 * Calculate Y extremes for visible data
	 */
	getExtremes: function (yData) {
		var xAxis = this.xAxis,
			yAxis = this.yAxis,
			xData = this.processedXData,
			yDataLength,
			activeYData = [],
			activeCounter = 0,
			xExtremes = xAxis.getExtremes(), // #2117, need to compensate for log X axis
			xMin = xExtremes.min,
			xMax = xExtremes.max,
			validValue,
			withinRange,
			dataMin,
			dataMax,
			x,
			y,
			i,
			j;

		yData = yData || this.stackedYData || this.processedYData;
		yDataLength = yData.length;

		for (i = 0; i < yDataLength; i++) {

			x = xData[i];
			y = yData[i];

			// For points within the visible range, including the first point outside the
			// visible range, consider y extremes
			validValue = y !== null && y !== UNDEFINED && (!yAxis.isLog || (y.length || y > 0));
			withinRange = this.getExtremesFromAll || this.cropped || ((xData[i + 1] || x) >= xMin &&
				(xData[i - 1] || x) <= xMax);

			if (validValue && withinRange) {

				j = y.length;
				if (j) { // array, like ohlc or range data
					while (j--) {
						if (y[j] !== null) {
							activeYData[activeCounter++] = y[j];
						}
					}
				} else {
					activeYData[activeCounter++] = y;
				}
			}
		}
		this.dataMin = pick(dataMin, arrayMin(activeYData));
		this.dataMax = pick(dataMax, arrayMax(activeYData));
	},

	/**
	 * Translate data points from raw data values to chart specific positioning data
	 * needed later in drawPoints, drawGraph and drawTracker.
	 */
	translate: function () {
		if (!this.processedXData) { // hidden series
			this.processData();
		}
		this.generatePoints();
		var series = this,
			options = series.options,
			stacking = options.stacking,
			xAxis = series.xAxis,
			categories = xAxis.categories,
			yAxis = series.yAxis,
			points = series.points,
			dataLength = points.length,
			hasModifyValue = !!series.modifyValue,
			i,
			pointPlacement = options.pointPlacement,
			dynamicallyPlaced = pointPlacement === 'between' || isNumber(pointPlacement),
			threshold = options.threshold;

		// Translate each point
		for (i = 0; i < dataLength; i++) {
			var point = points[i],
				xValue = point.x,
				yValue = point.y,
				yBottom = point.low,
				stack = stacking && yAxis.stacks[(series.negStacks && yValue < threshold ? '-' : '') + series.stackKey],
				pointStack,
				stackValues;

			// Discard disallowed y values for log axes
			if (yAxis.isLog && yValue <= 0) {
				point.y = yValue = null;
			}

			// Get the plotX translation
			point.plotX = xAxis.translate(xValue, 0, 0, 0, 1, pointPlacement, this.type === 'flags'); // Math.round fixes #591


			// Calculate the bottom y value for stacked series
			if (stacking && series.visible && stack && stack[xValue]) {

				pointStack = stack[xValue];
				stackValues = pointStack.points[series.index];
				yBottom = stackValues[0];
				yValue = stackValues[1];

				if (yBottom === 0) {
					yBottom = pick(threshold, yAxis.min);
				}
				if (yAxis.isLog && yBottom <= 0) { // #1200, #1232
					yBottom = null;
				}

				point.total = point.stackTotal = pointStack.total;
				point.percentage = pointStack.total && (point.y / pointStack.total * 100);
				point.stackY = yValue;

				// Place the stack label
				pointStack.setOffset(series.pointXOffset || 0, series.barW || 0);

			}

			// Set translated yBottom or remove it
			point.yBottom = defined(yBottom) ?
				yAxis.translate(yBottom, 0, 1, 0, 1) :
				null;

			// general hook, used for Highstock compare mode
			if (hasModifyValue) {
				yValue = series.modifyValue(yValue, point);
			}

			// Set the the plotY value, reset it for redraws
			point.plotY = (typeof yValue === 'number' && yValue !== Infinity) ?
				//mathRound(yAxis.translate(yValue, 0, 1, 0, 1) * 10) / 10 : // Math.round fixes #591
				yAxis.translate(yValue, 0, 1, 0, 1) :
				UNDEFINED;

			// Set client related positions for mouse tracking
			point.clientX = dynamicallyPlaced ? xAxis.translate(xValue, 0, 0, 0, 1) : point.plotX; // #1514

			point.negative = point.y < (threshold || 0);

			// some API data
			point.category = categories && categories[point.x] !== UNDEFINED ?
				categories[point.x] : point.x;


		}

		// now that we have the cropped data, build the segments
		series.getSegments();
	},

	/**
	 * Animate in the series
	 */
	animate: function (init) {
		var series = this,
			chart = series.chart,
			renderer = chart.renderer,
			clipRect,
			markerClipRect,
			animation = series.options.animation,
			clipBox = chart.clipBox,
			inverted = chart.inverted,
			sharedClipKey;

		// Animation option is set to true
		if (animation && !isObject(animation)) {
			animation = defaultPlotOptions[series.type].animation;
		}
		sharedClipKey = '_sharedClip' + animation.duration + animation.easing;

		// Initialize the animation. Set up the clipping rectangle.
		if (init) {

<<<<<<< HEAD
=======
		// concat segments to overcome null values
		each(series.segments || series.points, function (segment) {
			points = points.concat(segment);
		});

		// Reverse the points in case the X axis is reversed
		if (xAxis && xAxis.reversed) {
			points = points.reverse();
		}

		// Polar needs additional shaping
		if (series.orderTooltipPoints) {
			series.orderTooltipPoints(points);
		}

		// Assign each pixel position to the nearest point
		pointsLength = points.length;
		for (i = 0; i < pointsLength; i++) {
			point = points[i];
			pointX = point.x;
			if (pointX >= xExtremes.min && pointX <= xExtremes.max) { // #1149
				nextPoint = points[i + 1];

				// Set this range's low to the last range's high plus one
				low = high === UNDEFINED ? 0 : high + 1;
				// Now find the new high
				high = points[i + 1] ?
					mathMin(mathMax(0, mathFloor( // #2070
						(point.clientX + (nextPoint ? (nextPoint.wrappedClientX || nextPoint.clientX) : axisLength)) / 2
					)), axisLength) :
					axisLength;

				while (low >= 0 && low <= high) {
					tooltipPoints[low++] = point;
				}
			}
		}
		series.tooltipPoints = tooltipPoints;
	},

	/**
	 * Format the header of the tooltip
	 */
	tooltipHeaderFormatter: function (point) {
		var series = this,
			tooltipOptions = series.tooltipOptions,
			dateTimeLabelFormats = tooltipOptions.dateTimeLabelFormats,
			xDateFormat = tooltipOptions.xDateFormat,
			xAxis = series.xAxis,
			isDateTime = xAxis && xAxis.options.type === 'datetime' && isNumber(point.key),
			headerFormat = tooltipOptions.headerFormat,
			closestPointRange = xAxis && xAxis.closestPointRange,
			n;

		// Guess the best date format based on the closest point distance (#568)
		if (isDateTime && !xDateFormat) {
			if (closestPointRange) {
				for (n in timeUnits) {
					if (timeUnits[n] >= closestPointRange || point.key % timeUnits[n] > 0) { // #2637
						xDateFormat = dateTimeLabelFormats[n];
						break;
					}
				}
			} else {
				xDateFormat = dateTimeLabelFormats.day;
			}

			xDateFormat = xDateFormat || dateTimeLabelFormats.year; // #2546, 2581

		}

		// Insert the header date format if any
		if (isDateTime && xDateFormat) {
			headerFormat = headerFormat.replace('{point.key}', '{point.key:' + xDateFormat + '}');
		}

		return format(headerFormat, {
			point: point,
			series: series
		});
	},

	/**
	 * Series mouse over handler
	 */
	onMouseOver: function () {
		var series = this,
			chart = series.chart,
			hoverSeries = chart.hoverSeries;

		// set normal state to previous series
		if (hoverSeries && hoverSeries !== series) {
			hoverSeries.onMouseOut();
		}

		// trigger the event, but to save processing time,
		// only if defined
		if (series.options.events.mouseOver) {
			fireEvent(series, 'mouseOver');
		}

		// hover this
		series.setState(HOVER_STATE);
		chart.hoverSeries = series;
	},

	/**
	 * Series mouse out handler
	 */
	onMouseOut: function () {
		// trigger the event only if listeners exist
		var series = this,
			options = series.options,
			chart = series.chart,
			tooltip = chart.tooltip,
			hoverPoint = chart.hoverPoint;

		// trigger mouse out on the point, which must be in this series
		if (hoverPoint) {
			hoverPoint.onMouseOut();
		}

		// fire the mouse out event
		if (series && options.events.mouseOut) {
			fireEvent(series, 'mouseOut');
		}


		// hide the tooltip
		if (tooltip && !options.stickyTracking && (!tooltip.shared || series.noSharedTooltip)) {
			tooltip.hide();
		}

		// set normal state
		series.setState();
		chart.hoverSeries = null;
	},

	/**
	 * Animate in the series
	 */
	animate: function (init) {
		var series = this,
			chart = series.chart,
			renderer = chart.renderer,
			clipRect,
			markerClipRect,
			animation = series.options.animation,
			clipBox = chart.clipBox,
			inverted = chart.inverted,
			sharedClipKey;

		// Animation option is set to true
		if (animation && !isObject(animation)) {
			animation = defaultPlotOptions[series.type].animation;
		}
		sharedClipKey = '_sharedClip' + animation.duration + animation.easing;

		// Initialize the animation. Set up the clipping rectangle.
		if (init) {

>>>>>>> bfd9856b
			// If a clipping rectangle with the same properties is currently present in the chart, use that.
			clipRect = chart[sharedClipKey];
			markerClipRect = chart[sharedClipKey + 'm'];
			if (!clipRect) {
				chart[sharedClipKey] = clipRect = renderer.clipRect(
					extend(clipBox, { width: 0 })
				);

				chart[sharedClipKey + 'm'] = markerClipRect = renderer.clipRect(
					-99, // include the width of the first marker
					inverted ? -chart.plotLeft : -chart.plotTop,
					99,
					inverted ? chart.chartWidth : chart.chartHeight
				);
			}
			series.group.clip(clipRect);
			series.markerGroup.clip(markerClipRect);
			series.sharedClipKey = sharedClipKey;

		// Run the animation
		} else {
			clipRect = chart[sharedClipKey];
			if (clipRect) {
				clipRect.animate({
					width: chart.plotSizeX
				}, animation);
				chart[sharedClipKey + 'm'].animate({
					width: chart.plotSizeX + 99
				}, animation);
			}

			// Delete this function to allow it only once
			series.animate = null;

			// Call the afterAnimate function on animation complete (but don't overwrite the animation.complete option
			// which should be available to the user).
			series.animationTimeout = setTimeout(function () {
				series.afterAnimate();
			}, animation.duration);
		}
	},

	/**
	 * This runs after animation to land on the final plot clipping
	 */
	afterAnimate: function () {
		var chart = this.chart,
			sharedClipKey = this.sharedClipKey,
			group = this.group;

		if (group && this.options.clip !== false) {
			group.clip(chart.clipRect);
			this.markerGroup.clip(); // no clip
		}

		// Remove the shared clipping rectancgle when all series are shown
		setTimeout(function () {
			if (sharedClipKey && chart[sharedClipKey]) {
				chart[sharedClipKey] = chart[sharedClipKey].destroy();
				chart[sharedClipKey + 'm'] = chart[sharedClipKey + 'm'].destroy();
			}
		}, 100);
	},

	/**
	 * Draw the markers
	 */
	drawPoints: function () {
		var series = this,
			pointAttr,
			points = series.points,
			chart = series.chart,
			plotX,
			plotY,
			i,
			point,
			radius,
			symbol,
			isImage,
			graphic,
			options = series.options,
			seriesMarkerOptions = options.marker,
			pointMarkerOptions,
			enabled,
			isInside,
			markerGroup = series.markerGroup;

		if (seriesMarkerOptions.enabled || series._hasPointMarkers) {

			i = points.length;
			while (i--) {
				point = points[i];
				plotX = mathFloor(point.plotX); // #1843
				plotY = point.plotY;
				graphic = point.graphic;
				pointMarkerOptions = point.marker || {};
				enabled = (seriesMarkerOptions.enabled && pointMarkerOptions.enabled === UNDEFINED) || pointMarkerOptions.enabled;
				isInside = chart.isInsidePlot(mathRound(plotX), plotY, chart.inverted); // #1858

				// only draw the point if y is defined
				if (enabled && plotY !== UNDEFINED && !isNaN(plotY) && point.y !== null) {

					// shortcuts
					pointAttr = point.pointAttr[point.selected ? SELECT_STATE : NORMAL_STATE];
					radius = pointAttr.r;
					symbol = pick(pointMarkerOptions.symbol, series.symbol);
					isImage = symbol.indexOf('url') === 0;

					if (graphic) { // update
						graphic
							.attr({ // Since the marker group isn't clipped, each individual marker must be toggled
								visibility: isInside ? 'inherit' : HIDDEN
							})
							.animate(extend({
								x: plotX - radius,
								y: plotY - radius
							}, graphic.symbolName ? { // don't apply to image symbols #507
								width: 2 * radius,
								height: 2 * radius
							} : {}));
					} else if (isInside && (radius > 0 || isImage)) {
						point.graphic = graphic = chart.renderer.symbol(
							symbol,
							plotX - radius,
							plotY - radius,
							2 * radius,
							2 * radius
						)
						.attr(pointAttr)
						.add(markerGroup);
					}

				} else if (graphic) {
					point.graphic = graphic.destroy(); // #1269
				}
			}
		}

	},

	/**
	 * Convert state properties from API naming conventions to SVG attributes
	 *
	 * @param {Object} options API options object
	 * @param {Object} base1 SVG attribute object to inherit from
	 * @param {Object} base2 Second level SVG attribute object to inherit from
	 */
	convertAttribs: function (options, base1, base2, base3) {
		var conversion = this.pointAttrToOptions,
			attr,
			option,
			obj = {};

		options = options || {};
		base1 = base1 || {};
		base2 = base2 || {};
		base3 = base3 || {};

		for (attr in conversion) {
			option = conversion[attr];
			obj[attr] = pick(options[option], base1[attr], base2[attr], base3[attr]);
		}
		return obj;
	},

	/**
	 * Get the state attributes. Each series type has its own set of attributes
	 * that are allowed to change on a point's state change. Series wide attributes are stored for
	 * all series, and additionally point specific attributes are stored for all
	 * points with individual marker options. If such options are not defined for the point,
	 * a reference to the series wide attributes is stored in point.pointAttr.
	 */
	getAttribs: function () {
		var series = this,
			seriesOptions = series.options,
			normalOptions = defaultPlotOptions[series.type].marker ? seriesOptions.marker : seriesOptions,
			stateOptions = normalOptions.states,
			stateOptionsHover = stateOptions[HOVER_STATE],
			pointStateOptionsHover,
			seriesColor = series.color,
			normalDefaults = {
				stroke: seriesColor,
				fill: seriesColor
			},
			points = series.points || [], // #927
			i,
			point,
			seriesPointAttr = [],
			pointAttr,
			pointAttrToOptions = series.pointAttrToOptions,
			hasPointSpecificOptions,
			negativeColor = seriesOptions.negativeColor,
			defaultLineColor = normalOptions.lineColor,
			defaultFillColor = normalOptions.fillColor,
			attr,
			key;

		// series type specific modifications
		if (seriesOptions.marker) { // line, spline, area, areaspline, scatter

			// if no hover radius is given, default to normal radius + 2
			stateOptionsHover.radius = stateOptionsHover.radius || normalOptions.radius + 2;
			stateOptionsHover.lineWidth = stateOptionsHover.lineWidth || normalOptions.lineWidth + 1;

		} else { // column, bar, pie

			// if no hover color is given, brighten the normal color
			stateOptionsHover.color = stateOptionsHover.color ||
				Color(stateOptionsHover.color || seriesColor)
					.brighten(stateOptionsHover.brightness).get();
		}

		// general point attributes for the series normal state
		seriesPointAttr[NORMAL_STATE] = series.convertAttribs(normalOptions, normalDefaults);

		// HOVER_STATE and SELECT_STATE states inherit from normal state except the default radius
		each([HOVER_STATE, SELECT_STATE], function (state) {
			seriesPointAttr[state] =
					series.convertAttribs(stateOptions[state], seriesPointAttr[NORMAL_STATE]);
		});

		// set it
		series.pointAttr = seriesPointAttr;


		// Generate the point-specific attribute collections if specific point
		// options are given. If not, create a referance to the series wide point
		// attributes
		i = points.length;
		while (i--) {
			point = points[i];
			normalOptions = (point.options && point.options.marker) || point.options;
			if (normalOptions && normalOptions.enabled === false) {
				normalOptions.radius = 0;
			}

			if (point.negative && negativeColor) {
				point.color = point.fillColor = negativeColor;
			}

			hasPointSpecificOptions = seriesOptions.colorByPoint || point.color; // #868

			// check if the point has specific visual options
			if (point.options) {
				for (key in pointAttrToOptions) {
					if (defined(normalOptions[pointAttrToOptions[key]])) {
						hasPointSpecificOptions = true;
					}
				}
			}

			// a specific marker config object is defined for the individual point:
			// create it's own attribute collection
			if (hasPointSpecificOptions) {
				normalOptions = normalOptions || {};
				pointAttr = [];
				stateOptions = normalOptions.states || {}; // reassign for individual point
				pointStateOptionsHover = stateOptions[HOVER_STATE] = stateOptions[HOVER_STATE] || {};

				// Handle colors for column and pies
				if (!seriesOptions.marker) { // column, bar, point
					// If no hover color is given, brighten the normal color. #1619, #2579
					pointStateOptionsHover.color = pointStateOptionsHover.color || (!point.options.color && stateOptionsHover.color) ||
						Color(point.color)
							.brighten(pointStateOptionsHover.brightness || stateOptionsHover.brightness)
							.get();
				}

				// normal point state inherits series wide normal state
				attr = { color: point.color }; // #868
				if (!defaultFillColor) { // Individual point color or negative color markers (#2219)
					attr.fillColor = point.color;
				}
				if (!defaultLineColor) {
					attr.lineColor = point.color; // Bubbles take point color, line markers use white
				}
				pointAttr[NORMAL_STATE] = series.convertAttribs(extend(attr, normalOptions), seriesPointAttr[NORMAL_STATE]);

				// inherit from point normal and series hover
				pointAttr[HOVER_STATE] = series.convertAttribs(
					stateOptions[HOVER_STATE],
					seriesPointAttr[HOVER_STATE],
					pointAttr[NORMAL_STATE]
				);

				// inherit from point normal and series hover
				pointAttr[SELECT_STATE] = series.convertAttribs(
					stateOptions[SELECT_STATE],
					seriesPointAttr[SELECT_STATE],
					pointAttr[NORMAL_STATE]
				);


			// no marker config object is created: copy a reference to the series-wide
			// attribute collection
			} else {
				pointAttr = seriesPointAttr;
			}

			point.pointAttr = pointAttr;

		}
	},

	/**
	 * Clear DOM objects and free up memory
	 */
	destroy: function () {
		var series = this,
			chart = series.chart,
			issue134 = /AppleWebKit\/533/.test(userAgent),
			destroy,
			i,
			data = series.data || [],
			point,
			prop,
			axis;

		// add event hook
		fireEvent(series, 'destroy');

		// remove all events
		removeEvent(series);

		// erase from axes
		each(series.axisTypes || [], function (AXIS) {
			axis = series[AXIS];
			if (axis) {
				erase(axis.series, series);
				axis.isDirty = axis.forceRedraw = true;
			}
		});

		// remove legend items
		if (series.legendItem) {
			series.chart.legend.destroyItem(series);
		}

		// destroy all points with their elements
		i = data.length;
		while (i--) {
			point = data[i];
			if (point && point.destroy) {
				point.destroy();
			}
		}
		series.points = null;

		// Clear the animation timeout if we are destroying the series during initial animation
		clearTimeout(series.animationTimeout);

		// destroy all SVGElements associated to the series
		each(['area', 'graph', 'dataLabelsGroup', 'group', 'markerGroup', 'tracker',
				'graphNeg', 'areaNeg', 'posClip', 'negClip'], function (prop) {
			if (series[prop]) {

				// issue 134 workaround
				destroy = issue134 && prop === 'group' ?
					'hide' :
					'destroy';

				series[prop][destroy]();
			}
		});

		// remove from hoverSeries
		if (chart.hoverSeries === series) {
			chart.hoverSeries = null;
		}
		erase(chart.series, series);

		// clear all members
		for (prop in series) {
			delete series[prop];
		}
	},

	/**
	 * Return the graph path of a segment
	 */
	getSegmentPath: function (segment) {
		var series = this,
			segmentPath = [],
			step = series.options.step;

		// build the segment line
		each(segment, function (point, i) {

			var plotX = point.plotX,
				plotY = point.plotY,
				lastPoint;

			if (series.getPointSpline) { // generate the spline as defined in the SplineSeries object
				segmentPath.push.apply(segmentPath, series.getPointSpline(segment, point, i));

			} else {

				// moveTo or lineTo
				segmentPath.push(i ? L : M);

				// step line?
				if (step && i) {
					lastPoint = segment[i - 1];
					if (step === 'right') {
						segmentPath.push(
							lastPoint.plotX,
							plotY
						);

					} else if (step === 'center') {
						segmentPath.push(
							(lastPoint.plotX + plotX) / 2,
							lastPoint.plotY,
							(lastPoint.plotX + plotX) / 2,
							plotY
						);

					} else {
						segmentPath.push(
							plotX,
							lastPoint.plotY
						);
					}
				}

				// normal line to next point
				segmentPath.push(
					point.plotX,
					point.plotY
				);
			}
		});

		return segmentPath;
	},

	/**
	 * Get the graph path
	 */
	getGraphPath: function () {
		var series = this,
			graphPath = [],
			segmentPath,
			singlePoints = []; // used in drawTracker

		// Divide into segments and build graph and area paths
		each(series.segments, function (segment) {

			segmentPath = series.getSegmentPath(segment);

			// add the segment to the graph, or a single point for tracking
			if (segment.length > 1) {
				graphPath = graphPath.concat(segmentPath);
			} else {
				singlePoints.push(segment[0]);
			}
		});

		// Record it for use in drawGraph and drawTracker, and return graphPath
		series.singlePoints = singlePoints;
		series.graphPath = graphPath;

		return graphPath;

	},

	/**
	 * Draw the actual graph
	 */
	drawGraph: function () {
		var series = this,
			options = this.options,
			props = [['graph', options.lineColor || this.color]],
			lineWidth = options.lineWidth,
			dashStyle =  options.dashStyle,
			roundCap = options.linecap !== 'square',
			graphPath = this.getGraphPath(),
			negativeColor = options.negativeColor;

		if (negativeColor) {
			props.push(['graphNeg', negativeColor]);
		}

		// draw the graph
		each(props, function (prop, i) {
			var graphKey = prop[0],
				graph = series[graphKey],
				attribs;

			if (graph) {
				stop(graph); // cancel running animations, #459
				graph.animate({ d: graphPath });

			} else if (lineWidth && graphPath.length) { // #1487
				attribs = {
					stroke: prop[1],
					'stroke-width': lineWidth,
					zIndex: 1 // #1069
				};
				if (dashStyle) {
					attribs.dashstyle = dashStyle;
				} else if (roundCap) {
					attribs['stroke-linecap'] = attribs['stroke-linejoin'] = 'round';
				}

				series[graphKey] = series.chart.renderer.path(graphPath)
					.attr(attribs)
					.add(series.group)
					.shadow(!i && options.shadow);
			}
		});
	},

	/**
	 * Clip the graphs into the positive and negative coloured graphs
	 */
	clipNeg: function () {
		var options = this.options,
			chart = this.chart,
			renderer = chart.renderer,
			negativeColor = options.negativeColor || options.negativeFillColor,
			translatedThreshold,
			posAttr,
			negAttr,
			graph = this.graph,
			area = this.area,
			posClip = this.posClip,
			negClip = this.negClip,
			chartWidth = chart.chartWidth,
			chartHeight = chart.chartHeight,
			chartSizeMax = mathMax(chartWidth, chartHeight),
			yAxis = this.yAxis,
			above,
			below;

		if (negativeColor && (graph || area)) {
			translatedThreshold = mathRound(yAxis.toPixels(options.threshold || 0, true));
			if (translatedThreshold < 0) {
				chartSizeMax -= translatedThreshold; // #2534
			}
			above = {
				x: 0,
				y: 0,
				width: chartSizeMax,
				height: translatedThreshold
			};
			below = {
				x: 0,
				y: translatedThreshold,
				width: chartSizeMax,
				height: chartSizeMax
			};

			if (chart.inverted) {

				above.height = below.y = chart.plotWidth - translatedThreshold;
				if (renderer.isVML) {
					above = {
						x: chart.plotWidth - translatedThreshold - chart.plotLeft,
						y: 0,
						width: chartWidth,
						height: chartHeight
					};
					below = {
						x: translatedThreshold + chart.plotLeft - chartWidth,
						y: 0,
						width: chart.plotLeft + translatedThreshold,
						height: chartWidth
					};
				}
			}

			if (yAxis.reversed) {
				posAttr = below;
				negAttr = above;
			} else {
				posAttr = above;
				negAttr = below;
			}

			if (posClip) { // update
				posClip.animate(posAttr);
				negClip.animate(negAttr);
			} else {

				this.posClip = posClip = renderer.clipRect(posAttr);
				this.negClip = negClip = renderer.clipRect(negAttr);

				if (graph && this.graphNeg) {
					graph.clip(posClip);
					this.graphNeg.clip(negClip);
				}

				if (area) {
					area.clip(posClip);
					this.areaNeg.clip(negClip);
				}
			}
		}
	},

	/**
	 * Initialize and perform group inversion on series.group and series.markerGroup
	 */
	invertGroups: function () {
		var series = this,
			chart = series.chart;

		// Pie, go away (#1736)
		if (!series.xAxis) {
			return;
		}

		// A fixed size is needed for inversion to work
		function setInvert() {
			var size = {
				width: series.yAxis.len,
				height: series.xAxis.len
			};

			each(['group', 'markerGroup'], function (groupName) {
				if (series[groupName]) {
					series[groupName].attr(size).invert();
				}
			});
		}

		addEvent(chart, 'resize', setInvert); // do it on resize
		addEvent(series, 'destroy', function () {
			removeEvent(chart, 'resize', setInvert);
		});

		// Do it now
		setInvert(); // do it now

		// On subsequent render and redraw, just do setInvert without setting up events again
		series.invertGroups = setInvert;
	},

	/**
	 * General abstraction for creating plot groups like series.group, series.dataLabelsGroup and
	 * series.markerGroup. On subsequent calls, the group will only be adjusted to the updated plot size.
	 */
	plotGroup: function (prop, name, visibility, zIndex, parent) {
		var group = this[prop],
			isNew = !group;

		// Generate it on first call
		if (isNew) {
			this[prop] = group = this.chart.renderer.g(name)
				.attr({
					visibility: visibility,
					zIndex: zIndex || 0.1 // IE8 needs this
				})
				.add(parent);
		}
		// Place it on first and subsequent (redraw) calls
		group[isNew ? 'attr' : 'animate'](this.getPlotBox());
		return group;
	},

	/**
	 * Get the translation and scale for the plot area of this series
	 */
	getPlotBox: function () {
		return {
			translateX: this.xAxis ? this.xAxis.left : this.chart.plotLeft,
			translateY: this.yAxis ? this.yAxis.top : this.chart.plotTop,
			scaleX: 1, // #1623
			scaleY: 1
		};
	},

	/**
	 * Render the graph and markers
	 */
	render: function () {
		var series = this,
			chart = series.chart,
			group,
			options = series.options,
			animation = options.animation,
			doAnimation = animation && !!series.animate &&
				chart.renderer.isSVG, // this animation doesn't work in IE8 quirks when the group div is hidden,
				// and looks bad in other oldIE
			visibility = series.visible ? VISIBLE : HIDDEN,
			zIndex = options.zIndex,
			hasRendered = series.hasRendered,
			chartSeriesGroup = chart.seriesGroup;

		// the group
		group = series.plotGroup(
			'group',
			'series',
			visibility,
			zIndex,
			chartSeriesGroup
		);

		series.markerGroup = series.plotGroup(
			'markerGroup',
			'markers',
			visibility,
			zIndex,
			chartSeriesGroup
		);

		// initiate the animation
		if (doAnimation) {
			series.animate(true);
		}

		// cache attributes for shapes
		series.getAttribs();

		// SVGRenderer needs to know this before drawing elements (#1089, #1795)
		group.inverted = series.isCartesian ? chart.inverted : false;

		// draw the graph if any
		if (series.drawGraph) {
			series.drawGraph();
			series.clipNeg();
		}

		// draw the data labels (inn pies they go before the points)
		if (series.drawDataLabels) {
			series.drawDataLabels();
		}

		// draw the points
		if (series.visible) {
			series.drawPoints();
		}


		// draw the mouse tracking area
		if (series.drawTracker && series.options.enableMouseTracking !== false) {
			series.drawTracker();
		}

		// Handle inverted series and tracker groups
		if (chart.inverted) {
			series.invertGroups();
		}

		// Initial clipping, must be defined after inverting groups for VML
		if (options.clip !== false && !series.sharedClipKey && !hasRendered) {
			group.clip(chart.clipRect);
		}

		// Run the animation
		if (doAnimation) {
			series.animate();
		} else if (!hasRendered) {
			series.afterAnimate();
		}

		series.isDirty = series.isDirtyData = false; // means data is in accordance with what you see
		// (See #322) series.isDirty = series.isDirtyData = false; // means data is in accordance with what you see
		series.hasRendered = true;
	},

	/**
	 * Redraw the series after an update in the axes.
	 */
	redraw: function () {
		var series = this,
			chart = series.chart,
			wasDirtyData = series.isDirtyData, // cache it here as it is set to false in render, but used after
			group = series.group,
			xAxis = series.xAxis,
			yAxis = series.yAxis;

		// reposition on resize
		if (group) {
			if (chart.inverted) {
				group.attr({
					width: chart.plotWidth,
					height: chart.plotHeight
				});
			}

			group.animate({
				translateX: pick(xAxis && xAxis.left, chart.plotLeft),
				translateY: pick(yAxis && yAxis.top, chart.plotTop)
			});
		}

		series.translate();

		if (chart.tooltip && !series.singularTooltips) {
			chart.tooltip.setTooltipPoints(this, true);
		}
		series.render();

		if (wasDirtyData) {
			fireEvent(series, 'updatedData');
		}
	}
}; // end Series prototype

/**
 * The class for stack items
 */
function StackItem(axis, options, isNegative, x, stackOption, stacking) {
	
	var inverted = axis.chart.inverted;

	this.axis = axis;

	// Tells if the stack is negative
	this.isNegative = isNegative;

	// Save the options to be able to style the label
	this.options = options;

	// Save the x value to be able to position the label later
	this.x = x;

	// Initialize total value
	this.total = null;

	// This will keep each points' extremes stored by series.index
	this.points = {};

	// Save the stack option on the series configuration object, and whether to treat it as percent
	this.stack = stackOption;
	this.percent = stacking === 'percent';

	// The align options and text align varies on whether the stack is negative and
	// if the chart is inverted or not.
	// First test the user supplied value, then use the dynamic.
	this.alignOptions = {
		align: options.align || (inverted ? (isNegative ? 'left' : 'right') : 'center'),
		verticalAlign: options.verticalAlign || (inverted ? 'middle' : (isNegative ? 'bottom' : 'top')),
		y: pick(options.y, inverted ? 4 : (isNegative ? 14 : -6)),
		x: pick(options.x, inverted ? (isNegative ? -6 : 6) : 0)
	};

	this.textAlign = options.textAlign || (inverted ? (isNegative ? 'right' : 'left') : 'center');
}

StackItem.prototype = {
	destroy: function () {
		destroyObjectProperties(this, this.axis);
	},

	/**
	 * Renders the stack total label and adds it to the stack label group.
	 */
	render: function (group) {
		var options = this.options,
			formatOption = options.format,
			str = formatOption ?
				format(formatOption, this) : 
				options.formatter.call(this);  // format the text in the label

		// Change the text to reflect the new total and set visibility to hidden in case the serie is hidden
		if (this.label) {
			this.label.attr({text: str, visibility: HIDDEN});
		// Create new label
		} else {
			this.label =
				this.axis.chart.renderer.text(str, 0, 0, options.useHTML)		// dummy positions, actual position updated with setOffset method in columnseries
					.css(options.style)				// apply style
					.attr({
						align: this.textAlign,				// fix the text-anchor
						rotation: options.rotation,	// rotation
						visibility: HIDDEN					// hidden until setOffset is called
					})				
					.add(group);							// add to the labels-group
		}
	},

	/**
	 * Sets the offset that the stack has from the x value and repositions the label.
	 */
	setOffset: function (xOffset, xWidth) {
		var stackItem = this,
			axis = stackItem.axis,
			chart = axis.chart,
			inverted = chart.inverted,
			neg = this.isNegative,							// special treatment is needed for negative stacks
			y = axis.translate(this.percent ? 100 : this.total, 0, 0, 0, 1), // stack value translated mapped to chart coordinates
			yZero = axis.translate(0),						// stack origin
			h = mathAbs(y - yZero),							// stack height
			x = chart.xAxis[0].translate(this.x) + xOffset,	// stack x position
			plotHeight = chart.plotHeight,
			stackBox = {	// this is the box for the complete stack
				x: inverted ? (neg ? y : y - h) : x,
				y: inverted ? plotHeight - x - xWidth : (neg ? (plotHeight - y - h) : plotHeight - y),
				width: inverted ? h : xWidth,
				height: inverted ? xWidth : h
			},
			label = this.label,
			alignAttr;
		
		if (label) {
			label.align(this.alignOptions, null, stackBox);	// align the label to the box
				
			// Set visibility (#678)
			alignAttr = label.alignAttr;
			label.attr({ 
				visibility: this.options.crop === false || chart.isInsidePlot(alignAttr.x, alignAttr.y) ? 
					(hasSVG ? 'inherit' : VISIBLE) : 
					HIDDEN
			});
		}
	}
};


// Stacking methods defined on the Axis prototype

/**
 * Build the stacks from top down
 */
Axis.prototype.buildStacks = function () {
	var series = this.series,
		i = series.length;
	if (!this.isXAxis) {
		while (i--) {
			series[i].setStackedPoints();
		}
		// Loop up again to compute percent stack
		if (this.usePercentage) {
			for (i = 0; i < series.length; i++) {
				series[i].setPercentStacks();
			}
		}
	}
};

Axis.prototype.renderStackTotals = function () {
	var axis = this,
		chart = axis.chart,
		renderer = chart.renderer,
		stacks = axis.stacks,
		stackKey, 
		oneStack, 
		stackCategory,
		stackTotalGroup = axis.stackTotalGroup;

	// Create a separate group for the stack total labels
	if (!stackTotalGroup) {
		axis.stackTotalGroup = stackTotalGroup =
			renderer.g('stack-labels')
				.attr({
					visibility: VISIBLE,
					zIndex: 6
				})
				.add();
	}

	// plotLeft/Top will change when y axis gets wider so we need to translate the
	// stackTotalGroup at every render call. See bug #506 and #516
	stackTotalGroup.translate(chart.plotLeft, chart.plotTop);

	// Render each stack total
	for (stackKey in stacks) {
		oneStack = stacks[stackKey];
		for (stackCategory in oneStack) {
			oneStack[stackCategory].render(stackTotalGroup);
		}
	}
};


// Stacking methods defnied for Series prototype

/**
 * Adds series' points value to corresponding stack
 */
Series.prototype.setStackedPoints = function () {
	if (!this.options.stacking || (this.visible !== true && this.chart.options.chart.ignoreHiddenSeries !== false)) {
		return;
	}

	var series = this,
		xData = series.processedXData,
		yData = series.processedYData,
		stackedYData = [],
		yDataLength = yData.length,
		seriesOptions = series.options,
		threshold = seriesOptions.threshold,
		stackOption = seriesOptions.stack,
		stacking = seriesOptions.stacking,
		stackKey = series.stackKey,
		negKey = '-' + stackKey,
		negStacks = series.negStacks,
		yAxis = series.yAxis,
		stacks = yAxis.stacks,
		oldStacks = yAxis.oldStacks,
		isNegative,
		stack,
		other,
		key,
		i,
		x,
		y;

	// loop over the non-null y values and read them into a local array
	for (i = 0; i < yDataLength; i++) {
		x = xData[i];
		y = yData[i];

		// Read stacked values into a stack based on the x value,
		// the sign of y and the stack key. Stacking is also handled for null values (#739)
		isNegative = negStacks && y < threshold;
		key = isNegative ? negKey : stackKey;

		// Create empty object for this stack if it doesn't exist yet
		if (!stacks[key]) {
			stacks[key] = {};
		}

		// Initialize StackItem for this x
		if (!stacks[key][x]) {
			if (oldStacks[key] && oldStacks[key][x]) {
				stacks[key][x] = oldStacks[key][x];
				stacks[key][x].total = null;
			} else {
				stacks[key][x] = new StackItem(yAxis, yAxis.options.stackLabels, isNegative, x, stackOption, stacking);
			}
		}

		// If the StackItem doesn't exist, create it first
		stack = stacks[key][x];
		stack.points[series.index] = [stack.cum || 0];

		// Add value to the stack total
		if (stacking === 'percent') {

			// Percent stacked column, totals are the same for the positive and negative stacks
			other = isNegative ? stackKey : negKey;
			if (negStacks && stacks[other] && stacks[other][x]) {
				other = stacks[other][x];
				stack.total = other.total = mathMax(other.total, stack.total) + mathAbs(y) || 0;

			// Percent stacked areas
			} else {
				stack.total += mathAbs(y) || 0;
			}
		} else {
			stack.total += y || 0;
		}

		stack.cum = (stack.cum || 0) + (y || 0);

		stack.points[series.index].push(stack.cum);
		stackedYData[i] = stack.cum;

	}

	if (stacking === 'percent') {
		yAxis.usePercentage = true;
	}

	this.stackedYData = stackedYData; // To be used in getExtremes

	// Reset old stacks
	yAxis.oldStacks = {};
};

/**
 * Iterate over all stacks and compute the absolute values to percent
 */
Series.prototype.setPercentStacks = function () {
	var series = this,
		stackKey = series.stackKey,
		stacks = series.yAxis.stacks;

	each([stackKey, '-' + stackKey], function (key) {
		var i = series.xData.length,
			x,
			stack,
			pointExtremes,
			totalFactor;

		while (i--) {
			x = series.xData[i];
			stack = stacks[key] && stacks[key][x];
			pointExtremes = stack && stack.points[series.index];
			if (pointExtremes) {
				totalFactor = stack.total ? 100 / stack.total : 0;
				pointExtremes[0] = correctFloat(pointExtremes[0] * totalFactor); // Y bottom value
				pointExtremes[1] = correctFloat(pointExtremes[1] * totalFactor); // Y value
				series.stackedYData[i] = pointExtremes[1];
			}
		}
	});
};

// Extend the Chart prototype for dynamic methods
extend(Chart.prototype, {

	/**
	 * Add a series dynamically after  time
	 *
	 * @param {Object} options The config options
	 * @param {Boolean} redraw Whether to redraw the chart after adding. Defaults to true.
	 * @param {Boolean|Object} animation Whether to apply animation, and optionally animation
	 *    configuration
	 *
	 * @return {Object} series The newly created series object
	 */
	addSeries: function (options, redraw, animation) {
		var series,
			chart = this;

		if (options) {
			redraw = pick(redraw, true); // defaults to true

			fireEvent(chart, 'addSeries', { options: options }, function () {
				series = chart.initSeries(options);

				chart.isDirtyLegend = true; // the series array is out of sync with the display
				chart.linkSeries();
				if (redraw) {
					chart.redraw(animation);
				}
			});
		}

		return series;
	},

	/**
     * Add an axis to the chart
     * @param {Object} options The axis option
     * @param {Boolean} isX Whether it is an X axis or a value axis
     */
	addAxis: function (options, isX, redraw, animation) {
		var key = isX ? 'xAxis' : 'yAxis',
			chartOptions = this.options,
			axis;

		/*jslint unused: false*/
		axis = new Axis(this, merge(options, {
			index: this[key].length,
			isX: isX
		}));
		/*jslint unused: true*/

		// Push the new axis options to the chart options
		chartOptions[key] = splat(chartOptions[key] || {});
		chartOptions[key].push(options);

		if (pick(redraw, true)) {
			this.redraw(animation);
		}
	},

	/**
	 * Dim the chart and show a loading text or symbol
	 * @param {String} str An optional text to show in the loading label instead of the default one
	 */
	showLoading: function (str) {
		var chart = this,
			options = chart.options,
			loadingDiv = chart.loadingDiv;

		var loadingOptions = options.loading;

		// create the layer at the first call
		if (!loadingDiv) {
			chart.loadingDiv = loadingDiv = createElement(DIV, {
				className: PREFIX + 'loading'
			}, extend(loadingOptions.style, {
				zIndex: 10,
				display: NONE
			}), chart.container);

			chart.loadingSpan = createElement(
				'span',
				null,
				loadingOptions.labelStyle,
				loadingDiv
			);

		}

		// update text
		chart.loadingSpan.innerHTML = str || options.lang.loading;

		// show it
		if (!chart.loadingShown) {
			css(loadingDiv, {
				opacity: 0,
				display: '',
				left: chart.plotLeft + PX,
				top: chart.plotTop + PX,
				width: chart.plotWidth + PX,
				height: chart.plotHeight + PX
			});
			animate(loadingDiv, {
				opacity: loadingOptions.style.opacity
			}, {
				duration: loadingOptions.showDuration || 0
			});
			chart.loadingShown = true;
		}
	},

	/**
	 * Hide the loading layer
	 */
	hideLoading: function () {
		var options = this.options,
			loadingDiv = this.loadingDiv;

		if (loadingDiv) {
			animate(loadingDiv, {
				opacity: 0
			}, {
				duration: options.loading.hideDuration || 100,
				complete: function () {
					css(loadingDiv, { display: NONE });
				}
			});
		}
		this.loadingShown = false;
	}
});

// extend the Point prototype for dynamic methods
extend(Point.prototype, {
	/**
	 * Update the point with new options (typically x/y data) and optionally redraw the series.
	 *
	 * @param {Object} options Point options as defined in the series.data array
	 * @param {Boolean} redraw Whether to redraw the chart or wait for an explicit call
	 * @param {Boolean|Object} animation Whether to apply animation, and optionally animation
	 *    configuration
	 *
	 */
	update: function (options, redraw, animation) {
		var point = this,
			series = point.series,
			graphic = point.graphic,
			i,
			data = series.data,
			chart = series.chart,
			seriesOptions = series.options;

		redraw = pick(redraw, true);

		// fire the event with a default handler of doing the update
		point.firePointEvent('update', { options: options }, function () {

			point.applyOptions(options);

			// update visuals
			if (isObject(options)) {
				series.getAttribs();
				if (graphic) {
					if (options && options.marker && options.marker.symbol) {
						point.graphic = graphic.destroy();
					} else {
						graphic.attr(point.pointAttr[point.state || '']);
					}
				}
				if (options && options.dataLabels && point.dataLabel) { // #2468
					point.dataLabel = point.dataLabel.destroy();
				}
			}

			// record changes in the parallel arrays
			i = inArray(point, data);
			series.updateParallelArrays(point, i);

			seriesOptions.data[i] = point.options;

			// redraw
			series.isDirty = series.isDirtyData = true;
			if (!series.fixedBox && series.hasCartesianSeries) { // #1906, #2320
				chart.isDirtyBox = true;
			}

			if (seriesOptions.legendType === 'point') { // #1831, #1885
				chart.legend.destroyItem(point);
			}
			if (redraw) {
				chart.redraw(animation);
			}
		});
	},

	/**
	 * Remove a point and optionally redraw the series and if necessary the axes
	 * @param {Boolean} redraw Whether to redraw the chart or wait for an explicit call
	 * @param {Boolean|Object} animation Whether to apply animation, and optionally animation
	 *    configuration
	 */
	remove: function (redraw, animation) {
		var point = this,
			series = point.series,
			points = series.points,
			chart = series.chart,
			i,
			data = series.data;

		setAnimation(animation, chart);
		redraw = pick(redraw, true);

		// fire the event with a default handler of removing the point
		point.firePointEvent('remove', null, function () {

			// splice all the parallel arrays
			i = inArray(point, data);
			if (data.length === points.length) {
				points.splice(i, 1);
			}
			data.splice(i, 1);
			series.options.data.splice(i, 1);
			series.updateParallelArrays(point, 'splice', i, 1);

			point.destroy();

			// redraw
			series.isDirty = true;
			series.isDirtyData = true;
			if (redraw) {
				chart.redraw();
			}
		});
	}
});

// Extend the series prototype for dynamic methods
extend(Series.prototype, {
	/**
	 * Add a point dynamically after chart load time
	 * @param {Object} options Point options as given in series.data
	 * @param {Boolean} redraw Whether to redraw the chart or wait for an explicit call
	 * @param {Boolean} shift If shift is true, a point is shifted off the start
	 *    of the series as one is appended to the end.
	 * @param {Boolean|Object} animation Whether to apply animation, and optionally animation
	 *    configuration
	 */
	addPoint: function (options, redraw, shift, animation) {
		var series = this,
			seriesOptions = series.options,
			data = series.data,
			graph = series.graph,
			area = series.area,
			chart = series.chart,
			names = series.xAxis && series.xAxis.names,
			currentShift = (graph && graph.shift) || 0,
			dataOptions = seriesOptions.data,
			point,
			isInTheMiddle,
			xData = series.xData,
			x,
			i;

		setAnimation(animation, chart);

		// Make graph animate sideways
		if (shift) {
			each([graph, area, series.graphNeg, series.areaNeg], function (shape) {
				if (shape) {
					shape.shift = currentShift + 1;
				}
			});
		}
		if (area) {
			area.isArea = true; // needed in animation, both with and without shift
		}

		// Optional redraw, defaults to true
		redraw = pick(redraw, true);

		// Get options and push the point to xData, yData and series.options. In series.generatePoints
		// the Point instance will be created on demand and pushed to the series.data array.
		point = { series: series };
		series.pointClass.prototype.applyOptions.apply(point, [options]);
		x = point.x;

		// Get the insertion point
		i = xData.length;
		if (series.requireSorting && x < xData[i - 1]) {
			isInTheMiddle = true;
			while (i && xData[i - 1] > x) {
				i--;
			}
		}

		series.updateParallelArrays(point, 'splice', i, 0, 0); // insert undefined item
		series.updateParallelArrays(point, i); // update it

		if (names) {
			names[x] = point.name;
		}
		dataOptions.splice(i, 0, options);

		if (isInTheMiddle) {
			series.data.splice(i, 0, null);
			series.processData();
		}

		// Generate points to be added to the legend (#1329)
		if (seriesOptions.legendType === 'point') {
			series.generatePoints();
		}

		// Shift the first point off the parallel arrays
		// todo: consider series.removePoint(i) method
		if (shift) {
			if (data[0] && data[0].remove) {
				data[0].remove(false);
			} else {
				data.shift();
				series.updateParallelArrays(point, 'shift');

				dataOptions.shift();
			}
		}

		// redraw
		series.isDirty = true;
		series.isDirtyData = true;
		if (redraw) {
			series.getAttribs(); // #1937
			chart.redraw();
		}
	},

	/**
	 * Remove a series and optionally redraw the chart
	 *
	 * @param {Boolean} redraw Whether to redraw the chart or wait for an explicit call
	 * @param {Boolean|Object} animation Whether to apply animation, and optionally animation
	 *    configuration
	 */

	remove: function (redraw, animation) {
		var series = this,
			chart = series.chart;
		redraw = pick(redraw, true);

		if (!series.isRemoving) {  /* prevent triggering native event in jQuery
				(calling the remove function from the remove event) */
			series.isRemoving = true;

			// fire the event with a default handler of removing the point
			fireEvent(series, 'remove', null, function () {


				// destroy elements
				series.destroy();


				// redraw
				chart.isDirtyLegend = chart.isDirtyBox = true;
				chart.linkSeries();

				if (redraw) {
					chart.redraw(animation);
				}
			});

		}
		series.isRemoving = false;
	},

	/**
	 * Update the series with a new set of options
	 */
	update: function (newOptions, redraw) {
		var chart = this.chart,
			// must use user options when changing type because this.options is merged
			// in with type specific plotOptions
			oldOptions = this.userOptions,
			oldType = this.type,
			proto = seriesTypes[oldType].prototype,
			n;

		// Do the merge, with some forced options
		newOptions = merge(oldOptions, {
			animation: false,
			index: this.index,
			pointStart: this.xData[0] // when updating after addPoint
		}, { data: this.options.data }, newOptions);

		// Destroy the series and reinsert methods from the type prototype
		this.remove(false);
		for (n in proto) { // Overwrite series-type specific methods (#2270)
			if (proto.hasOwnProperty(n)) {
				this[n] = UNDEFINED;
			}
		}
		extend(this, seriesTypes[newOptions.type || oldType].prototype);


		this.init(chart, newOptions);
		if (pick(redraw, true)) {
			chart.redraw(false);
		}
	}
});

// Extend the Axis.prototype for dynamic methods
extend(Axis.prototype, {

	/**
	 * Update the axis with a new options structure
	 */
	update: function (newOptions, redraw) {
		var chart = this.chart;

		newOptions = chart.options[this.coll][this.options.index] = merge(this.userOptions, newOptions);

		this.destroy(true);
		this._addedPlotLB = this.userMin = this.userMax = UNDEFINED; // #1611, #2306

		this.init(chart, extend(newOptions, { events: UNDEFINED }));

		chart.isDirtyBox = true;
		if (pick(redraw, true)) {
			chart.redraw();
		}
	},

	/**
     * Remove the axis from the chart
     */
	remove: function (redraw) {
		var chart = this.chart,
			key = this.coll, // xAxis or yAxis
			axisSeries = this.series,
			i = axisSeries.length;

		// Remove associated series (#2687)
		while (i--) {
			if (axisSeries[i]) {
				axisSeries[i].remove(false);
			}
		}

		// Remove the axis
		erase(chart.axes, this);
		erase(chart[key], this);
		chart.options[key].splice(this.options.index, 1);
		each(chart[key], function (axis, i) { // Re-index, #1706
			axis.options.index = i;
		});
		this.destroy();
		chart.isDirtyBox = true;

		if (pick(redraw, true)) {
			chart.redraw();
		}
	},

	/**
	 * Update the axis title by options
	 */
	setTitle: function (newTitleOptions, redraw) {
		this.update({ title: newTitleOptions }, redraw);
	},

	/**
	 * Set new axis categories and optionally redraw
	 * @param {Array} categories
	 * @param {Boolean} redraw
	 */
	setCategories: function (categories, redraw) {
		this.update({ categories: categories }, redraw);
	}

});


/**
 * LineSeries object
 */
var LineSeries = extendClass(Series);
seriesTypes.line = LineSeries;

/**
 * Set the default options for area
 */
defaultPlotOptions.area = merge(defaultSeriesOptions, {
	threshold: 0
	// trackByArea: false,
	// lineColor: null, // overrides color, but lets fillColor be unaltered
	// fillOpacity: 0.75,
	// fillColor: null
});

/**
 * AreaSeries object
 */
var AreaSeries = extendClass(Series, {
	type: 'area',
	/**
	 * For stacks, don't split segments on null values. Instead, draw null values with 
	 * no marker. Also insert dummy points for any X position that exists in other series
	 * in the stack.
	 */ 
	getSegments: function () {
		var segments = [],
			segment = [],
			keys = [],
			xAxis = this.xAxis,
			yAxis = this.yAxis,
			stack = yAxis.stacks[this.stackKey],
			pointMap = {},
			plotX,
			plotY,
			points = this.points,
			connectNulls = this.options.connectNulls,
			val,
			i,
			x;

		if (this.options.stacking && !this.cropped) { // cropped causes artefacts in Stock, and perf issue
			// Create a map where we can quickly look up the points by their X value.
			for (i = 0; i < points.length; i++) {
				pointMap[points[i].x] = points[i];
			}

			// Sort the keys (#1651)
			for (x in stack) {
				if (stack[x].total !== null) { // nulled after switching between grouping and not (#1651, #2336)
					keys.push(+x);
				}
			}
			keys.sort(function (a, b) {
				return a - b;
			});

			each(keys, function (x) {
				if (connectNulls && (!pointMap[x] || pointMap[x].y === null)) { // #1836
					return;

				// The point exists, push it to the segment
				} else if (pointMap[x]) {
					segment.push(pointMap[x]);

				// There is no point for this X value in this series, so we 
				// insert a dummy point in order for the areas to be drawn
				// correctly.
				} else {
					plotX = xAxis.translate(x);
					val = stack[x].percent ? (stack[x].total ? stack[x].cum * 100 / stack[x].total : 0) : stack[x].cum; // #1991
					plotY = yAxis.toPixels(val, true);
					segment.push({ 
						y: null, 
						plotX: plotX,
						clientX: plotX, 
						plotY: plotY, 
						yBottom: plotY,
						onMouseOver: noop
					});
				}
			});

			if (segment.length) {
				segments.push(segment);
			}

		} else {
			Series.prototype.getSegments.call(this);
			segments = this.segments;
		}

		this.segments = segments;
	},
	
	/**
	 * Extend the base Series getSegmentPath method by adding the path for the area.
	 * This path is pushed to the series.areaPath property.
	 */
	getSegmentPath: function (segment) {
		
		var segmentPath = Series.prototype.getSegmentPath.call(this, segment), // call base method
			areaSegmentPath = [].concat(segmentPath), // work on a copy for the area path
			i,
			options = this.options,
			segLength = segmentPath.length,
			translatedThreshold = this.yAxis.getThreshold(options.threshold), // #2181
			yBottom;
		
		if (segLength === 3) { // for animation from 1 to two points
			areaSegmentPath.push(L, segmentPath[1], segmentPath[2]);
		}
		if (options.stacking && !this.closedStacks) {
			
			// Follow stack back. Todo: implement areaspline. A general solution could be to 
			// reverse the entire graphPath of the previous series, though may be hard with
			// splines and with series with different extremes
			for (i = segment.length - 1; i >= 0; i--) {

				yBottom = pick(segment[i].yBottom, translatedThreshold);
			
				// step line?
				if (i < segment.length - 1 && options.step) {
					areaSegmentPath.push(segment[i + 1].plotX, yBottom);
				}
				
				areaSegmentPath.push(segment[i].plotX, yBottom);
			}

		} else { // follow zero line back
			this.closeSegment(areaSegmentPath, segment, translatedThreshold);
		}
		this.areaPath = this.areaPath.concat(areaSegmentPath);
		return segmentPath;
	},
	
	/**
	 * Extendable method to close the segment path of an area. This is overridden in polar 
	 * charts.
	 */
	closeSegment: function (path, segment, translatedThreshold) {
		path.push(
			L,
			segment[segment.length - 1].plotX,
			translatedThreshold,
			L,
			segment[0].plotX,
			translatedThreshold
		);
	},
	
	/**
	 * Draw the graph and the underlying area. This method calls the Series base
	 * function and adds the area. The areaPath is calculated in the getSegmentPath
	 * method called from Series.prototype.drawGraph.
	 */
	drawGraph: function () {
		
		// Define or reset areaPath
		this.areaPath = [];
		
		// Call the base method
		Series.prototype.drawGraph.apply(this);
		
		// Define local variables
		var series = this,
			areaPath = this.areaPath,
			options = this.options,
			negativeColor = options.negativeColor,
			negativeFillColor = options.negativeFillColor,
			props = [['area', this.color, options.fillColor]]; // area name, main color, fill color
		
		if (negativeColor || negativeFillColor) {
			props.push(['areaNeg', negativeColor, negativeFillColor]);
		}
		
		each(props, function (prop) {
			var areaKey = prop[0],
				area = series[areaKey];
				
			// Create or update the area
			if (area) { // update
				area.animate({ d: areaPath });
	
			} else { // create
				series[areaKey] = series.chart.renderer.path(areaPath)
					.attr({
						fill: pick(
							prop[2],
							Color(prop[1]).setOpacity(pick(options.fillOpacity, 0.75)).get()
						),
						zIndex: 0 // #1069
					}).add(series.group);
			}
		});
	},

	drawLegendSymbol: LegendSymbolMixin.drawRectangle
});

seriesTypes.area = AreaSeries;
/**
 * Set the default options for spline
 */
defaultPlotOptions.spline = merge(defaultSeriesOptions);

/**
 * SplineSeries object
 */
var SplineSeries = extendClass(Series, {
	type: 'spline',

	/**
	 * Get the spline segment from a given point's previous neighbour to the given point
	 */
	getPointSpline: function (segment, point, i) {
		var smoothing = 1.5, // 1 means control points midway between points, 2 means 1/3 from the point, 3 is 1/4 etc
			denom = smoothing + 1,
			plotX = point.plotX,
			plotY = point.plotY,
			lastPoint = segment[i - 1],
			nextPoint = segment[i + 1],
			leftContX,
			leftContY,
			rightContX,
			rightContY,
			ret;

		// find control points
		if (lastPoint && nextPoint) {
		
			var lastX = lastPoint.plotX,
				lastY = lastPoint.plotY,
				nextX = nextPoint.plotX,
				nextY = nextPoint.plotY,
				correction;

			leftContX = (smoothing * plotX + lastX) / denom;
			leftContY = (smoothing * plotY + lastY) / denom;
			rightContX = (smoothing * plotX + nextX) / denom;
			rightContY = (smoothing * plotY + nextY) / denom;

			// have the two control points make a straight line through main point
			correction = ((rightContY - leftContY) * (rightContX - plotX)) /
				(rightContX - leftContX) + plotY - rightContY;

			leftContY += correction;
			rightContY += correction;

			// to prevent false extremes, check that control points are between
			// neighbouring points' y values
			if (leftContY > lastY && leftContY > plotY) {
				leftContY = mathMax(lastY, plotY);
				rightContY = 2 * plotY - leftContY; // mirror of left control point
			} else if (leftContY < lastY && leftContY < plotY) {
				leftContY = mathMin(lastY, plotY);
				rightContY = 2 * plotY - leftContY;
			}
			if (rightContY > nextY && rightContY > plotY) {
				rightContY = mathMax(nextY, plotY);
				leftContY = 2 * plotY - rightContY;
			} else if (rightContY < nextY && rightContY < plotY) {
				rightContY = mathMin(nextY, plotY);
				leftContY = 2 * plotY - rightContY;
			}

			// record for drawing in next point
			point.rightContX = rightContX;
			point.rightContY = rightContY;

		}
		
		// Visualize control points for debugging
		/*
		if (leftContX) {
			this.chart.renderer.circle(leftContX + this.chart.plotLeft, leftContY + this.chart.plotTop, 2)
				.attr({
					stroke: 'red',
					'stroke-width': 1,
					fill: 'none'
				})
				.add();
			this.chart.renderer.path(['M', leftContX + this.chart.plotLeft, leftContY + this.chart.plotTop,
				'L', plotX + this.chart.plotLeft, plotY + this.chart.plotTop])
				.attr({
					stroke: 'red',
					'stroke-width': 1
				})
				.add();
			this.chart.renderer.circle(rightContX + this.chart.plotLeft, rightContY + this.chart.plotTop, 2)
				.attr({
					stroke: 'green',
					'stroke-width': 1,
					fill: 'none'
				})
				.add();
			this.chart.renderer.path(['M', rightContX + this.chart.plotLeft, rightContY + this.chart.plotTop,
				'L', plotX + this.chart.plotLeft, plotY + this.chart.plotTop])
				.attr({
					stroke: 'green',
					'stroke-width': 1
				})
				.add();
		}
		*/

		// moveTo or lineTo
		if (!i) {
			ret = [M, plotX, plotY];
		} else { // curve from last point to this
			ret = [
				'C',
				lastPoint.rightContX || lastPoint.plotX,
				lastPoint.rightContY || lastPoint.plotY,
				leftContX || plotX,
				leftContY || plotY,
				plotX,
				plotY
			];
			lastPoint.rightContX = lastPoint.rightContY = null; // reset for updating series later
		}
		return ret;
	}
});
seriesTypes.spline = SplineSeries;

/**
 * Set the default options for areaspline
 */
defaultPlotOptions.areaspline = merge(defaultPlotOptions.area);

/**
 * AreaSplineSeries object
 */
var areaProto = AreaSeries.prototype,
	AreaSplineSeries = extendClass(SplineSeries, {
		type: 'areaspline',
		closedStacks: true, // instead of following the previous graph back, follow the threshold back
		
		// Mix in methods from the area series
		getSegmentPath: areaProto.getSegmentPath,
		closeSegment: areaProto.closeSegment,
		drawGraph: areaProto.drawGraph,
		drawLegendSymbol: LegendSymbolMixin.drawRectangle
	});

seriesTypes.areaspline = AreaSplineSeries;

/**
 * Set the default options for column
 */
defaultPlotOptions.column = merge(defaultSeriesOptions, {
	borderColor: '#FFFFFF',
	borderWidth: 1,
	borderRadius: 0,
	//colorByPoint: undefined,
	groupPadding: 0.2,
	//grouping: true,
	marker: null, // point options are specified in the base options
	pointPadding: 0.1,
	//pointWidth: null,
	minPointLength: 0,
	cropThreshold: 50, // when there are more points, they will not animate out of the chart on xAxis.setExtremes
	pointRange: null, // null means auto, meaning 1 in a categorized axis and least distance between points if not categories
	states: {
		hover: {
			brightness: 0.1,
			shadow: false
		},
		select: {
			color: '#C0C0C0',
			borderColor: '#000000',
			shadow: false
		}
	},
	dataLabels: {
		align: null, // auto
		verticalAlign: null, // auto
		y: null
	},
	stickyTracking: false,
	threshold: 0
});

/**
 * ColumnSeries object
 */
var ColumnSeries = extendClass(Series, {
	type: 'column',
	pointAttrToOptions: { // mapping between SVG attributes and the corresponding options
		stroke: 'borderColor',
		'stroke-width': 'borderWidth',
		fill: 'color',
		r: 'borderRadius'
	},
	cropShoulder: 0,
	trackerGroups: ['group', 'dataLabelsGroup'],
	negStacks: true, // use separate negative stacks, unlike area stacks where a negative 
		// point is substracted from previous (#1910)
	
	/**
	 * Initialize the series
	 */
	init: function () {
		Series.prototype.init.apply(this, arguments);

		var series = this,
			chart = series.chart;

		// if the series is added dynamically, force redraw of other
		// series affected by a new column
		if (chart.hasRendered) {
			each(chart.series, function (otherSeries) {
				if (otherSeries.type === series.type) {
					otherSeries.isDirty = true;
				}
			});
		}
	},

	/**
	 * Return the width and x offset of the columns adjusted for grouping, groupPadding, pointPadding,
	 * pointWidth etc. 
	 */
	getColumnMetrics: function () {

		var series = this,
			options = series.options,
			xAxis = series.xAxis,
			yAxis = series.yAxis,
			reversedXAxis = xAxis.reversed,
			stackKey,
			stackGroups = {},
			columnIndex,
			columnCount = 0;

		// Get the total number of column type series.
		// This is called on every series. Consider moving this logic to a
		// chart.orderStacks() function and call it on init, addSeries and removeSeries
		if (options.grouping === false) {
			columnCount = 1;
		} else {
			each(series.chart.series, function (otherSeries) {
				var otherOptions = otherSeries.options,
					otherYAxis = otherSeries.yAxis;
				if (otherSeries.type === series.type && otherSeries.visible &&
						yAxis.len === otherYAxis.len && yAxis.pos === otherYAxis.pos) {  // #642, #2086
					if (otherOptions.stacking) {
						stackKey = otherSeries.stackKey;
						if (stackGroups[stackKey] === UNDEFINED) {
							stackGroups[stackKey] = columnCount++;
						}
						columnIndex = stackGroups[stackKey];
					} else if (otherOptions.grouping !== false) { // #1162
						columnIndex = columnCount++;
					}
					otherSeries.columnIndex = columnIndex;
				}
			});
		}

		var categoryWidth = mathMin(
				mathAbs(xAxis.transA) * (xAxis.ordinalSlope || options.pointRange || xAxis.closestPointRange || xAxis.tickInterval || 1), // #2610
				xAxis.len // #1535
			),
			groupPadding = categoryWidth * options.groupPadding,
			groupWidth = categoryWidth - 2 * groupPadding,
			pointOffsetWidth = groupWidth / columnCount,
			optionPointWidth = options.pointWidth,
			pointPadding = defined(optionPointWidth) ? (pointOffsetWidth - optionPointWidth) / 2 :
				pointOffsetWidth * options.pointPadding,
			pointWidth = pick(optionPointWidth, pointOffsetWidth - 2 * pointPadding), // exact point width, used in polar charts
			colIndex = (reversedXAxis ? 
				columnCount - (series.columnIndex || 0) : // #1251
				series.columnIndex) || 0,
			pointXOffset = pointPadding + (groupPadding + colIndex *
				pointOffsetWidth - (categoryWidth / 2)) *
				(reversedXAxis ? -1 : 1);

		// Save it for reading in linked series (Error bars particularly)
		return (series.columnMetrics = { 
			width: pointWidth, 
			offset: pointXOffset 
		});
			
	},

	/**
	 * Translate each point to the plot area coordinate system and find shape positions
	 */
	translate: function () {
		var series = this,
			chart = series.chart,
			options = series.options,
			borderWidth = options.borderWidth,
			yAxis = series.yAxis,
			threshold = options.threshold,
			translatedThreshold = series.translatedThreshold = yAxis.getThreshold(threshold),
			minPointLength = pick(options.minPointLength, 5),
			metrics = series.getColumnMetrics(),
			pointWidth = metrics.width,
			seriesBarW = series.barW = mathCeil(mathMax(pointWidth, 1 + 2 * borderWidth)), // rounded and postprocessed for border width
			pointXOffset = series.pointXOffset = metrics.offset,
			xCrisp = -(borderWidth % 2 ? 0.5 : 0),
			yCrisp = borderWidth % 2 ? 0.5 : 1;

		if (chart.renderer.isVML && chart.inverted) {
			yCrisp += 1;
		}

		Series.prototype.translate.apply(series);

		// record the new values
		each(series.points, function (point) {
			var yBottom = pick(point.yBottom, translatedThreshold),
				plotY = mathMin(mathMax(-999 - yBottom, point.plotY), yAxis.len + 999 + yBottom), // Don't draw too far outside plot area (#1303, #2241)
				barX = point.plotX + pointXOffset,
				barW = seriesBarW,
				barY = mathMin(plotY, yBottom),
				right,
				bottom,
				fromTop,
				fromLeft,
				barH = mathMax(plotY, yBottom) - barY;

			// Handle options.minPointLength
			if (mathAbs(barH) < minPointLength) {
				if (minPointLength) {
					barH = minPointLength;
					barY =
						mathRound(mathAbs(barY - translatedThreshold) > minPointLength ? // stacked
							yBottom - minPointLength : // keep position
							translatedThreshold - (yAxis.translate(point.y, 0, 1, 0, 1) <= translatedThreshold ? minPointLength : 0)); // use exact yAxis.translation (#1485)
				}
			}

			// Cache for access in polar
			point.barX = barX;
			point.pointWidth = pointWidth;


			// Round off to obtain crisp edges
			fromLeft = mathAbs(barX) < 0.5;
			right = mathRound(barX + barW) + xCrisp;
			barX = mathRound(barX) + xCrisp;
			barW = right - barX;

			fromTop = mathAbs(barY) < 0.5;
			bottom = mathRound(barY + barH) + yCrisp;
			barY = mathRound(barY) + yCrisp;
			barH = bottom - barY;

			// Top and left edges are exceptions
			if (fromLeft) {
				barX += 1;
				barW -= 1;
			}
			if (fromTop) {
				barY -= 1;
				barH += 1;
			}

			// Register shape type and arguments to be used in drawPoints
			point.shapeType = 'rect';
			point.shapeArgs = {
				x: barX,
				y: barY,
				width: barW,
				height: barH
			};
		});

	},

	getSymbol: noop,
	
	/**
	 * Use a solid rectangle like the area series types
	 */
	drawLegendSymbol: LegendSymbolMixin.drawRectangle,
	
	
	/**
	 * Columns have no graph
	 */
	drawGraph: noop,

	/**
	 * Draw the columns. For bars, the series.group is rotated, so the same coordinates
	 * apply for columns and bars. This method is inherited by scatter series.
	 *
	 */
	drawPoints: function () {
		var series = this,
			chart = this.chart,
			options = series.options,
			renderer = chart.renderer,
			animationLimit = options.animationLimit || 250,
			shapeArgs;

		// draw the columns
		each(series.points, function (point) {
			var plotY = point.plotY,
				graphic = point.graphic;

			if (plotY !== UNDEFINED && !isNaN(plotY) && point.y !== null) {
				shapeArgs = point.shapeArgs;
				
				if (graphic) { // update
					stop(graphic);
					graphic[series.points.length < animationLimit ? 'animate' : 'attr'](merge(shapeArgs));

				} else {
					point.graphic = graphic = renderer[point.shapeType](shapeArgs)
						.attr(point.pointAttr[point.selected ? SELECT_STATE : NORMAL_STATE])
						.add(series.group)
						.shadow(options.shadow, null, options.stacking && !options.borderRadius);
				}

			} else if (graphic) {
				point.graphic = graphic.destroy(); // #1269
			}
		});
	},

	/**
	 * Animate the column heights one by one from zero
	 * @param {Boolean} init Whether to initialize the animation or run it
	 */
	animate: function (init) {
		var series = this,
			yAxis = this.yAxis,
			options = series.options,
			inverted = this.chart.inverted,
			attr = {},
			translatedThreshold;

		if (hasSVG) { // VML is too slow anyway
			if (init) {
				attr.scaleY = 0.001;
				translatedThreshold = mathMin(yAxis.pos + yAxis.len, mathMax(yAxis.pos, yAxis.toPixels(options.threshold)));
				if (inverted) {
					attr.translateX = translatedThreshold - yAxis.len;
				} else {
					attr.translateY = translatedThreshold;
				}
				series.group.attr(attr);

			} else { // run the animation
				
				attr.scaleY = 1;
				attr[inverted ? 'translateX' : 'translateY'] = yAxis.pos;
				series.group.animate(attr, series.options.animation);

				// delete this function to allow it only once
				series.animate = null;
			}
		}
	},
	
	/**
	 * Remove this series from the chart
	 */
	remove: function () {
		var series = this,
			chart = series.chart;

		// column and bar series affects other series of the same type
		// as they are either stacked or grouped
		if (chart.hasRendered) {
			each(chart.series, function (otherSeries) {
				if (otherSeries.type === series.type) {
					otherSeries.isDirty = true;
				}
			});
		}

		Series.prototype.remove.apply(series, arguments);
	}
});
seriesTypes.column = ColumnSeries;
/**
 * Set the default options for bar
 */
defaultPlotOptions.bar = merge(defaultPlotOptions.column);
/**
 * The Bar series class
 */
var BarSeries = extendClass(ColumnSeries, {
	type: 'bar',
	inverted: true
});
seriesTypes.bar = BarSeries;

/**
 * Set the default options for scatter
 */
defaultPlotOptions.scatter = merge(defaultSeriesOptions, {
	lineWidth: 0,
	tooltip: {
		headerFormat: '<span style="font-size: 10px; color:{series.color}">{series.name}</span><br/>',
		pointFormat: 'x: <b>{point.x}</b><br/>y: <b>{point.y}</b><br/>',
		followPointer: true
	},
	stickyTracking: false
});

/**
 * The scatter series class
 */
var ScatterSeries = extendClass(Series, {
	type: 'scatter',
	sorted: false,
	requireSorting: false,
	noSharedTooltip: true,
	trackerGroups: ['markerGroup'],
	takeOrdinalPosition: false, // #2342
	singularTooltips: true,
	drawGraph: function () {
		if (this.options.lineWidth) {
			Series.prototype.drawGraph.call(this);
		}
	}
});

seriesTypes.scatter = ScatterSeries;

/**
 * Set the default options for pie
 */
defaultPlotOptions.pie = merge(defaultSeriesOptions, {
	borderColor: '#FFFFFF',
	borderWidth: 1,
	center: [null, null],
	clip: false,
	colorByPoint: true, // always true for pies
	dataLabels: {
		// align: null,
		// connectorWidth: 1,
		// connectorColor: point.color,
		// connectorPadding: 5,
		distance: 30,
		enabled: true,
		formatter: function () {
			return this.point.name;
		}
		// softConnector: true,
		//y: 0
	},
	ignoreHiddenPoint: true,
	//innerSize: 0,
	legendType: 'point',
	marker: null, // point options are specified in the base options
	size: null,
	showInLegend: false,
	slicedOffset: 10,
	states: {
		hover: {
			brightness: 0.1,
			shadow: false
		}
	},
	stickyTracking: false,
	tooltip: {
		followPointer: true
	}
});

/**
 * Extended point object for pies
 */
var PiePoint = extendClass(Point, {
	/**
	 * Initiate the pie slice
	 */
	init: function () {

		Point.prototype.init.apply(this, arguments);

		var point = this,
			toggleSlice;

		// Disallow negative values (#1530)
		if (point.y < 0) {
			point.y = null;
		}

		//visible: options.visible !== false,
		extend(point, {
			visible: point.visible !== false,
			name: pick(point.name, 'Slice')
		});

		// add event listener for select
		toggleSlice = function (e) {
			point.slice(e.type === 'select');
		};
		addEvent(point, 'select', toggleSlice);
		addEvent(point, 'unselect', toggleSlice);

		return point;
	},

	/**
	 * Toggle the visibility of the pie slice
	 * @param {Boolean} vis Whether to show the slice or not. If undefined, the
	 *    visibility is toggled
	 */
	setVisible: function (vis) {
		var point = this,
			series = point.series,
			chart = series.chart;

		// if called without an argument, toggle visibility
		point.visible = point.options.visible = vis = vis === UNDEFINED ? !point.visible : vis;
		series.options.data[inArray(point, series.data)] = point.options; // update userOptions.data

		// Show and hide associated elements
		each(['graphic', 'dataLabel', 'connector', 'shadowGroup'], function (key) {
			if (point[key]) {
				point[key][vis ? 'show' : 'hide'](true);
			}
		});

		if (point.legendItem) {
			chart.legend.colorizeItem(point, vis);
		}
		
		// Handle ignore hidden slices
		if (!series.isDirty && series.options.ignoreHiddenPoint) {
			series.isDirty = true;
			chart.redraw();
		}
	},

	/**
	 * Set or toggle whether the slice is cut out from the pie
	 * @param {Boolean} sliced When undefined, the slice state is toggled
	 * @param {Boolean} redraw Whether to redraw the chart. True by default.
	 */
	slice: function (sliced, redraw, animation) {
		var point = this,
			series = point.series,
			chart = series.chart,
			translation;

		setAnimation(animation, chart);

		// redraw is true by default
		redraw = pick(redraw, true);

		// if called without an argument, toggle
		point.sliced = point.options.sliced = sliced = defined(sliced) ? sliced : !point.sliced;
		series.options.data[inArray(point, series.data)] = point.options; // update userOptions.data

		translation = sliced ? point.slicedTranslation : {
			translateX: 0,
			translateY: 0
		};

		point.graphic.animate(translation);
		
		if (point.shadowGroup) {
			point.shadowGroup.animate(translation);
		}

	}
});

/**
 * The Pie series class
 */
var PieSeries = {
	type: 'pie',
	isCartesian: false,
	pointClass: PiePoint,
	requireSorting: false,
	noSharedTooltip: true,
	trackerGroups: ['group', 'dataLabelsGroup'],
	axisTypes: [],
	pointAttrToOptions: { // mapping between SVG attributes and the corresponding options
		stroke: 'borderColor',
		'stroke-width': 'borderWidth',
		fill: 'color'
	},
	singularTooltips: true,

	/**
	 * Pies have one color each point
	 */
	getColor: noop,

	/**
	 * Animate the pies in
	 */
	animate: function (init) {
		var series = this,
			points = series.points,
			startAngleRad = series.startAngleRad;

		if (!init) {
			each(points, function (point) {
				var graphic = point.graphic,
					args = point.shapeArgs;

				if (graphic) {
					// start values
					graphic.attr({
						r: series.center[3] / 2, // animate from inner radius (#779)
						start: startAngleRad,
						end: startAngleRad
					});

					// animate
					graphic.animate({
						r: args.r,
						start: args.start,
						end: args.end
					}, series.options.animation);
				}
			});

			// delete this function to allow it only once
			series.animate = null;
		}
	},

	/**
	 * Extend the basic setData method by running processData and generatePoints immediately,
	 * in order to access the points from the legend.
	 */
	setData: function (data, redraw) {
		Series.prototype.setData.call(this, data, false);
		this.processData();
		this.generatePoints();
		if (pick(redraw, true)) {
			this.chart.redraw();
		} 
	},

	/**
	 * Extend the generatePoints method by adding total and percentage properties to each point
	 */
	generatePoints: function () {
		var i,
			total = 0,
			points,
			len,
			point,
			ignoreHiddenPoint = this.options.ignoreHiddenPoint;

		Series.prototype.generatePoints.call(this);

		// Populate local vars
		points = this.points;
		len = points.length;
		
		// Get the total sum
		for (i = 0; i < len; i++) {
			point = points[i];
			total += (ignoreHiddenPoint && !point.visible) ? 0 : point.y;
		}
		this.total = total;

		// Set each point's properties
		for (i = 0; i < len; i++) {
			point = points[i];
			point.percentage = total > 0 ? (point.y / total) * 100 : 0;
			point.total = total;
		}
		
	},
	
	/**
	 * Do translation for pie slices
	 */
	translate: function (positions) {
		this.generatePoints();
		
		var series = this,
			cumulative = 0,
			precision = 1000, // issue #172
			options = series.options,
			slicedOffset = options.slicedOffset,
			connectorOffset = slicedOffset + options.borderWidth,
			start,
			end,
			angle,
			startAngle = options.startAngle || 0,
			startAngleRad = series.startAngleRad = mathPI / 180 * (startAngle - 90),
			endAngleRad = series.endAngleRad = mathPI / 180 * ((pick(options.endAngle, startAngle + 360)) - 90),
			circ = endAngleRad - startAngleRad, //2 * mathPI,
			points = series.points,
			radiusX, // the x component of the radius vector for a given point
			radiusY,
			labelDistance = options.dataLabels.distance,
			ignoreHiddenPoint = options.ignoreHiddenPoint,
			i,
			len = points.length,
			point;

		// Get positions - either an integer or a percentage string must be given.
		// If positions are passed as a parameter, we're in a recursive loop for adjusting
		// space for data labels.
		if (!positions) {
			series.center = positions = series.getCenter();
		}

		// utility for getting the x value from a given y, used for anticollision logic in data labels
		series.getX = function (y, left) {

			angle = math.asin(mathMin((y - positions[1]) / (positions[2] / 2 + labelDistance), 1));

			return positions[0] +
				(left ? -1 : 1) *
				(mathCos(angle) * (positions[2] / 2 + labelDistance));
		};

		// Calculate the geometry for each point
		for (i = 0; i < len; i++) {
			
			point = points[i];
			
			// set start and end angle
			start = startAngleRad + (cumulative * circ);
			if (!ignoreHiddenPoint || point.visible) {
				cumulative += point.percentage / 100;
			}
			end = startAngleRad + (cumulative * circ);

			// set the shape
			point.shapeType = 'arc';
			point.shapeArgs = {
				x: positions[0],
				y: positions[1],
				r: positions[2] / 2,
				innerR: positions[3] / 2,
				start: mathRound(start * precision) / precision,
				end: mathRound(end * precision) / precision
			};

			// center for the sliced out slice
			angle = (end + start) / 2;
			point.slicedTranslation = {
				translateX: mathRound(mathCos(angle) * slicedOffset),
				translateY: mathRound(mathSin(angle) * slicedOffset)
			};

			// set the anchor point for tooltips
			radiusX = mathCos(angle) * positions[2] / 2;
			radiusY = mathSin(angle) * positions[2] / 2;
			point.tooltipPos = [
				positions[0] + radiusX * 0.7,
				positions[1] + radiusY * 0.7
			];
			
			point.half = angle < -mathPI / 2 || angle > mathPI / 2 ? 1 : 0;
			point.angle = angle;

			// set the anchor point for data labels
			connectorOffset = mathMin(connectorOffset, labelDistance / 2); // #1678
			point.labelPos = [
				positions[0] + radiusX + mathCos(angle) * labelDistance, // first break of connector
				positions[1] + radiusY + mathSin(angle) * labelDistance, // a/a
				positions[0] + radiusX + mathCos(angle) * connectorOffset, // second break, right outside pie
				positions[1] + radiusY + mathSin(angle) * connectorOffset, // a/a
				positions[0] + radiusX, // landing point for connector
				positions[1] + radiusY, // a/a
				labelDistance < 0 ? // alignment
					'center' :
					point.half ? 'right' : 'left', // alignment
				angle // center angle
			];

		}
	},
	
	drawGraph: null,

	/**
	 * Draw the data points
	 */
	drawPoints: function () {
		var series = this,
			chart = series.chart,
			renderer = chart.renderer,
			groupTranslation,
			//center,
			graphic,
			//group,
			shadow = series.options.shadow,
			shadowGroup,
			shapeArgs;

		if (shadow && !series.shadowGroup) {
			series.shadowGroup = renderer.g('shadow')
				.add(series.group);
		}

		// draw the slices
		each(series.points, function (point) {
			graphic = point.graphic;
			shapeArgs = point.shapeArgs;
			shadowGroup = point.shadowGroup;

			// put the shadow behind all points
			if (shadow && !shadowGroup) {
				shadowGroup = point.shadowGroup = renderer.g('shadow')
					.add(series.shadowGroup);
			}

			// if the point is sliced, use special translation, else use plot area traslation
			groupTranslation = point.sliced ? point.slicedTranslation : {
				translateX: 0,
				translateY: 0
			};

			//group.translate(groupTranslation[0], groupTranslation[1]);
			if (shadowGroup) {
				shadowGroup.attr(groupTranslation);
			}

			// draw the slice
			if (graphic) {
				graphic.animate(extend(shapeArgs, groupTranslation));
			} else {
				point.graphic = graphic = renderer.arc(shapeArgs)
					.setRadialReference(series.center)
					.attr(
						point.pointAttr[point.selected ? SELECT_STATE : NORMAL_STATE]
					)
					.attr({ 'stroke-linejoin': 'round' })
					.attr(groupTranslation)
					.add(series.group)
					.shadow(shadow, shadowGroup);	
			}

			// detect point specific visibility (#2430)
			if (point.visible !== undefined) {
				point.setVisible(point.visible);
			}

		});

	},

	/**
	 * Utility for sorting data labels
	 */
	sortByAngle: function (points, sign) {
		points.sort(function (a, b) {
			return a.angle !== undefined && (b.angle - a.angle) * sign;
		});
	},		

	/**
	 * Use a simple symbol from LegendSymbolMixin
	 */
	drawLegendSymbol: LegendSymbolMixin.drawRectangle,

	/**
	 * Use the getCenter method from drawLegendSymbol
	 */
	getCenter: CenteredSeriesMixin.getCenter,

	/**
	 * Pies don't have point marker symbols
	 */
	getSymbol: noop

};
PieSeries = extendClass(Series, PieSeries);
seriesTypes.pie = PieSeries;

/**
 * Draw the data labels
 */
Series.prototype.drawDataLabels = function () {

	var series = this,
		seriesOptions = series.options,
		cursor = seriesOptions.cursor,
		options = seriesOptions.dataLabels,
		points = series.points,
		pointOptions,
		generalOptions,
		str,
		dataLabelsGroup;

	if (options.enabled || series._hasPointLabels) {

		// Process default alignment of data labels for columns
		if (series.dlProcessOptions) {
			series.dlProcessOptions(options);
		}

		// Create a separate group for the data labels to avoid rotation
		dataLabelsGroup = series.plotGroup(
			'dataLabelsGroup',
			'data-labels',
			series.visible ? VISIBLE : HIDDEN,
			options.zIndex || 6
		);

		// Make the labels for each point
		generalOptions = options;
		each(points, function (point) {

			var enabled,
				dataLabel = point.dataLabel,
				labelConfig,
				attr,
				name,
				rotation,
				connector = point.connector,
				isNew = true;

			// Determine if each data label is enabled
			pointOptions = point.options && point.options.dataLabels;
			enabled = pick(pointOptions && pointOptions.enabled, generalOptions.enabled); // #2282


			// If the point is outside the plot area, destroy it. #678, #820
			if (dataLabel && !enabled) {
				point.dataLabel = dataLabel.destroy();

			// Individual labels are disabled if the are explicitly disabled
			// in the point options, or if they fall outside the plot area.
			} else if (enabled) {

				// Create individual options structure that can be extended without
				// affecting others
				options = merge(generalOptions, pointOptions);

				rotation = options.rotation;

				// Get the string
				labelConfig = point.getLabelConfig();
				str = options.format ?
					format(options.format, labelConfig) :
					options.formatter.call(labelConfig, options);

				// Determine the color
				options.style.color = pick(options.color, options.style.color, series.color, 'black');


				// update existing label
				if (dataLabel) {

					if (defined(str)) {
						dataLabel
							.attr({
								text: str
							});
						isNew = false;

					} else { // #1437 - the label is shown conditionally
						point.dataLabel = dataLabel = dataLabel.destroy();
						if (connector) {
							point.connector = connector.destroy();
						}
					}

				// create new label
				} else if (defined(str)) {
					attr = {
						//align: align,
						fill: options.backgroundColor,
						stroke: options.borderColor,
						'stroke-width': options.borderWidth,
						r: options.borderRadius || 0,
						rotation: rotation,
						padding: options.padding,
						zIndex: 1
					};
					// Remove unused attributes (#947)
					for (name in attr) {
						if (attr[name] === UNDEFINED) {
							delete attr[name];
						}
					}

					dataLabel = point.dataLabel = series.chart.renderer[rotation ? 'text' : 'label']( // labels don't support rotation
						str,
						0,
						-999,
						null,
						null,
						null,
						options.useHTML
					)
					.attr(attr)
					.css(extend(options.style, cursor && { cursor: cursor }))
					.add(dataLabelsGroup)
					.shadow(options.shadow);

				}

				if (dataLabel) {
					// Now the data label is created and placed at 0,0, so we need to align it
					series.alignDataLabel(point, dataLabel, options, null, isNew);
				}
			}
		});
	}
};

/**
 * Align each individual data label
 */
Series.prototype.alignDataLabel = function (point, dataLabel, options, alignTo, isNew) {
	var chart = this.chart,
		inverted = chart.inverted,
		plotX = pick(point.plotX, -999),
		plotY = pick(point.plotY, -999),
		bBox = dataLabel.getBBox(),
		visible = this.visible && (point.series.forceDL || chart.isInsidePlot(plotX, plotY + 1, inverted)), // +1 for rounding errors (#2683)
		alignAttr; // the final position;

	if (visible) {

		// The alignment box is a singular point
		alignTo = extend({
			x: inverted ? chart.plotWidth - plotY : plotX,
			y: mathRound(inverted ? chart.plotHeight - plotX : plotY),
			width: 0,
			height: 0
		}, alignTo);

		// Add the text size for alignment calculation
		extend(options, {
			width: bBox.width,
			height: bBox.height
		});

		// Allow a hook for changing alignment in the last moment, then do the alignment
		if (options.rotation) { // Fancy box alignment isn't supported for rotated text
			alignAttr = {
				align: options.align,
				x: alignTo.x + options.x + alignTo.width / 2,
				y: alignTo.y + options.y + alignTo.height / 2
			};
			dataLabel[isNew ? 'attr' : 'animate'](alignAttr);
		} else {
			dataLabel.align(options, null, alignTo);
			alignAttr = dataLabel.alignAttr;

			// Handle justify or crop
			if (pick(options.overflow, 'justify') === 'justify') {
				this.justifyDataLabel(dataLabel, options, alignAttr, bBox, alignTo, isNew);

			} else if (pick(options.crop, true)) {
				// Now check that the data label is within the plot area
				visible = chart.isInsidePlot(alignAttr.x, alignAttr.y) && chart.isInsidePlot(alignAttr.x + bBox.width, alignAttr.y + bBox.height);

			}
		}
	}

	// Show or hide based on the final aligned position
	if (!visible) {
		dataLabel.attr({ y: -999 });
		dataLabel.placed = false; // don't animate back in
	}

};

/**
 * If data labels fall partly outside the plot area, align them back in, in a way that
 * doesn't hide the point.
 */
Series.prototype.justifyDataLabel = function (dataLabel, options, alignAttr, bBox, alignTo, isNew) {
	var chart = this.chart,
		align = options.align,
		verticalAlign = options.verticalAlign,
		off,
		justified;

	// Off left
	off = alignAttr.x;
	if (off < 0) {
		if (align === 'right') {
			options.align = 'left';
		} else {
			options.x = -off;
		}
		justified = true;
	}

	// Off right
	off = alignAttr.x + bBox.width;
	if (off > chart.plotWidth) {
		if (align === 'left') {
			options.align = 'right';
		} else {
			options.x = chart.plotWidth - off;
		}
		justified = true;
	}

	// Off top
	off = alignAttr.y;
	if (off < 0) {
		if (verticalAlign === 'bottom') {
			options.verticalAlign = 'top';
		} else {
			options.y = -off;
		}
		justified = true;
	}

	// Off bottom
	off = alignAttr.y + bBox.height;
	if (off > chart.plotHeight) {
		if (verticalAlign === 'top') {
			options.verticalAlign = 'bottom';
		} else {
			options.y = chart.plotHeight - off;
		}
		justified = true;
	}

	if (justified) {
		dataLabel.placed = !isNew;
		dataLabel.align(options, null, alignTo);
	}
};

/**
 * Override the base drawDataLabels method by pie specific functionality
 */
if (seriesTypes.pie) {
	seriesTypes.pie.prototype.drawDataLabels = function () {
		var series = this,
			data = series.data,
			point,
			chart = series.chart,
			options = series.options.dataLabels,
			connectorPadding = pick(options.connectorPadding, 10),
			connectorWidth = pick(options.connectorWidth, 1),
			plotWidth = chart.plotWidth,
			plotHeight = chart.plotHeight,
			connector,
			connectorPath,
			softConnector = pick(options.softConnector, true),
			distanceOption = options.distance,
			seriesCenter = series.center,
			radius = seriesCenter[2] / 2,
			centerY = seriesCenter[1],
			outside = distanceOption > 0,
			dataLabel,
			dataLabelWidth,
			labelPos,
			labelHeight,
			halves = [// divide the points into right and left halves for anti collision
				[], // right
				[]  // left
			],
			x,
			y,
			visibility,
			rankArr,
			i,
			j,
			overflow = [0, 0, 0, 0], // top, right, bottom, left
			sort = function (a, b) {
				return b.y - a.y;
			};

		// get out if not enabled
		if (!series.visible || (!options.enabled && !series._hasPointLabels)) {
			return;
		}

		// run parent method
		Series.prototype.drawDataLabels.apply(series);

		// arrange points for detection collision
		each(data, function (point) {
			if (point.dataLabel && point.visible) { // #407, #2510
				halves[point.half].push(point);
			}
		});

		// assume equal label heights
		i = 0;
		while (!labelHeight && data[i]) { // #1569
			labelHeight = data[i] && data[i].dataLabel && (data[i].dataLabel.getBBox().height || 21); // 21 is for #968
			i++;
		}

		/* Loop over the points in each half, starting from the top and bottom
		 * of the pie to detect overlapping labels.
		 */
		i = 2;
		while (i--) {

			var slots = [],
				slotsLength,
				usedSlots = [],
				points = halves[i],
				pos,
				length = points.length,
				slotIndex;

			// Sort by angle
			series.sortByAngle(points, i - 0.5);

			// Only do anti-collision when we are outside the pie and have connectors (#856)
			if (distanceOption > 0) {

				// build the slots
				for (pos = centerY - radius - distanceOption; pos <= centerY + radius + distanceOption; pos += labelHeight) {
					slots.push(pos);

					// visualize the slot
					/*
					var slotX = series.getX(pos, i) + chart.plotLeft - (i ? 100 : 0),
						slotY = pos + chart.plotTop;
					if (!isNaN(slotX)) {
						chart.renderer.rect(slotX, slotY - 7, 100, labelHeight, 1)
							.attr({
								'stroke-width': 1,
								stroke: 'silver'
							})
							.add();
						chart.renderer.text('Slot '+ (slots.length - 1), slotX, slotY + 4)
							.attr({
								fill: 'silver'
							}).add();
					}
					*/
				}
				slotsLength = slots.length;

				// if there are more values than available slots, remove lowest values
				if (length > slotsLength) {
					// create an array for sorting and ranking the points within each quarter
					rankArr = [].concat(points);
					rankArr.sort(sort);
					j = length;
					while (j--) {
						rankArr[j].rank = j;
					}
					j = length;
					while (j--) {
						if (points[j].rank >= slotsLength) {
							points.splice(j, 1);
						}
					}
					length = points.length;
				}

				// The label goes to the nearest open slot, but not closer to the edge than
				// the label's index.
				for (j = 0; j < length; j++) {

					point = points[j];
					labelPos = point.labelPos;

					var closest = 9999,
						distance,
						slotI;

					// find the closest slot index
					for (slotI = 0; slotI < slotsLength; slotI++) {
						distance = mathAbs(slots[slotI] - labelPos[1]);
						if (distance < closest) {
							closest = distance;
							slotIndex = slotI;
						}
					}

					// if that slot index is closer to the edges of the slots, move it
					// to the closest appropriate slot
					if (slotIndex < j && slots[j] !== null) { // cluster at the top
						slotIndex = j;
					} else if (slotsLength  < length - j + slotIndex && slots[j] !== null) { // cluster at the bottom
						slotIndex = slotsLength - length + j;
						while (slots[slotIndex] === null) { // make sure it is not taken
							slotIndex++;
						}
					} else {
						// Slot is taken, find next free slot below. In the next run, the next slice will find the
						// slot above these, because it is the closest one
						while (slots[slotIndex] === null) { // make sure it is not taken
							slotIndex++;
						}
					}

					usedSlots.push({ i: slotIndex, y: slots[slotIndex] });
					slots[slotIndex] = null; // mark as taken
				}
				// sort them in order to fill in from the top
				usedSlots.sort(sort);
			}

			// now the used slots are sorted, fill them up sequentially
			for (j = 0; j < length; j++) {

				var slot, naturalY;

				point = points[j];
				labelPos = point.labelPos;
				dataLabel = point.dataLabel;
				visibility = point.visible === false ? HIDDEN : VISIBLE;
				naturalY = labelPos[1];

				if (distanceOption > 0) {
					slot = usedSlots.pop();
					slotIndex = slot.i;

					// if the slot next to currrent slot is free, the y value is allowed
					// to fall back to the natural position
					y = slot.y;
					if ((naturalY > y && slots[slotIndex + 1] !== null) ||
							(naturalY < y &&  slots[slotIndex - 1] !== null)) {
						y = naturalY;
					}

				} else {
					y = naturalY;
				}

				// get the x - use the natural x position for first and last slot, to prevent the top
				// and botton slice connectors from touching each other on either side
				x = options.justify ?
					seriesCenter[0] + (i ? -1 : 1) * (radius + distanceOption) :
					series.getX(slotIndex === 0 || slotIndex === slots.length - 1 ? naturalY : y, i);


				// Record the placement and visibility
				dataLabel._attr = {
					visibility: visibility,
					align: labelPos[6]
				};
				dataLabel._pos = {
					x: x + options.x +
						({ left: connectorPadding, right: -connectorPadding }[labelPos[6]] || 0),
					y: y + options.y - 10 // 10 is for the baseline (label vs text)
				};
				dataLabel.connX = x;
				dataLabel.connY = y;


				// Detect overflowing data labels
				if (this.options.size === null) {
					dataLabelWidth = dataLabel.width;
					// Overflow left
					if (x - dataLabelWidth < connectorPadding) {
						overflow[3] = mathMax(mathRound(dataLabelWidth - x + connectorPadding), overflow[3]);

					// Overflow right
					} else if (x + dataLabelWidth > plotWidth - connectorPadding) {
						overflow[1] = mathMax(mathRound(x + dataLabelWidth - plotWidth + connectorPadding), overflow[1]);
					}

					// Overflow top
					if (y - labelHeight / 2 < 0) {
						overflow[0] = mathMax(mathRound(-y + labelHeight / 2), overflow[0]);

					// Overflow left
					} else if (y + labelHeight / 2 > plotHeight) {
						overflow[2] = mathMax(mathRound(y + labelHeight / 2 - plotHeight), overflow[2]);
					}
				}
			} // for each point
		} // for each half

		// Do not apply the final placement and draw the connectors until we have verified
		// that labels are not spilling over.
		if (arrayMax(overflow) === 0 || this.verifyDataLabelOverflow(overflow)) {

			// Place the labels in the final position
			this.placeDataLabels();

			// Draw the connectors
			if (outside && connectorWidth) {
				each(this.points, function (point) {
					connector = point.connector;
					labelPos = point.labelPos;
					dataLabel = point.dataLabel;

					if (dataLabel && dataLabel._pos) {
						visibility = dataLabel._attr.visibility;
						x = dataLabel.connX;
						y = dataLabel.connY;
						connectorPath = softConnector ? [
							M,
							x + (labelPos[6] === 'left' ? 5 : -5), y, // end of the string at the label
							'C',
							x, y, // first break, next to the label
							2 * labelPos[2] - labelPos[4], 2 * labelPos[3] - labelPos[5],
							labelPos[2], labelPos[3], // second break
							L,
							labelPos[4], labelPos[5] // base
						] : [
							M,
							x + (labelPos[6] === 'left' ? 5 : -5), y, // end of the string at the label
							L,
							labelPos[2], labelPos[3], // second break
							L,
							labelPos[4], labelPos[5] // base
						];

						if (connector) {
							connector.animate({ d: connectorPath });
							connector.attr('visibility', visibility);

						} else {
							point.connector = connector = series.chart.renderer.path(connectorPath).attr({
								'stroke-width': connectorWidth,
								stroke: options.connectorColor || point.color || '#606060',
								visibility: visibility
							})
							.add(series.group);
						}
					} else if (connector) {
						point.connector = connector.destroy();
					}
				});
			}
		}
	};
	/**
	 * Perform the final placement of the data labels after we have verified that they
	 * fall within the plot area.
	 */
	seriesTypes.pie.prototype.placeDataLabels = function () {
		each(this.points, function (point) {
			var dataLabel = point.dataLabel,
				_pos;

			if (dataLabel) {
				_pos = dataLabel._pos;
				if (_pos) {
					dataLabel.attr(dataLabel._attr);
					dataLabel[dataLabel.moved ? 'animate' : 'attr'](_pos);
					dataLabel.moved = true;
				} else if (dataLabel) {
					dataLabel.attr({ y: -999 });
				}
			}
		});
	};

	seriesTypes.pie.prototype.alignDataLabel =  noop;

	/**
	 * Verify whether the data labels are allowed to draw, or we should run more translation and data
	 * label positioning to keep them inside the plot area. Returns true when data labels are ready
	 * to draw.
	 */
	seriesTypes.pie.prototype.verifyDataLabelOverflow = function (overflow) {

		var center = this.center,
			options = this.options,
			centerOption = options.center,
			minSize = options.minSize || 80,
			newSize = minSize,
			ret;

		// Handle horizontal size and center
		if (centerOption[0] !== null) { // Fixed center
			newSize = mathMax(center[2] - mathMax(overflow[1], overflow[3]), minSize);

		} else { // Auto center
			newSize = mathMax(
				center[2] - overflow[1] - overflow[3], // horizontal overflow
				minSize
			);
			center[0] += (overflow[3] - overflow[1]) / 2; // horizontal center
		}

		// Handle vertical size and center
		if (centerOption[1] !== null) { // Fixed center
			newSize = mathMax(mathMin(newSize, center[2] - mathMax(overflow[0], overflow[2])), minSize);

		} else { // Auto center
			newSize = mathMax(
				mathMin(
					newSize,
					center[2] - overflow[0] - overflow[2] // vertical overflow
				),
				minSize
			);
			center[1] += (overflow[0] - overflow[2]) / 2; // vertical center
		}

		// If the size must be decreased, we need to run translate and drawDataLabels again
		if (newSize < center[2]) {
			center[2] = newSize;
			this.translate(center);
			each(this.points, function (point) {
				if (point.dataLabel) {
					point.dataLabel._pos = null; // reset
				}
			});

			if (this.drawDataLabels) {
				this.drawDataLabels();
			}
		// Else, return true to indicate that the pie and its labels is within the plot area
		} else {
			ret = true;
		}
		return ret;
	};
}

if (seriesTypes.column) {

	/**
	 * Override the basic data label alignment by adjusting for the position of the column
	 */
	seriesTypes.column.prototype.alignDataLabel = function (point, dataLabel, options,  alignTo, isNew) {
		var chart = this.chart,
			inverted = chart.inverted,
			dlBox = point.dlBox || point.shapeArgs, // data label box for alignment
			below = point.below || (point.plotY > pick(this.translatedThreshold, chart.plotSizeY)),
			inside = pick(options.inside, !!this.options.stacking); // draw it inside the box?

		// Align to the column itself, or the top of it
		if (dlBox) { // Area range uses this method but not alignTo
			alignTo = merge(dlBox);
			if (inverted) {
				alignTo = {
					x: chart.plotWidth - alignTo.y - alignTo.height,
					y: chart.plotHeight - alignTo.x - alignTo.width,
					width: alignTo.height,
					height: alignTo.width
				};
			}

			// Compute the alignment box
			if (!inside) {
				if (inverted) {
					alignTo.x += below ? 0 : alignTo.width;
					alignTo.width = 0;
				} else {
					alignTo.y += below ? alignTo.height : 0;
					alignTo.height = 0;
				}
			}
		}

		// When alignment is undefined (typically columns and bars), display the individual
		// point below or above the point depending on the threshold
		options.align = pick(
			options.align,
			!inverted || inside ? 'center' : below ? 'right' : 'left'
		);
		options.verticalAlign = pick(
			options.verticalAlign,
			inverted || inside ? 'middle' : below ? 'top' : 'bottom'
		);

		// Call the parent method
		Series.prototype.alignDataLabel.call(this, point, dataLabel, options, alignTo, isNew);
	};
}



/**
 * TrackerMixin for points and graphs
 */

var TrackerMixin = Highcharts.TrackerMixin = {

	drawTrackerPoint: function () {
		var series = this,
			chart = series.chart,
			pointer = chart.pointer,
			cursor = series.options.cursor,
			css = cursor && { cursor: cursor },
			onMouseOver = function (e) {
				var target = e.target,
				point;

				if (chart.hoverSeries !== series) {
					series.onMouseOver();
				}

				while (target && !point) {
					point = target.point;
					target = target.parentNode;
				}

				if (point !== UNDEFINED && point !== chart.hoverPoint) { // undefined on graph in scatterchart
					point.onMouseOver(e);
				}
			};

		// Add reference to the point
		each(series.points, function (point) {
			if (point.graphic) {
			point.graphic.element.point = point;
			}
			if (point.dataLabel) {
			point.dataLabel.element.point = point;
			}
		});

		// Add the event listeners, we need to do this only once
		if (!series._hasTracking) {
			each(series.trackerGroups, function (key) {
			if (series[key]) { // we don't always have dataLabelsGroup
				series[key]
				.addClass(PREFIX + 'tracker')
				.on('mouseover', onMouseOver)
				.on('mouseout', function (e) { pointer.onTrackerMouseOut(e); })
				.css(css);
				if (hasTouch) {
				series[key].on('touchstart', onMouseOver);
				}
			}
			});
			series._hasTracking = true;
		}
	},

	/**
	 * Draw the tracker object that sits above all data labels and markers to
	 * track mouse events on the graph or points. For the line type charts
	 * the tracker uses the same graphPath, but with a greater stroke width
	 * for better control.
	 */
	drawTrackerGraph: function () {
		var series = this,
			options = series.options,
			trackByArea = options.trackByArea,
			trackerPath = [].concat(trackByArea ? series.areaPath : series.graphPath),
			trackerPathLength = trackerPath.length,
			chart = series.chart,
			pointer = chart.pointer,
			renderer = chart.renderer,
			snap = chart.options.tooltip.snap,
			tracker = series.tracker,
			cursor = options.cursor,
			css = cursor && { cursor: cursor },
			singlePoints = series.singlePoints,
			singlePoint,
			i,
			onMouseOver = function () {
				if (chart.hoverSeries !== series) {
					series.onMouseOver();
				}
			};

		// Extend end points. A better way would be to use round linecaps,
		// but those are not clickable in VML.
		if (trackerPathLength && !trackByArea) {
			i = trackerPathLength + 1;
			while (i--) {
				if (trackerPath[i] === M) { // extend left side
					trackerPath.splice(i + 1, 0, trackerPath[i + 1] - snap, trackerPath[i + 2], L);
				}
				if ((i && trackerPath[i] === M) || i === trackerPathLength) { // extend right side
					trackerPath.splice(i, 0, L, trackerPath[i - 2] + snap, trackerPath[i - 1]);
				}
			}
		}

		// handle single points
		for (i = 0; i < singlePoints.length; i++) {
			singlePoint = singlePoints[i];
			trackerPath.push(M, singlePoint.plotX - snap, singlePoint.plotY,
			L, singlePoint.plotX + snap, singlePoint.plotY);
		}

		// draw the tracker
		if (tracker) {
			tracker.attr({ d: trackerPath });
		} else { // create

			series.tracker = renderer.path(trackerPath)
			.attr({
				'stroke-linejoin': 'round', // #1225
				visibility: series.visible ? VISIBLE : HIDDEN,
				stroke: TRACKER_FILL,
				fill: trackByArea ? TRACKER_FILL : NONE,
				'stroke-width' : options.lineWidth + (trackByArea ? 0 : 2 * snap),
				zIndex: 2
			})
			.add(series.group);

			// The tracker is added to the series group, which is clipped, but is covered
			// by the marker group. So the marker group also needs to capture events.
			each([series.tracker, series.markerGroup], function (tracker) {
				tracker.addClass(PREFIX + 'tracker')
					.on('mouseover', onMouseOver)
					.on('mouseout', function (e) { pointer.onTrackerMouseOut(e); })
					.css(css);

				if (hasTouch) {
					tracker.on('touchstart', onMouseOver);
				}
			});
		}
	}
};
/* End TrackerMixin */


/**
 * Add tracking event listener to the series group, so the point graphics
 * themselves act as trackers
 */ 

if (seriesTypes.column) {
	ColumnSeries.prototype.drawTracker = TrackerMixin.drawTrackerPoint;	
}

if (seriesTypes.pie) {
	PieSeries.prototype.drawTracker = TrackerMixin.drawTrackerPoint;
}

if (seriesTypes.scatter) {
	ScatterSeries.prototype.drawTracker = TrackerMixin.drawTrackerPoint;
}

/* 
 * Extend Legend for item events 
 */ 
extend(Legend.prototype, {

	setItemEvents: function (item, legendItem, useHTML, itemStyle, itemHiddenStyle) {
	var legend = this;
	// Set the events on the item group, or in case of useHTML, the item itself (#1249)
	(useHTML ? legendItem : item.legendGroup).on('mouseover', function () {
			item.setState(HOVER_STATE);
			legendItem.css(legend.options.itemHoverStyle);
		})
		.on('mouseout', function () {
			legendItem.css(item.visible ? itemStyle : itemHiddenStyle);
			item.setState();
		})
		.on('click', function (event) {
			var strLegendItemClick = 'legendItemClick',
				fnLegendItemClick = function () {
					item.setVisible();
				};
				
			// Pass over the click/touch event. #4.
			event = {
				browserEvent: event
			};

			// click the name or symbol
			if (item.firePointEvent) { // point
				item.firePointEvent(strLegendItemClick, event, fnLegendItemClick);
			} else {
				fireEvent(item, strLegendItemClick, event, fnLegendItemClick);
			}
		});
	},

	createCheckboxForItem: function (item) {
		var legend = this;

		item.checkbox = createElement('input', {
			type: 'checkbox',
			checked: item.selected,
			defaultChecked: item.selected // required by IE7
		}, legend.options.itemCheckboxStyle, legend.chart.container);

		addEvent(item.checkbox, 'click', function (event) {
			var target = event.target;
			fireEvent(item, 'checkboxClick', {
					checked: target.checked
				},
				function () {
					item.select();
				}
			);
		});
	}	
});

/* 
 * Add pointer cursor to legend itemstyle in defaultOptions
 */
defaultOptions.legend.itemStyle.cursor = 'pointer';


/* 
 * Extend the Chart object with interaction
 */

extend(Chart.prototype, {
	/**
	 * Display the zoom button
	 */
	showResetZoom: function () {
		var chart = this,
			lang = defaultOptions.lang,
			btnOptions = chart.options.chart.resetZoomButton,
			theme = btnOptions.theme,
			states = theme.states,
			alignTo = btnOptions.relativeTo === 'chart' ? null : 'plotBox';
			
		this.resetZoomButton = chart.renderer.button(lang.resetZoom, null, null, function () { chart.zoomOut(); }, theme, states && states.hover)
			.attr({
				align: btnOptions.position.align,
				title: lang.resetZoomTitle
			})
			.add()
			.align(btnOptions.position, false, alignTo);
			
	},

	/**
	 * Zoom out to 1:1
	 */
	zoomOut: function () {
		var chart = this;
		fireEvent(chart, 'selection', { resetSelection: true }, function () { 
			chart.zoom();
		});
	},

	/**
	 * Zoom into a given portion of the chart given by axis coordinates
	 * @param {Object} event
	 */
	zoom: function (event) {
		var chart = this,
			hasZoomed,
			pointer = chart.pointer,
			displayButton = false,
			resetZoomButton;

		// If zoom is called with no arguments, reset the axes
		if (!event || event.resetSelection) {
			each(chart.axes, function (axis) {
				hasZoomed = axis.zoom();
			});
		} else { // else, zoom in on all axes
			each(event.xAxis.concat(event.yAxis), function (axisData) {
				var axis = axisData.axis,
					isXAxis = axis.isXAxis;

				// don't zoom more than minRange
				if (pointer[isXAxis ? 'zoomX' : 'zoomY'] || pointer[isXAxis ? 'pinchX' : 'pinchY']) {
					hasZoomed = axis.zoom(axisData.min, axisData.max);
					if (axis.displayBtn) {
						displayButton = true;
					}
				}
			});
		}
		
		// Show or hide the Reset zoom button
		resetZoomButton = chart.resetZoomButton;
		if (displayButton && !resetZoomButton) {
			chart.showResetZoom();
		} else if (!displayButton && isObject(resetZoomButton)) {
			chart.resetZoomButton = resetZoomButton.destroy();
		}
		

		// Redraw
		if (hasZoomed) {
			chart.redraw(
				pick(chart.options.chart.animation, event && event.animation, chart.pointCount < 100) // animation
			);
		}
	},

	/**
	 * Pan the chart by dragging the mouse across the pane. This function is called
	 * on mouse move, and the distance to pan is computed from chartX compared to
	 * the first chartX position in the dragging operation.
	 */
	pan: function (e, panning) {

		var chart = this,
			hoverPoints = chart.hoverPoints,
			doRedraw;

		// remove active points for shared tooltip
		if (hoverPoints) {
			each(hoverPoints, function (point) {
				point.setState();
			});
		}

		each(panning === 'xy' ? [1, 0] : [1], function (isX) { // xy is used in maps
			var mousePos = e[isX ? 'chartX' : 'chartY'],
				axis = chart[isX ? 'xAxis' : 'yAxis'][0],
				startPos = chart[isX ? 'mouseDownX' : 'mouseDownY'],
				halfPointRange = (axis.pointRange || 0) / 2,
				extremes = axis.getExtremes(),
				newMin = axis.toValue(startPos - mousePos, true) + halfPointRange,
				newMax = axis.toValue(startPos + chart[isX ? 'plotWidth' : 'plotHeight'] - mousePos, true) - halfPointRange;

			if (axis.series.length && newMin > mathMin(extremes.dataMin, extremes.min) && newMax < mathMax(extremes.dataMax, extremes.max)) {
				axis.setExtremes(newMin, newMax, false, false, { trigger: 'pan' });
				doRedraw = true;
			}

			chart[isX ? 'mouseDownX' : 'mouseDownY'] = mousePos; // set new reference for next run
		});

		if (doRedraw) {
			chart.redraw(false);
		}
		css(chart.container, { cursor: 'move' });
	}
});

/*
 * Extend the Point object with interaction
 */
extend(Point.prototype, {
	/**
	 * Toggle the selection status of a point
	 * @param {Boolean} selected Whether to select or unselect the point.
	 * @param {Boolean} accumulate Whether to add to the previous selection. By default,
	 *		 this happens if the control key (Cmd on Mac) was pressed during clicking.
	 */
	select: function (selected, accumulate) {
		var point = this,
			series = point.series,
			chart = series.chart;

		selected = pick(selected, !point.selected);

		// fire the event with the defalut handler
		point.firePointEvent(selected ? 'select' : 'unselect', { accumulate: accumulate }, function () {
			point.selected = point.options.selected = selected;
			series.options.data[inArray(point, series.data)] = point.options;

			point.setState(selected && SELECT_STATE);

			// unselect all other points unless Ctrl or Cmd + click
			if (!accumulate) {
				each(chart.getSelectedPoints(), function (loopPoint) {
					if (loopPoint.selected && loopPoint !== point) {
						loopPoint.selected = loopPoint.options.selected = false;
						series.options.data[inArray(loopPoint, series.data)] = loopPoint.options;
						loopPoint.setState(NORMAL_STATE);
							loopPoint.firePointEvent('unselect');
					}
				});
			}
		});
	},

	/**
	 * Runs on mouse over the point
	 */
	onMouseOver: function (e) {
		var point = this,
			series = point.series,
			chart = series.chart,
			tooltip = chart.tooltip,
			hoverPoint = chart.hoverPoint;

		// set normal state to previous series
		if (hoverPoint && hoverPoint !== point) {
			hoverPoint.onMouseOut();
		}

		// trigger the event
		point.firePointEvent('mouseOver');

		// update the tooltip
		if (tooltip && (!tooltip.shared || series.noSharedTooltip)) {
			tooltip.refresh(point, e);
		}

		// hover this
		point.setState(HOVER_STATE);
		chart.hoverPoint = point;
	},

	/**
	 * Runs on mouse out from the point
	 */
	onMouseOut: function () {
		var chart = this.series.chart,
			hoverPoints = chart.hoverPoints;

		if (!hoverPoints || inArray(this, hoverPoints) === -1) { // #887
			this.firePointEvent('mouseOut');

			this.setState();
			chart.hoverPoint = null;
		}
	},

	/**
	 * Fire an event on the Point object. Must not be renamed to fireEvent, as this
	 * causes a name clash in MooTools
	 * @param {String} eventType
	 * @param {Object} eventArgs Additional event arguments
	 * @param {Function} defaultFunction Default event handler
	 */
	firePointEvent: function (eventType, eventArgs, defaultFunction) {
		var point = this,
			series = this.series,
			seriesOptions = series.options;

		// load event handlers on demand to save time on mouseover/out
		if (seriesOptions.point.events[eventType] || (point.options && point.options.events && point.options.events[eventType])) {
			this.importEvents();
		}

		// add default handler if in selection mode
		if (eventType === 'click' && seriesOptions.allowPointSelect) {
			defaultFunction = function (event) {
				// Control key is for Windows, meta (= Cmd key) for Mac, Shift for Opera
				point.select(null, event.ctrlKey || event.metaKey || event.shiftKey);
			};
		}

		fireEvent(this, eventType, eventArgs, defaultFunction);
	},
	/**
	 * Import events from the series' and point's options. Only do it on
	 * demand, to save processing time on hovering.
	 */
	importEvents: function () {
		if (!this.hasImportedEvents) {
			var point = this,
				options = merge(point.series.options.point, point.options),
				events = options.events,
				eventType;

			point.events = events;

			for (eventType in events) {
				addEvent(point, eventType, events[eventType]);
			}
			this.hasImportedEvents = true;

		}
	},

	/**
	 * Set the point's state
	 * @param {String} state
	 */
	setState: function (state, move) {
		var point = this,
			plotX = point.plotX,
			plotY = point.plotY,
			series = point.series,
			stateOptions = series.options.states,
			markerOptions = defaultPlotOptions[series.type].marker && series.options.marker,
			normalDisabled = markerOptions && !markerOptions.enabled,
			markerStateOptions = markerOptions && markerOptions.states[state],
			stateDisabled = markerStateOptions && markerStateOptions.enabled === false,
			stateMarkerGraphic = series.stateMarkerGraphic,
			pointMarker = point.marker || {},
			chart = series.chart,
			radius,
			newSymbol,
			pointAttr = point.pointAttr;

		state = state || NORMAL_STATE; // empty string
		move = move && stateMarkerGraphic;

		if (
				// already has this state
				(state === point.state && !move) ||
				// selected points don't respond to hover
				(point.selected && state !== SELECT_STATE) ||
				// series' state options is disabled
				(stateOptions[state] && stateOptions[state].enabled === false) ||
				// general point marker's state options is disabled
				(state && (stateDisabled || (normalDisabled && !markerStateOptions.enabled))) ||
				// individual point marker's state options is disabled
				(state && pointMarker.states && pointMarker.states[state] && pointMarker.states[state].enabled === false) // #1610

			) {
			return;
		}


		// apply hover styles to the existing point
		if (point.graphic) {
			radius = markerOptions && point.graphic.symbolName && pointAttr[state].r;
			point.graphic.attr(merge(
				pointAttr[state],
				radius ? { // new symbol attributes (#507, #612)
					x: plotX - radius,
					y: plotY - radius,
					width: 2 * radius,
					height: 2 * radius
				} : {}
			));
		} else {
			// if a graphic is not applied to each point in the normal state, create a shared
			// graphic for the hover state
			if (state && markerStateOptions) {
				radius = markerStateOptions.radius;
				newSymbol = pointMarker.symbol || series.symbol;

				// If the point has another symbol than the previous one, throw away the
				// state marker graphic and force a new one (#1459)
				if (stateMarkerGraphic && stateMarkerGraphic.currentSymbol !== newSymbol) {
					stateMarkerGraphic = stateMarkerGraphic.destroy();
				}

				// Add a new state marker graphic
				if (!stateMarkerGraphic) {
					series.stateMarkerGraphic = stateMarkerGraphic = chart.renderer.symbol(
						newSymbol,
						plotX - radius,
						plotY - radius,
						2 * radius,
						2 * radius
					)
					.attr(pointAttr[state])
					.add(series.markerGroup);
					stateMarkerGraphic.currentSymbol = newSymbol;

				// Move the existing graphic
				} else {
					stateMarkerGraphic[move ? 'animate' : 'attr']({ // #1054
						x: plotX - radius,
						y: plotY - radius
					});
				}
			}

			if (stateMarkerGraphic) {
				stateMarkerGraphic[state && chart.isInsidePlot(plotX, plotY, chart.inverted) ? 'show' : 'hide'](); // #2450
			}
		}

		point.state = state;
	}
});

/*
 * Extend the Series object with interaction
 */

extend(Series.prototype, {
	/**
	 * Series mouse over handler
	 */
	onMouseOver: function () {
		var series = this,
			chart = series.chart,
			hoverSeries = chart.hoverSeries;

		// set normal state to previous series
		if (hoverSeries && hoverSeries !== series) {
			hoverSeries.onMouseOut();
		}

		// trigger the event, but to save processing time,
		// only if defined
		if (series.options.events.mouseOver) {
			fireEvent(series, 'mouseOver');
		}

		// hover this
		series.setState(HOVER_STATE);
		chart.hoverSeries = series;
	},

	/**
	 * Series mouse out handler
	 */
	onMouseOut: function () {
		// trigger the event only if listeners exist
		var series = this,
			options = series.options,
			chart = series.chart,
			tooltip = chart.tooltip,
			hoverPoint = chart.hoverPoint;

		// trigger mouse out on the point, which must be in this series
		if (hoverPoint) {
			hoverPoint.onMouseOut();
		}

		// fire the mouse out event
		if (series && options.events.mouseOut) {
			fireEvent(series, 'mouseOut');
		}


		// hide the tooltip
		if (tooltip && !options.stickyTracking && (!tooltip.shared || series.noSharedTooltip)) {
			tooltip.hide();
		}

		// set normal state
		series.setState();
		chart.hoverSeries = null;
	},

	/**
	 * Set the state of the graph
	 */
	setState: function (state) {
		var series = this,
			options = series.options,
			graph = series.graph,
			graphNeg = series.graphNeg,
			stateOptions = options.states,
			lineWidth = options.lineWidth,
			attribs;

		state = state || NORMAL_STATE;

		if (series.state !== state) {
			series.state = state;

			if (stateOptions[state] && stateOptions[state].enabled === false) {
				return;
			}

			if (state) {
				lineWidth = stateOptions[state].lineWidth || lineWidth + 1;
			}

			if (graph && !graph.dashstyle) { // hover is turned off for dashed lines in VML
				attribs = {
					'stroke-width': lineWidth
				};
				// use attr because animate will cause any other animation on the graph to stop
				graph.attr(attribs);
				if (graphNeg) {
					graphNeg.attr(attribs);
				}
			}
		}
	},

	/**
	 * Set the visibility of the graph
	 *
	 * @param vis {Boolean} True to show the series, false to hide. If UNDEFINED,
	 *				the visibility is toggled.
	 */
	setVisible: function (vis, redraw) {
		var series = this,
			chart = series.chart,
			legendItem = series.legendItem,
			showOrHide,
			ignoreHiddenSeries = chart.options.chart.ignoreHiddenSeries,
			oldVisibility = series.visible;

		// if called without an argument, toggle visibility
		series.visible = vis = series.userOptions.visible = vis === UNDEFINED ? !oldVisibility : vis;
		showOrHide = vis ? 'show' : 'hide';

		// show or hide elements
		each(['group', 'dataLabelsGroup', 'markerGroup', 'tracker'], function (key) {
			if (series[key]) {
				series[key][showOrHide]();
			}
		});


		// hide tooltip (#1361)
		if (chart.hoverSeries === series) {
			series.onMouseOut();
		}


		if (legendItem) {
			chart.legend.colorizeItem(series, vis);
		}


		// rescale or adapt to resized chart
		series.isDirty = true;
		// in a stack, all other series are affected
		if (series.options.stacking) {
			each(chart.series, function (otherSeries) {
				if (otherSeries.options.stacking && otherSeries.visible) {
					otherSeries.isDirty = true;
				}
			});
		}

		// show or hide linked series
		each(series.linkedSeries, function (otherSeries) {
			otherSeries.setVisible(vis, false);
		});

		if (ignoreHiddenSeries) {
			chart.isDirtyBox = true;
		}
		if (redraw !== false) {
			chart.redraw();
		}

		fireEvent(series, showOrHide);
	},

	/**
	 * Show the graph
	 */
	show: function () {
		this.setVisible(true);
	},

	/**
	 * Hide the graph
	 */
	hide: function () {
		this.setVisible(false);
	},


	/**
	 * Set the selected state of the graph
	 *
	 * @param selected {Boolean} True to select the series, false to unselect. If
	 *				UNDEFINED, the selection state is toggled.
	 */
	select: function (selected) {
		var series = this;
		// if called without an argument, toggle
		series.selected = selected = (selected === UNDEFINED) ? !series.selected : selected;

		if (series.checkbox) {
			series.checkbox.checked = selected;
		}

		fireEvent(series, selected ? 'select' : 'unselect');
	},

	drawTracker: TrackerMixin.drawTrackerGraph
});
// global variables
extend(Highcharts, {
	
	// Constructors
	Axis: Axis,
	Chart: Chart,
	Color: Color,
	Point: Point,
	Tick: Tick,	
	Renderer: Renderer,
	Series: Series,
	SVGElement: SVGElement,
	SVGRenderer: SVGRenderer,
	
	// Various
	arrayMin: arrayMin,
	arrayMax: arrayMax,
	charts: charts,
	dateFormat: dateFormat,
	format: format,
	pathAnim: pathAnim,
	getOptions: getOptions,
	hasBidiBug: hasBidiBug,
	isTouchDevice: isTouchDevice,
	numberFormat: numberFormat,
	seriesTypes: seriesTypes,
	setOptions: setOptions,
	addEvent: addEvent,
	removeEvent: removeEvent,
	createElement: createElement,
	discardElement: discardElement,
	css: css,
	each: each,
	extend: extend,
	map: map,
	merge: merge,
	pick: pick,
	splat: splat,
	extendClass: extendClass,
	pInt: pInt,
	wrap: wrap,
	svg: hasSVG,
	canvas: useCanVG,
	vml: !hasSVG && !useCanVG,
	product: PRODUCT,
	version: VERSION
});

}());<|MERGE_RESOLUTION|>--- conflicted
+++ resolved
@@ -5793,14 +5793,10 @@
 			labelOptions = options.labels,
 			size = horiz ? bBox.width : bBox.height,
 			leftSide = horiz ?
-<<<<<<< HEAD
-				size * { left: 0, center: 0.5, right: 1 }[axis.labelAlign] - labelOptions.x :
-=======
 				labelOptions.x - size * { left: 0, center: 0.5, right: 1 }[axis.labelAlign] : 
 				0,
 			rightSide = horiz ?
 				size + leftSide :
->>>>>>> bfd9856b
 				size;
 
 		return [leftSide, rightSide];
@@ -6652,10 +6648,7 @@
 		// Dictionary for stacks
 		axis.stacks = {};
 		axis.oldStacks = {};
-
-		// Dictionary for stacks max values
-		axis.stackExtremes = {};
-
+		
 		// Min and max in the data
 		//axis.dataMin = UNDEFINED,
 		//axis.dataMax = UNDEFINED,
@@ -6781,11 +6774,10 @@
 
 		// reset dataMin and dataMax in case we're redrawing
 		axis.dataMin = axis.dataMax = null;
-
-		// reset cached stacking extremes
-		axis.stackExtremes = {};
-
-		axis.buildStacks();
+		
+		if (axis.buildStacks) {
+			axis.buildStacks();
+		}
 
 		// loop through this axis' series
 		each(axis.series, function (series) {
@@ -7947,8 +7939,7 @@
 			isLinked = axis.isLinked,
 			tickPositions = axis.tickPositions,
 			sortedPositions,
-			axisTitle = axis.axisTitle,
-			stacks = axis.stacks,
+			axisTitle = axis.axisTitle,			
 			ticks = axis.ticks,
 			minorTicks = axis.minorTicks,
 			alternateBands = axis.alternateBands,
@@ -8173,29 +8164,6 @@
 	},
 
 	/**
-<<<<<<< HEAD
-=======
-	 * Build the stacks from top down
-	 */
-	buildStacks: function () {
-		var series = this.series,
-			i = series.length;
-		if (!this.isXAxis) {
-			this.usePercentage = false;
-			while (i--) {
-				series[i].setStackedPoints();
-			}
-			// Loop up again to compute percent stack
-			if (this.usePercentage) {
-				for (i = 0; i < series.length; i++) {
-					series[i].setPercentStacks();
-				}
-			}
-		}
-	},
-
-	/**
->>>>>>> bfd9856b
 	 * Destroys an Axis instance.
 	 */
 	destroy: function (keepEvents) {
@@ -8507,7 +8475,6 @@
  * Methods defined on the Axis prototype
  */
 
-<<<<<<< HEAD
 /**
  * Set the tick positions of a logarithmic axis
  */
@@ -8596,37 +8563,6 @@
 		
 		if (!minor) {
 			axis._minorAutoInterval = interval / 5;
-=======
-	/**
-	 * Sets the offset that the stack has from the x value and repositions the label.
-	 */
-	setOffset: function (xOffset, xWidth) {
-		var stackItem = this,
-			axis = stackItem.axis,
-			chart = axis.chart,
-			inverted = chart.inverted,
-			neg = this.isNegative,							// special treatment is needed for negative stacks
-			y = axis.translate(this.percent ? 100 : this.total, 0, 0, 0, 1), // stack value translated mapped to chart coordinates
-			yZero = axis.translate(0),						// stack origin
-			h = mathAbs(y - yZero),							// stack height
-			x = chart.xAxis[0].translate(this.x) + xOffset,	// stack x position
-			plotHeight = chart.plotHeight,
-			stackBox = {	// this is the box for the complete stack
-				x: inverted ? (neg ? y : y - h) : x,
-				y: inverted ? plotHeight - x - xWidth : (neg ? (plotHeight - y - h) : plotHeight - y),
-				width: inverted ? h : xWidth,
-				height: inverted ? xWidth : h
-			},
-			label = this.label,
-			alignAttr;
-		
-		if (label) {
-			label.align(this.alignOptions, null, stackBox);	// align the label to the box
-				
-			// Set visibility (#678)
-			alignAttr = label.alignAttr;
-			label[this.options.crop === false || chart.isInsidePlot(alignAttr.x, alignAttr.y) ? 'show' : 'hide'](true);
->>>>>>> bfd9856b
 		}
 	}
 	
@@ -9057,7 +8993,7 @@
 		}
 
 		// Polar needs additional shaping
-		if (series.orderTooltipPoints) {			
+		if (series.orderTooltipPoints) {
 			series.orderTooltipPoints(points);
 		}
 
@@ -9083,7 +9019,7 @@
 				}
 			}
 		}
-		series.tooltipPoints = tooltipPoints;		
+		series.tooltipPoints = tooltipPoints;
 	},
 
 	/**
@@ -9093,9 +9029,9 @@
 		var series = point.series,
 			tooltipOptions = series.tooltipOptions,
 			dateTimeLabelFormats = tooltipOptions.dateTimeLabelFormats,
-			xDateFormat = tooltipOptions.xDateFormat || dateTimeLabelFormats.year, // #2546
+			xDateFormat = tooltipOptions.xDateFormat,
 			xAxis = series.xAxis,
-			isDateTime = xAxis && xAxis.options.type === 'datetime',
+			isDateTime = xAxis && xAxis.options.type === 'datetime' && isNumber(point.key),
 			headerFormat = tooltipOptions.headerFormat,
 			closestPointRange = xAxis && xAxis.closestPointRange,
 			n;
@@ -9104,7 +9040,7 @@
 		if (isDateTime && !xDateFormat) {
 			if (closestPointRange) {
 				for (n in timeUnits) {
-					if (timeUnits[n] >= closestPointRange) {
+					if (timeUnits[n] >= closestPointRange || point.key % timeUnits[n] > 0) { // #2637
 						xDateFormat = dateTimeLabelFormats[n];
 						break;
 					}
@@ -9112,10 +9048,13 @@
 			} else {
 				xDateFormat = dateTimeLabelFormats.day;
 			}
+
+			xDateFormat = xDateFormat || dateTimeLabelFormats.year; // #2546, 2581
+
 		}
 
 		// Insert the header date format if any
-		if (isDateTime && xDateFormat && isNumber(point.key)) {
+		if (isDateTime && xDateFormat) {
 			headerFormat = headerFormat.replace('{point.key}', '{point.key:' + xDateFormat + '}');
 		}
 
@@ -9124,7 +9063,8 @@
 			series: series
 		});
 	}
-};/**
+};
+/**
  * The mouse tracker object. All methods starting with "on" are primary DOM event handlers. 
  * Subsequent methods should be named differently from what they are doing.
  * @param {Object} chart The Chart instance
@@ -10800,18 +10740,11 @@
 	}
 };
 
-<<<<<<< HEAD
-// Workaround for #2030, horizontal legend items not displaying in IE11 Preview.
-// TODO: When IE11 is released, check again for this bug, and remove the fix
-// or make a better one.
-if (/Trident\/7\.0/.test(userAgent)) {	
-=======
 // Workaround for #2030, horizontal legend items not displaying in IE11 Preview,
 // and for #2580, a similar drawing flaw in Firefox 26.
 // TODO: Explore if there's a general cause for this. The problem may be related 
 // to nested group elements, as the legend item texts are within 4 group elements.
 if (/Trident\/7\.0/.test(userAgent) || isFirefox) {
->>>>>>> bfd9856b
 	wrap(Legend.prototype, 'positionItem', function (proceed, item) {
 		var legend = this,
 			runPositionItem = function () { // If chart destroyed in sync, this is undefined (#2030)
@@ -13113,133 +13046,6 @@
 	},
 
 	/**
-<<<<<<< HEAD
-=======
-	 * Adds series' points value to corresponding stack
-	 */
-	setStackedPoints: function () {
-		if (!this.options.stacking || (this.visible !== true && this.chart.options.chart.ignoreHiddenSeries !== false)) {
-			return;
-		}
-
-		var series = this,
-			xData = series.processedXData,
-			yData = series.processedYData,
-			stackedYData = [],
-			yDataLength = yData.length,
-			seriesOptions = series.options,
-			threshold = seriesOptions.threshold,
-			stackOption = seriesOptions.stack,
-			stacking = seriesOptions.stacking,
-			stackKey = series.stackKey,
-			negKey = '-' + stackKey,
-			negStacks = series.negStacks,
-			yAxis = series.yAxis,
-			stacks = yAxis.stacks,
-			oldStacks = yAxis.oldStacks,
-			isNegative,
-			stack,
-			other,
-			key,
-			i,
-			x,
-			y;
-
-		// loop over the non-null y values and read them into a local array
-		for (i = 0; i < yDataLength; i++) {
-			x = xData[i];
-			y = yData[i];
-
-			// Read stacked values into a stack based on the x value,
-			// the sign of y and the stack key. Stacking is also handled for null values (#739)
-			isNegative = negStacks && y < threshold;
-			key = isNegative ? negKey : stackKey;
-
-			// Create empty object for this stack if it doesn't exist yet
-			if (!stacks[key]) {
-				stacks[key] = {};
-			}
-
-			// Initialize StackItem for this x
-			if (!stacks[key][x]) {
-				if (oldStacks[key] && oldStacks[key][x]) {
-					stacks[key][x] = oldStacks[key][x];
-					stacks[key][x].total = null;
-				} else {
-					stacks[key][x] = new StackItem(yAxis, yAxis.options.stackLabels, isNegative, x, stackOption, stacking);
-				}
-			}
-
-			// If the StackItem doesn't exist, create it first
-			stack = stacks[key][x];
-			stack.points[series.index] = [stack.cum || 0];
-
-			// Add value to the stack total
-			if (stacking === 'percent') {
-
-				// Percent stacked column, totals are the same for the positive and negative stacks
-				other = isNegative ? stackKey : negKey;
-				if (negStacks && stacks[other] && stacks[other][x]) {
-					other = stacks[other][x];
-					stack.total = other.total = mathMax(other.total, stack.total) + mathAbs(y) || 0;
-
-				// Percent stacked areas
-				} else {
-					stack.total = correctFloat(stack.total + (mathAbs(y) || 0));
-				}
-			} else {
-				stack.total = correctFloat(stack.total + (y || 0));
-			}
-
-			stack.cum = (stack.cum || 0) + (y || 0);
-
-			stack.points[series.index].push(stack.cum);
-			stackedYData[i] = stack.cum;
-
-		}
-
-		if (stacking === 'percent') {
-			yAxis.usePercentage = true;
-		}
-
-		this.stackedYData = stackedYData; // To be used in getExtremes
-
-		// Reset old stacks
-		yAxis.oldStacks = {};
-	},
-
-	/**
-	 * Iterate over all stacks and compute the absolute values to percent
-	 */
-	setPercentStacks: function () {
-		var series = this,
-			stackKey = series.stackKey,
-			stacks = series.yAxis.stacks,
-			processedXData = series.processedXData;
-
-		each([stackKey, '-' + stackKey], function (key) {
-			var i = processedXData.length,
-				x,
-				stack,
-				pointExtremes,
-				totalFactor;
-
-			while (i--) {
-				x = processedXData[i];
-				stack = stacks[key] && stacks[key][x];
-				pointExtremes = stack && stack.points[series.index];
-				if (pointExtremes) {
-					totalFactor = stack.total ? 100 / stack.total : 0;
-					pointExtremes[0] = correctFloat(pointExtremes[0] * totalFactor); // Y bottom value
-					pointExtremes[1] = correctFloat(pointExtremes[1] * totalFactor); // Y value
-					series.stackedYData[i] = pointExtremes[1];
-				}
-			}
-		});
-	},
-
-	/**
->>>>>>> bfd9856b
 	 * Calculate Y extremes for visible data
 	 */
 	getExtremes: function (yData) {
@@ -13414,170 +13220,6 @@
 		// Initialize the animation. Set up the clipping rectangle.
 		if (init) {
 
-<<<<<<< HEAD
-=======
-		// concat segments to overcome null values
-		each(series.segments || series.points, function (segment) {
-			points = points.concat(segment);
-		});
-
-		// Reverse the points in case the X axis is reversed
-		if (xAxis && xAxis.reversed) {
-			points = points.reverse();
-		}
-
-		// Polar needs additional shaping
-		if (series.orderTooltipPoints) {
-			series.orderTooltipPoints(points);
-		}
-
-		// Assign each pixel position to the nearest point
-		pointsLength = points.length;
-		for (i = 0; i < pointsLength; i++) {
-			point = points[i];
-			pointX = point.x;
-			if (pointX >= xExtremes.min && pointX <= xExtremes.max) { // #1149
-				nextPoint = points[i + 1];
-
-				// Set this range's low to the last range's high plus one
-				low = high === UNDEFINED ? 0 : high + 1;
-				// Now find the new high
-				high = points[i + 1] ?
-					mathMin(mathMax(0, mathFloor( // #2070
-						(point.clientX + (nextPoint ? (nextPoint.wrappedClientX || nextPoint.clientX) : axisLength)) / 2
-					)), axisLength) :
-					axisLength;
-
-				while (low >= 0 && low <= high) {
-					tooltipPoints[low++] = point;
-				}
-			}
-		}
-		series.tooltipPoints = tooltipPoints;
-	},
-
-	/**
-	 * Format the header of the tooltip
-	 */
-	tooltipHeaderFormatter: function (point) {
-		var series = this,
-			tooltipOptions = series.tooltipOptions,
-			dateTimeLabelFormats = tooltipOptions.dateTimeLabelFormats,
-			xDateFormat = tooltipOptions.xDateFormat,
-			xAxis = series.xAxis,
-			isDateTime = xAxis && xAxis.options.type === 'datetime' && isNumber(point.key),
-			headerFormat = tooltipOptions.headerFormat,
-			closestPointRange = xAxis && xAxis.closestPointRange,
-			n;
-
-		// Guess the best date format based on the closest point distance (#568)
-		if (isDateTime && !xDateFormat) {
-			if (closestPointRange) {
-				for (n in timeUnits) {
-					if (timeUnits[n] >= closestPointRange || point.key % timeUnits[n] > 0) { // #2637
-						xDateFormat = dateTimeLabelFormats[n];
-						break;
-					}
-				}
-			} else {
-				xDateFormat = dateTimeLabelFormats.day;
-			}
-
-			xDateFormat = xDateFormat || dateTimeLabelFormats.year; // #2546, 2581
-
-		}
-
-		// Insert the header date format if any
-		if (isDateTime && xDateFormat) {
-			headerFormat = headerFormat.replace('{point.key}', '{point.key:' + xDateFormat + '}');
-		}
-
-		return format(headerFormat, {
-			point: point,
-			series: series
-		});
-	},
-
-	/**
-	 * Series mouse over handler
-	 */
-	onMouseOver: function () {
-		var series = this,
-			chart = series.chart,
-			hoverSeries = chart.hoverSeries;
-
-		// set normal state to previous series
-		if (hoverSeries && hoverSeries !== series) {
-			hoverSeries.onMouseOut();
-		}
-
-		// trigger the event, but to save processing time,
-		// only if defined
-		if (series.options.events.mouseOver) {
-			fireEvent(series, 'mouseOver');
-		}
-
-		// hover this
-		series.setState(HOVER_STATE);
-		chart.hoverSeries = series;
-	},
-
-	/**
-	 * Series mouse out handler
-	 */
-	onMouseOut: function () {
-		// trigger the event only if listeners exist
-		var series = this,
-			options = series.options,
-			chart = series.chart,
-			tooltip = chart.tooltip,
-			hoverPoint = chart.hoverPoint;
-
-		// trigger mouse out on the point, which must be in this series
-		if (hoverPoint) {
-			hoverPoint.onMouseOut();
-		}
-
-		// fire the mouse out event
-		if (series && options.events.mouseOut) {
-			fireEvent(series, 'mouseOut');
-		}
-
-
-		// hide the tooltip
-		if (tooltip && !options.stickyTracking && (!tooltip.shared || series.noSharedTooltip)) {
-			tooltip.hide();
-		}
-
-		// set normal state
-		series.setState();
-		chart.hoverSeries = null;
-	},
-
-	/**
-	 * Animate in the series
-	 */
-	animate: function (init) {
-		var series = this,
-			chart = series.chart,
-			renderer = chart.renderer,
-			clipRect,
-			markerClipRect,
-			animation = series.options.animation,
-			clipBox = chart.clipBox,
-			inverted = chart.inverted,
-			sharedClipKey;
-
-		// Animation option is set to true
-		if (animation && !isObject(animation)) {
-			animation = defaultPlotOptions[series.type].animation;
-		}
-		sharedClipKey = '_sharedClip' + animation.duration + animation.easing;
-
-		// Initialize the animation. Set up the clipping rectangle.
-		if (init) {
-
->>>>>>> bfd9856b
 			// If a clipping rectangle with the same properties is currently present in the chart, use that.
 			clipRect = chart[sharedClipKey];
 			markerClipRect = chart[sharedClipKey + 'm'];
@@ -14480,11 +14122,7 @@
 				
 			// Set visibility (#678)
 			alignAttr = label.alignAttr;
-			label.attr({ 
-				visibility: this.options.crop === false || chart.isInsidePlot(alignAttr.x, alignAttr.y) ? 
-					(hasSVG ? 'inherit' : VISIBLE) : 
-					HIDDEN
-			});
+			label[this.options.crop === false || chart.isInsidePlot(alignAttr.x, alignAttr.y) ? 'show' : 'hide'](true);
 		}
 	}
 };
@@ -14499,6 +14137,7 @@
 	var series = this.series,
 		i = series.length;
 	if (!this.isXAxis) {
+		this.usePercentage = false;
 		while (i--) {
 			series[i].setStackedPoints();
 		}
@@ -14619,10 +14258,10 @@
 
 			// Percent stacked areas
 			} else {
-				stack.total += mathAbs(y) || 0;
+				stack.total = correctFloat(stack.total + (mathAbs(y) || 0));
 			}
 		} else {
-			stack.total += y || 0;
+			stack.total = correctFloat(stack.total + (y || 0));
 		}
 
 		stack.cum = (stack.cum || 0) + (y || 0);
@@ -14648,17 +14287,18 @@
 Series.prototype.setPercentStacks = function () {
 	var series = this,
 		stackKey = series.stackKey,
-		stacks = series.yAxis.stacks;
+		stacks = series.yAxis.stacks,
+		processedXData = series.processedXData;
 
 	each([stackKey, '-' + stackKey], function (key) {
-		var i = series.xData.length,
+		var i = processedXData.length,
 			x,
 			stack,
 			pointExtremes,
 			totalFactor;
 
 		while (i--) {
-			x = series.xData[i];
+			x = processedXData[i];
 			stack = stacks[key] && stacks[key][x];
 			pointExtremes = stack && stack.points[series.index];
 			if (pointExtremes) {
