--- conflicted
+++ resolved
@@ -129,17 +129,11 @@
 /**
  * A wrapper for Chart with all the default values for a Map
  */
-<<<<<<< HEAD
-H.Map = function (options, callback) {
-	
-	var hiddenAxis = {
-=======
 Highcharts.Map = Highcharts.mapChart = function (a, b, c) {
 
 	var hasRenderToArg = typeof a === 'string' || a.nodeName,
 		options = arguments[hasRenderToArg ? 1 : 0],
 		hiddenAxis = {
->>>>>>> e6238c3f
 			endOnTick: false,
 			gridLineWidth: 0,
 			lineWidth: 0,
@@ -183,15 +177,10 @@
 	options.series = seriesOptions;
 
 
-<<<<<<< HEAD
-	return new Chart(options, callback);
-};
-
-	return H;
-}(Highcharts));
-=======
 	return hasRenderToArg ? 
 		new Chart(a, options, c) :
 		new Chart(options, b);
 };
->>>>>>> e6238c3f
+
+	return H;
+}(Highcharts));