--- conflicted
+++ resolved
@@ -2,11 +2,7 @@
 // @compilation_level SIMPLE_OPTIMIZATIONS
 
 /**
-<<<<<<< HEAD
- * @license Highcharts JS v4.1.9-modified (2015-10-21)
-=======
  * @license Highcharts JS v4.1.9-modified (2015-10-22)
->>>>>>> 08183356
  *
  * (c) 2009-2014 Torstein Honsi
  *
