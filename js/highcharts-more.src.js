--- conflicted
+++ resolved
@@ -2,11 +2,7 @@
 // @compilation_level SIMPLE_OPTIMIZATIONS
 
 /**
-<<<<<<< HEAD
- * @license Highcharts JS v4.2.0-modified (2016-01-11)
-=======
- * @license Highcharts JS v4.2.0-modified (2016-01-14)
->>>>>>> 38d142aa
+ * @license Highcharts JS v4.2.0-modified (2016-01-19)
  *
  * (c) 2009-2016 Torstein Honsi
  *
