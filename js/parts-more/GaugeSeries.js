/* 
 * The GaugeSeries class
 * 
 * Speedometer: http://jsfiddle.net/highcharts/qPeFM/
 * Clock:	   http://jsfiddle.net/highcharts/BFN2F/
 * 
 * TODO:
 * - Radial gradients.
 *	 - Fix issue with linearGradient being present from merging background options
 *	 - Experiment more with pattern in VML
 * - Size to the actual space given, for example by vu-meters
 * - Dials are not perfectly centered in IE. Consider altering translation in updateTransform.
<<<<<<< HEAD
 * - Tooltip
 * - Should the gauge series be called angular gauge as opposed to linear gauges?
 * - POC with two axes - for example km/h and m/h. For this we need an option to make it 
=======
 * - POC with two axes - for example km/h and m/h. For this we need either an option to make it 
>>>>>>> 5897edc0
 *   circular. Axis extension could be loaded on axis init.
 */


var tickProto = Tick.prototype;

/**
 * Extend the default options
 */
defaultPlotOptions.gauge = merge(defaultPlotOptions.line, {
	dataLabels: {
		enabled: true,
		y: 30,
		borderWidth: 1,
		borderColor: 'silver',
		borderRadius: 3,
		style: {
			fontWeight: 'bold'
		}
	},
	dial: {
		// radius: '80%',
		// backgroundColor: 'black',
		// borderColor: 'silver',
		// borderWidth: 0,
		// baseWidth: 3,
		// topWidth: 1,
		// baseLength: '70%' // of radius
		// rearLength: '10%'
	},
	pivot: {
		//radius: 5,
		//borderWidth: 0
		//borderColor: 'silver',
		//backgroundColor: 'black'
	},
	tooltip: {
		headerFormat: ''
	},
	showInLegend: false
});

/**
 * Extend the point object
 */
var GaugePoint = Highcharts.extendClass(Highcharts.Point, {
	/**
	 * Don't do any hover colors or anything
	 */
	setState: function (state) {
		this.state = state;
	}
});

/**
 * Augmented methods for the value axis
 */
var gaugeValueAxisMixin = {
	isRadial: true,
	
	/**
	 * Set special default options for the radial axis. Since the radial axis is
	 * extended after the initial options are merged, we need to do it here. If
	 * we create a RadialAxis class we should handle it in a setOptions method and
	 * merge in these options the usual way
	 */
	onBind: function () {
		var axis = this,
			userOptions = axis.userOptions,
			userOptionsTitle = userOptions.title,
			userOptionsLabels = userOptions.labels,
			background = userOptions.background || {}, // start out with one default background
			defaultBackground,
			options = axis.options;
			
		if ((!userOptionsTitle || userOptionsTitle.rotation === UNDEFINED) && options.title) {
			options.title.rotation = 0;
		}
		if (!userOptions.center) {
			options.center = ['50%', '50%'];
		}
		if (!userOptions.zIndex) {
			options.zIndex = 2; // behind dials, points in the series group
		}
		if (!userOptions.size) {
			options.size = ['90%'];
		}
		if (!userOptionsLabels || !userOptionsLabels.align) {
			options.labels.align = 'center';
		}
		if (!userOptionsLabels || userOptionsLabels.x === UNDEFINED) {
			options.labels.x = 0;
		}
		
		
		// Special initiation for the radial axis. Start and end angle options are
		// given in degrees relative to top, while internal computations are
		// in radians relative to right (like SVG).
		axis.startAngleRad = (options.startAngle - 90) * Math.PI / 180;
		axis.endAngleRad = (options.endAngle - 90) * Math.PI / 180;
		
		// Handle background objects. If we move to a RadialAxis class, this should
		// be done in the init method. Backgrounds are special plot band config objects.
		defaultBackground = {
			shape: 'circle',
			borderWidth: 1,
			borderColor: 'silver',
			backgroundColor: {
			linearGradient: { x1: 0, y1: 0, x2: 0, y2: 1 },
				stops: [
					[0, '#FFF'],
					[1, '#DDD']
				]
			},
			from: Number.MIN_VALUE, // corrected to axis min
			innerRadius: 0,
			to: Number.MAX_VALUE, // corrected to axis max
			outerRadius: '105%'
		};
		each(Highcharts.splat(background).reverse(), function (config) {
			config = merge(defaultBackground, config);
			config.color = config.backgroundColor; // due to naming in plotBands
			
			options.plotBands.unshift(config);
		});
	},
	
	/**
	 * Wrap the getOffset method to return zero offset for title or labels in a radial 
	 * axis
	 */
	getOffset: function () {
		
		// Call the Axis prototype method (the method we're in now is on the instance)
		Axis.prototype.getOffset.call(this);
		
		// Title or label offsets are not counted
		this.chart.axisOffset[this.side] = 0;
		
		// Set the center array
		this.center = seriesTypes.pie.prototype.getCenter.call(this);
	},
	
	/**
	 * Get the path for the axis line
	 */
	getLinePath: function () {
		var center = this.center,
			radius = center[2] / 2;
		
		return this.chart.renderer.symbols.arc(
			this.left + center[0],
			this.top + center[1],
			radius,
			radius,
			{
				start: this.startAngleRad,
				end: this.endAngleRad,
				innerR: 0
			}
		);
	},
	
	/**
	 * Override setAxisTranslation by setting the translation to the difference
	 * in rotation. This allows the translate method to return angle for 
	 * any given value.
	 */
	setAxisTranslation: function () {
		
		Axis.prototype.setAxisTranslation.call(this);
		
		this.transA = (this.endAngleRad - this.startAngleRad) / ((this.max - this.min) || 1);
	},
	
	/**
	 * Override the setAxisSize method to use the arc's circumference as length. This
	 * allows tickPixelInterval to apply to pixel lengths along the perimeter
	 */
	setAxisSize: function () {
		
		Axis.prototype.setAxisSize.call(this);
		
		this.len = this.height = this.center[2] * (this.endAngleRad - this.startAngleRad) / 2;
	},
	
	/**
	 * Returns the x, y coordinate of a point given by a value and a pixel distance
	 * from center
	 */
	getPosition: function (value, length) {
		var chart = this.chart,
			center = this.center,
			angle = this.startAngleRad + this.translate(value),
			radius = pick(length, center[2] / 2);
		
		return {
			x: chart.plotLeft + center[0] + Math.cos(angle) * radius,
			y: chart.plotTop + center[1] + Math.sin(angle) * radius
		};
		
	},
	
	/**
	 * Find the path for plot bands along the radial axis
	 */
	getPlotBandPath: function (from, to, options) {
		var center = this.center,
			startAngleRad = this.startAngleRad,
			fullRadius = center[2] / 2,
			radii = [
				pick(options.outerRadius, '100%'),
				options.innerRadius,
				pick(options.thickness, 10)
			],
			percentRegex = /%$/,
			start,
			end,
			open;
			
		// Convert percentages to pixel values
		radii = map(radii, function (radius) {
			if (percentRegex.test(radius)) {
				radius = (pInt(radius, 10) * fullRadius) / 100;
			}
			return radius;
		});
		
		// Handle full circle
		if (options.shape === 'circle') {
			start = -Math.PI / 2;
			end = Math.PI * 1.5;
			open = true;
		} else {
			start = startAngleRad + this.translate(from);
			end = startAngleRad + this.translate(to);
		}
		
		return this.chart.renderer.symbols.arc(
			this.left + center[0],
			this.top + center[1],
			radii[0],
			radii[0],
			{
				start: start,
				end: end,
				innerR: pick(radii[1], radii[0] - radii[2]),
				open: open
			}
		);		
	},
	
	/**
	 * Find the path for plot lines perpendicular to the radial axis. These will
	 * appear as spokes in a wheel.
	 */
	getPlotLinePath: function (value) {
		var center = this.center,
			chart = this.chart,
			end = this.getPosition(value);
		return ['M', center[0] + chart.plotLeft, center[1] + chart.plotTop, 'L', end.x, end.y];
	},
	
	/**
	 * Find the position for the axis title, by default inside the gauge
	 */
	getTitlePosition: function () {
		var center = this.center,
			chart = this.chart,
			titleOptions = this.options.title;
		
		return { 
			x: chart.plotLeft + center[0] + (titleOptions.x || 0), 
			y: chart.plotTop + center[1] - ({ high: 0.5, middle: 0.25, low: 0 }[this.options.title.align] * 
				center[2]) + (titleOptions.y || 0)  
		};
	}
	
};


Axis.prototype.init = (function (func) {
	return function (chart) {
		if (chart.angular) {
			console.log('TODO: extend the angular X and Y axis here instead of in bindAxes');	
		}
		func.apply(this, arguments);	
	};
}(Axis.prototype.init));

/**
 * Add special cases within the Tick class' methods for radial axes. 
 * TODO: If we go for a RadialAxis class, add a RadialTick class too.
 */	
tickProto.getPosition = (function (func) {
	return function () {
		var axis = this.axis,
			args = arguments;
		
		return axis.isRadial ? 
			axis.getPosition(args[1]) :
			func.apply(this, args);	
	};
}(tickProto.getPosition));

/**
 * Wrap the getLabelPosition function to find the center position of the label
 * based on the distance option
 */	
tickProto.getLabelPosition = (function (func) {
	return function () {
		var axis = this.axis,
			labelOptions = axis.options.labels,
			label = this.label,
			ret;
		
		if (axis.isRadial) {
			ret = axis.getPosition(this.pos, (axis.center[2] / 2) + pick(labelOptions.distance, -25));
			
			// Automatically rotated
			if (labelOptions.rotation === 'auto') {
				label.attr({ 
					rotation: (axis.translate(this.pos) + axis.startAngleRad + Math.PI / 2) / Math.PI * 180  
				});
			
			// Vertically centered
			} else if (labelOptions.y === null) {
				// TODO: new fontMetric logic
				ret.y += pInt(label.styles.lineHeight) * 0.9 - label.getBBox().height / 2;
			}
			
			
			
		} else {
			ret = func.apply(this, arguments);
		}
		return ret;
	};
}(tickProto.getLabelPosition));

/**
 * Wrap the getMarkPath function to return the path of the radial marker
 */
tickProto.getMarkPath = (function (func) {
	return function (x, y, tickLength) {
		var axis = this.axis,
			endPoint,
			ret;
			
		if (axis.isRadial) {
			endPoint = axis.getPosition(this.pos, axis.center[2] / 2 + tickLength);
			ret = [
				'M',
				x,
				y,
				'L',
				endPoint.x,
				endPoint.y
			];
		} else {
			ret = func.apply(this, arguments);
		}
		return ret;
	};
}(tickProto.getMarkPath));


/**
 * Augmented methods for the x axis in order to hide it completely
 */
var gaugeXAxisMixin = {
	setScale: noop,
	render: noop
};

/**
 * Add the series type
 */
var GaugeSeries = {
	type: 'gauge',
	pointClass: GaugePoint,
	
	// chart.angular will be set to true when a gauge series is present, and this will
	// be used on the axes
	angular: true, 
	
	/**
	 * Extend the bindAxes method by adding radial features to the axes
	 */
	bindAxes: function () {
		Series.prototype.bindAxes.call(this);
		
		extend(this.xAxis, gaugeXAxisMixin);
		extend(this.yAxis, gaugeValueAxisMixin);
		this.yAxis.onBind();
	},
	
	/**
	 * Calculate paths etc
	 */
	translate: function () {
		
		var series = this,
			yAxis = series.yAxis,
			center = yAxis.center;
			
		series.generatePoints();
		
		each(series.points, function (point) {
			
			var dialOptions = merge(series.options.dial, point.dial),
				radius = (pInt(pick(dialOptions.radius, 80)) * center[2]) / 200,
				baseLength = (pInt(pick(dialOptions.baseLength, 70)) * radius) / 100,
				rearLength = (pInt(pick(dialOptions.rearLength, 10)) * radius) / 100,
				baseWidth = dialOptions.baseWidth || 3,
				topWidth = dialOptions.topWidth || 1;
				
			point.shapeType = 'path';
			point.shapeArgs = {
				d: dialOptions.path || [
					'M', 
					-rearLength, -baseWidth / 2, 
					'L', 
					baseLength, -baseWidth / 2,
					radius, -topWidth / 2,
					radius, topWidth / 2,
					baseLength, baseWidth / 2,
					-rearLength, baseWidth / 2
				],
				translateX: center[0],
				translateY: center[1],
				x: 0, // base of rotation
				y: 0,
				rotation: (yAxis.startAngleRad + yAxis.translate(point.y)) * 180 / Math.PI
			};
			
			// Positions for data label
			point.plotX = center[0];
			point.plotY = center[1];
		});
	},
	
	/**
	 * Draw the points where each point is one needle
	 */
	drawPoints: function () {
		
		var series = this,
			center = series.yAxis.center,
			pivot = series.pivot,
			options = series.options,
			pivotOptions = options.pivot,
			dialOptions = options.dial;
		
		each(series.points, function (point) {
			
			var graphic = point.graphic,
				shapeArgs = point.shapeArgs,
				d = shapeArgs.d;
			
			if (graphic) {
				graphic.animate(shapeArgs);
				shapeArgs.d = d; // animate alters it
			} else {
				point.graphic = series.chart.renderer[point.shapeType](shapeArgs)
					.attr({
						stroke: dialOptions.borderColor || 'none',
						'stroke-width': dialOptions.borderWidth || 0,
						fill: dialOptions.backgroundColor || 'black'
					})
					.add(series.group);
			}
		});
		
		// Add or move the pivot
		if (pivot) {
			pivot.animate({
				cx: center[0],
				cy: center[1]
			});
		} else {
			series.pivot = series.chart.renderer.circle(center[0], center[1], pick(pivotOptions.radius, 5))
				.attr({
					'stroke-width': pivotOptions.borderWidth || 0,
					stroke: pivotOptions.borderColor || 'silver',
					fill: pivotOptions.backgroundColor || 'black'
				})
				.add(series.group);
		}
	},
	
	/**
	 * Animate the arrow up from startAngle
	 */
	animate: function () {
		var series = this;

		each(series.points, function (point) {
			var graphic = point.graphic;

			if (graphic) {
				// start value
				graphic.attr({
					rotation: series.yAxis.startAngleRad * 180 / Math.PI
				});

				// animate
				graphic.animate({
					rotation: point.shapeArgs.rotation
				}, series.options.animation);
			}
		});

		// delete this function to allow it only once
		series.animate = null;
	},
	
	render: function () {
		this.createGroup();
		seriesTypes.pie.prototype.render.call(this);
	},
	
	setData: seriesTypes.pie.prototype.setData,
	drawTracker: seriesTypes.column.prototype.drawTracker
};
seriesTypes.gauge = Highcharts.extendClass(seriesTypes.line, GaugeSeries);<|MERGE_RESOLUTION|>--- conflicted
+++ resolved
@@ -10,13 +10,7 @@
  *	 - Experiment more with pattern in VML
  * - Size to the actual space given, for example by vu-meters
  * - Dials are not perfectly centered in IE. Consider altering translation in updateTransform.
-<<<<<<< HEAD
- * - Tooltip
- * - Should the gauge series be called angular gauge as opposed to linear gauges?
- * - POC with two axes - for example km/h and m/h. For this we need an option to make it 
-=======
  * - POC with two axes - for example km/h and m/h. For this we need either an option to make it 
->>>>>>> 5897edc0
  *   circular. Axis extension could be loaded on axis init.
  */
 
