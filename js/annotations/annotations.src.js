/* *
 *
 *  (c) 2009-2017 Highsoft, Black Label
 *
 *  License: www.highcharts.com/license
 *
 *  !!!!!!! SOURCE GETS TRANSPILED BY TYPESCRIPT. EDIT TS FILE ONLY. !!!!!!!
 *
 * */
'use strict';
import H from '../parts/Globals.js';
import U from '../parts/Utilities.js';
<<<<<<< HEAD
var addEvent = U.addEvent, defined = U.defined, destroyObjectProperties = U.destroyObjectProperties, erase = U.erase, extend = U.extend, find = U.find, getDeferTime = U.getDeferTime, merge = U.merge, pick = U.pick, splat = U.splat, wrap = U.wrap;
=======
var addEvent = U.addEvent, defined = U.defined, destroyObjectProperties = U.destroyObjectProperties, erase = U.erase, extend = U.extend, find = U.find, fireEvent = U.fireEvent, merge = U.merge, pick = U.pick, splat = U.splat, wrap = U.wrap;
>>>>>>> 87fc54a3
import '../parts/Chart.js';
import controllableMixin from './controllable/controllableMixin.js';
import ControllableRect from './controllable/ControllableRect.js';
import ControllableCircle from './controllable/ControllableCircle.js';
import ControllablePath from './controllable/ControllablePath.js';
import ControllableImage from './controllable/ControllableImage.js';
import ControllableLabel from './controllable/ControllableLabel.js';
import eventEmitterMixin from './eventEmitterMixin.js';
import MockPoint from './MockPoint.js';
import ControlPoint from './ControlPoint.js';
var chartProto = H.Chart.prototype;
/* *********************************************************************
 *
 * ANNOTATION
 *
 ******************************************************************** */
/**
 * Possible directions for draggable annotations. An empty string (`''`)
 * makes the annotation undraggable.
 *
 * @typedef {''|'x'|'xy'|'y'} Highcharts.AnnotationDraggableValue
 */
/**
 * @private
 * @typedef {
 *          Highcharts.AnnotationControllableCircle|
 *          Highcharts.AnnotationControllableImage|
 *          Highcharts.AnnotationControllablePath|
 *          Highcharts.AnnotationControllableRect
 *          }
 *          Highcharts.AnnotationShapeType
 * @requires modules/annotations
 */
/**
 * @private
 * @typedef {
 *          Highcharts.AnnotationControllableLabel
 *          }
 *          Highcharts.AnnotationLabelType
 * @requires modules/annotations
 */
/**
 * A point-like object, a mock point or a point used in series.
 * @private
 * @typedef {Highcharts.AnnotationMockPoint|Highcharts.Point} Highcharts.AnnotationPointType
 * @requires modules/annotations
 */
/* eslint-disable no-invalid-this, valid-jsdoc */
/**
 * An annotation class which serves as a container for items like labels or
 * shapes. Created items are positioned on the chart either by linking them to
 * existing points or created mock points
 *
 * @class
 * @name Highcharts.Annotation
 *
 * @param {Highcharts.Chart} chart a chart instance
 * @param {Highcharts.AnnotationsOptions} userOptions the options object
 */
var Annotation = H.Annotation = function (chart, userOptions) {
    var labelsAndShapes;
    /**
     * The chart that the annotation belongs to.
     *
     * @type {Highcharts.Chart}
     */
    this.chart = chart;
    /**
     * The array of points which defines the annotation.
     *
     * @type {Array<Highcharts.Point>}
     */
    this.points = [];
    /**
     * The array of control points.
     *
     * @private
     * @name Highcharts.Annotation#controlPoints
     * @type {Array<Annotation.ControlPoint>}
     */
    this.controlPoints = [];
    this.coll = 'annotations';
    /**
     * The array of labels which belong to the annotation.
     *
     * @private
     * @name Highcharts.Annotation#labels
     * @type {Array<Highcharts.AnnotationLabelType>}
     */
    this.labels = [];
    /**
     * The array of shapes which belong to the annotation.
     *
     * @private
     * @name Highcharts.Annotation#shapes
     * @type {Array<Highcharts.AnnotationShapeType>}
     */
    this.shapes = [];
    /**
     * The options for the annotations.
     *
     * @name Highcharts.Annotation#options
     * @type {Highcharts.AnnotationsOptions}
     */
    this.options = merge(this.defaultOptions, userOptions);
    /**
     * The user options for the annotations.
     *
     * @name Highcharts.Annotation#userOptions
     * @type {Highcharts.AnnotationsOptions}
     */
    this.userOptions = userOptions;
    // Handle labels and shapes - those are arrays
    // Merging does not work with arrays (stores reference)
    labelsAndShapes = this.getLabelsAndShapesOptions(this.options, userOptions);
    this.options.labels = labelsAndShapes.labels;
    this.options.shapes = labelsAndShapes.shapes;
    /**
     * The callback that reports to the overlapping-labels module which
     * labels it should account for.
     * @private
     * @name Highcharts.Annotation#labelCollector
     * @type {Function}
     */
    /**
     * The group svg element.
     *
     * @name Highcharts.Annotation#group
     * @type {Highcharts.SVGElement}
     */
    /**
     * The group svg element of the annotation's shapes.
     *
     * @name Highcharts.Annotation#shapesGroup
     * @type {Highcharts.SVGElement}
     */
    /**
     * The group svg element of the annotation's labels.
     *
     * @name Highcharts.Annotation#labelsGroup
     * @type {Highcharts.SVGElement}
     */
    this.init(chart, this.options);
};
merge(true, Annotation.prototype, controllableMixin, eventEmitterMixin, 
/** @lends Highcharts.Annotation# */
{
    /**
     * List of events for `annotation.options.events` that should not be
     * added to `annotation.graphic` but to the `annotation`.
     *
     * @private
     * @type {Array<string>}
     */
    nonDOMEvents: ['add', 'afterUpdate', 'drag', 'remove'],
    /**
     * A basic type of an annotation. It allows to add custom labels
     * or shapes. The items  can be tied to points, axis coordinates
     * or chart pixel coordinates.
     *
     * @sample highcharts/annotations/basic/
     *         Basic annotations
     * @sample highcharts/demo/annotations/
     *         Advanced annotations
     * @sample highcharts/css/annotations
     *         Styled mode
     * @sample highcharts/annotations-advanced/controllable
     *         Controllable items
     * @sample {highstock} stock/annotations/fibonacci-retracements
     *         Custom annotation, Fibonacci retracement
     *
     * @type         {Array<*>}
     * @since        6.0.0
     * @requires     modules/annotations
     * @optionparent annotations
     *
     * @private
     */
    defaultOptions: {
        /**
         * Sets an ID for an annotation. Can be user later when removing an
         * annotation in [Chart#removeAnnotation(id)](
         * /class-reference/Highcharts.Chart#removeAnnotation) method.
         *
         * @type      {number|string}
         * @apioption annotations.id
         */
        /**
         * Whether the annotation is visible.
         *
         * @sample highcharts/annotations/visible/
         *         Set annotation visibility
         */
        visible: true,
        /**
         * Whether to defer displaying the annotations until the set
         * time in milliseconds has finished. Setting to `false` renders
         * annotation immediately. If set to `true` inherits the duration
         * time set in [plotOptions.series.animation](#plotOptions.series.animation).
         *
         * @sample highcharts/annotations/defer
         *         Set defer time
         *
         * @since        8.0.3
         *
         * @type {boolean | number}
         */
        defer: true,
        /**
         * Allow an annotation to be draggable by a user. Possible
         * values are `'x'`, `'xy'`, `'y'` and `''` (disabled).
         *
         * @sample highcharts/annotations/draggable/
         *         Annotations draggable: 'xy'
         *
         * @type {Highcharts.AnnotationDraggableValue}
         */
        draggable: 'xy',
        /**
         * Options for annotation's labels. Each label inherits options
         * from the labelOptions object. An option from the labelOptions
         * can be overwritten by config for a specific label.
         *
         * @requires modules/annotations
         */
        labelOptions: {
            /**
             * The alignment of the annotation's label. If right,
             * the right side of the label should be touching the point.
             *
             * @sample highcharts/annotations/label-position/
             *         Set labels position
             *
             * @type {Highcharts.AlignValue}
             */
            align: 'center',
            /**
             * Whether to allow the annotation's labels to overlap.
             * To make the labels less sensitive for overlapping,
             * the can be set to 0.
             *
             * @sample highcharts/annotations/tooltip-like/
             *         Hide overlapping labels
             */
            allowOverlap: false,
            /**
             * The background color or gradient for the annotation's label.
             *
             * @sample highcharts/annotations/label-presentation/
             *         Set labels graphic options
             *
             * @type {Highcharts.ColorString|Highcharts.GradientColorObject|Highcharts.PatternObject}
             */
            backgroundColor: 'rgba(0, 0, 0, 0.75)',
            /**
             * The border color for the annotation's label.
             *
             * @sample highcharts/annotations/label-presentation/
             *         Set labels graphic options
             *
             * @type {Highcharts.ColorString}
             */
            borderColor: 'black',
            /**
             * The border radius in pixels for the annotaiton's label.
             *
             * @sample highcharts/annotations/label-presentation/
             *         Set labels graphic options
             */
            borderRadius: 3,
            /**
             * The border width in pixels for the annotation's label
             *
             * @sample highcharts/annotations/label-presentation/
             *         Set labels graphic options
             */
            borderWidth: 1,
            /**
             * A class name for styling by CSS.
             *
             * @sample highcharts/css/annotations
             *         Styled mode annotations
             *
             * @since 6.0.5
             */
            className: '',
            /**
             * Whether to hide the annotation's label
             * that is outside the plot area.
             *
             * @sample highcharts/annotations/label-crop-overflow/
             *         Crop or justify labels
             */
            crop: false,
            /**
             * The label's pixel distance from the point.
             *
             * @sample highcharts/annotations/label-position/
             *         Set labels position
             *
             * @type      {number}
             * @apioption annotations.labelOptions.distance
             */
            /**
             * A
             * [format](https://www.highcharts.com/docs/chart-concepts/labels-and-string-formatting)
             * string for the data label.
             *
             * @see [plotOptions.series.dataLabels.format](plotOptions.series.dataLabels.format.html)
             *
             * @sample highcharts/annotations/label-text/
             *         Set labels text
             *
             * @type      {string}
             * @apioption annotations.labelOptions.format
             */
            /**
             * Alias for the format option.
             *
             * @see [format](annotations.labelOptions.format.html)
             *
             * @sample highcharts/annotations/label-text/
             *         Set labels text
             *
             * @type      {string}
             * @apioption annotations.labelOptions.text
             */
            /**
             * Callback JavaScript function to format the annotation's
             * label. Note that if a `format` or `text` are defined, the
             * format or text take precedence and the formatter is ignored.
             * `This` refers to a point object.
             *
             * @sample highcharts/annotations/label-text/
             *         Set labels text
             *
             * @type    {Highcharts.FormatterCallbackFunction<Highcharts.Point>}
             * @default function () { return defined(this.y) ? this.y : 'Annotation label'; }
             */
            formatter: function () {
                return defined(this.y) ? this.y : 'Annotation label';
            },
            /**
             * How to handle the annotation's label that flow outside the
             * plot area. The justify option aligns the label inside the
             * plot area.
             *
             * @sample highcharts/annotations/label-crop-overflow/
             *         Crop or justify labels
             *
             * @validvalue ["allow", "justify"]
             */
            overflow: 'justify',
            /**
             * When either the borderWidth or the backgroundColor is set,
             * this    is the padding within the box.
             *
             * @sample highcharts/annotations/label-presentation/
             *         Set labels graphic options
             */
            padding: 5,
            /**
             * The shadow of the box. The shadow can be an object
             * configuration containing `color`, `offsetX`, `offsetY`,
             * `opacity` and `width`.
             *
             * @sample highcharts/annotations/label-presentation/
             *         Set labels graphic options
             *
             * @type {boolean|Highcharts.ShadowOptionsObject}
             */
            shadow: false,
            /**
             * The name of a symbol to use for the border around the label.
             * Symbols are predefined functions on the Renderer object.
             *
             * @sample highcharts/annotations/shapes/
             *         Available shapes for labels
             */
            shape: 'callout',
            /**
             * Styles for the annotation's label.
             *
             * @see [plotOptions.series.dataLabels.style](plotOptions.series.dataLabels.style.html)
             *
             * @sample highcharts/annotations/label-presentation/
             *         Set labels graphic options
             *
             * @type {Highcharts.CSSObject}
             */
            style: {
                /** @ignore */
                fontSize: '11px',
                /** @ignore */
                fontWeight: 'normal',
                /** @ignore */
                color: 'contrast'
            },
            /**
             * Whether to [use HTML](https://www.highcharts.com/docs/chart-concepts/labels-and-string-formatting#html)
             * to render the annotation's label.
             */
            useHTML: false,
            /**
             * The vertical alignment of the annotation's label.
             *
             * @sample highcharts/annotations/label-position/
             *         Set labels position
             *
             * @type {Highcharts.VerticalAlignValue}
             */
            verticalAlign: 'bottom',
            /**
             * The x position offset of the label relative to the point.
             * Note that if a `distance` is defined, the distance takes
             * precedence over `x` and `y` options.
             *
             * @sample highcharts/annotations/label-position/
             *         Set labels position
             */
            x: 0,
            /**
             * The y position offset of the label relative to the point.
             * Note that if a `distance` is defined, the distance takes
             * precedence over `x` and `y` options.
             *
             * @sample highcharts/annotations/label-position/
             *         Set labels position
             */
            y: -16
        },
        /**
         * An array of labels for the annotation. For options that apply to
         * multiple labels, they can be added to the
         * [labelOptions](annotations.labelOptions.html).
         *
         * @type      {Array<*>}
         * @extends   annotations.labelOptions
         * @apioption annotations.labels
         */
        /**
         * This option defines the point to which the label will be
         * connected. It can be either the point which exists in the
         * series - it is referenced by the point's id - or a new point with
         * defined x, y properties and optionally axes.
         *
         * @sample highcharts/annotations/mock-point/
         *         Attach annotation to a mock point
         *
         * @declare   Highcharts.AnnotationMockPointOptionsObject
         * @type      {string|*}
         * @requires  modules/annotations
         * @apioption annotations.labels.point
         */
        /**
         * The x position of the point. Units can be either in axis
         * or chart pixel coordinates.
         *
         * @type      {number}
         * @apioption annotations.labels.point.x
         */
        /**
         * The y position of the point. Units can be either in axis
         * or chart pixel coordinates.
         *
         * @type      {number}
         * @apioption annotations.labels.point.y
         */
        /**
         * This number defines which xAxis the point is connected to. It
         * refers to either the axis id or the index of the axis in the
         * xAxis array. If the option is not configured or the axis is not
         * found the point's x coordinate refers to the chart pixels.
         *
         * @type      {number|string|null}
         * @apioption annotations.labels.point.xAxis
         */
        /**
         * This number defines which yAxis the point is connected to. It
         * refers to either the axis id or the index of the axis in the
         * yAxis array. If the option is not configured or the axis is not
         * found the point's y coordinate refers to the chart pixels.
         *
         * @type      {number|string|null}
         * @apioption annotations.labels.point.yAxis
         */
        /**
         * An array of shapes for the annotation. For options that apply to
         * multiple shapes, then can be added to the
         * [shapeOptions](annotations.shapeOptions.html).
         *
         * @type      {Array<*>}
         * @extends   annotations.shapeOptions
         * @apioption annotations.shapes
         */
        /**
         * This option defines the point to which the shape will be
         * connected. It can be either the point which exists in the
         * series - it is referenced by the point's id - or a new point with
         * defined x, y properties and optionally axes.
         *
         * @declare   Highcharts.AnnotationMockPointOptionsObject
         * @type      {string|Highcharts.AnnotationMockPointOptionsObject}
         * @extends   annotations.labels.point
         * @apioption annotations.shapes.point
         */
        /**
         * An array of points for the shape. This option is available for
         * shapes which can use multiple points such as path. A point can be
         * either a point object or a point's id.
         *
         * @see [annotations.shapes.point](annotations.shapes.point.html)
         *
         * @declare   Highcharts.AnnotationMockPointOptionsObject
         * @type      {Array<string|*>}
         * @extends   annotations.labels.point
         * @apioption annotations.shapes.points
         */
        /**
         * The URL for an image to use as the annotation shape. Note,
         * type has to be set to `'image'`.
         *
         * @see [annotations.shapes.type](annotations.shapes.type)
         * @sample highcharts/annotations/shape-src/
         *         Define a marker image url for annotations
         *
         * @type      {string}
         * @apioption annotations.shapes.src
         */
        /**
         * Id of the marker which will be drawn at the final vertex of the
         * path. Custom markers can be defined in defs property.
         *
         * @see [defs.markers](defs.markers.html)
         *
         * @sample highcharts/annotations/custom-markers/
         *         Define a custom marker for annotations
         *
         * @type      {string}
         * @apioption annotations.shapes.markerEnd
         */
        /**
         * Id of the marker which will be drawn at the first vertex of the
         * path. Custom markers can be defined in defs property.
         *
         * @see [defs.markers](defs.markers.html)
         *
         * @sample {highcharts} highcharts/annotations/custom-markers/
         *         Define a custom marker for annotations
         *
         * @type      {string}
         * @apioption annotations.shapes.markerStart
         */
        /**
         * Options for annotation's shapes. Each shape inherits options from
         * the shapeOptions object. An option from the shapeOptions can be
         * overwritten by config for a specific shape.
         *
         * @requires  modules/annotations
         */
        shapeOptions: {
            /**
             * The width of the shape.
             *
             * @sample highcharts/annotations/shape/
             *         Basic shape annotation
             *
             * @type      {number}
             * @apioption annotations.shapeOptions.width
             **/
            /**
             * The height of the shape.
             *
             * @sample highcharts/annotations/shape/
             *         Basic shape annotation
             *
             * @type      {number}
             * @apioption annotations.shapeOptions.height
             */
            /**
             * The type of the shape, e.g. circle or rectangle.
             *
             * @sample highcharts/annotations/shape/
             *         Basic shape annotation
             *
             * @type      {string}
             * @default   'rect'
             * @apioption annotations.shapeOptions.type
             */
            /**
             * The URL for an image to use as the annotation shape. Note,
             * type has to be set to `'image'`.
             *
             * @see [annotations.shapeOptions.type](annotations.shapeOptions.type)
             * @sample highcharts/annotations/shape-src/
             *         Define a marker image url for annotations
             *
             * @type      {string}
             * @apioption annotations.shapeOptions.src
             */
            /**
             * Name of the dash style to use for the shape's stroke.
             *
             * @sample {highcharts} highcharts/plotoptions/series-dashstyle-all/
             *         Possible values demonstrated
             *
             * @type      {Highcharts.DashStyleValue}
             * @apioption annotations.shapeOptions.dashStyle
             */
            /**
             * The color of the shape's stroke.
             *
             * @sample highcharts/annotations/shape/
             *         Basic shape annotation
             *
             * @type {Highcharts.ColorString}
             */
            stroke: 'rgba(0, 0, 0, 0.75)',
            /**
             * The pixel stroke width of the shape.
             *
             * @sample highcharts/annotations/shape/
             *         Basic shape annotation
             */
            strokeWidth: 1,
            /**
             * The color of the shape's fill.
             *
             * @sample highcharts/annotations/shape/
             *         Basic shape annotation
             *
             * @type {Highcharts.ColorString|Highcharts.GradientColorObject|Highcharts.PatternObject}
             */
            fill: 'rgba(0, 0, 0, 0.75)',
            /**
             * The radius of the shape.
             *
             * @sample highcharts/annotations/shape/
             *         Basic shape annotation
             */
            r: 0,
            /**
             * Defines additional snapping area around an annotation
             * making this annotation to focus. Defined in pixels.
             */
            snap: 2
        },
        /**
         * Options for annotation's control points. Each control point
         * inherits options from controlPointOptions object.
         * Options from the controlPointOptions can be overwritten
         * by options in a specific control point.
         *
         * @declare   Highcharts.AnnotationControlPointOptionsObject
         * @requires  modules/annotations
         * @apioption annotations.controlPointOptions
         */
        controlPointOptions: {
            /**
             * @type      {Highcharts.AnnotationControlPointPositionerFunction}
             * @apioption annotations.controlPointOptions.positioner
             */
            symbol: 'circle',
            width: 10,
            height: 10,
            style: {
                stroke: 'black',
                'stroke-width': 2,
                fill: 'white'
            },
            visible: false,
            events: {}
        },
        /**
         * Event callback when annotation is added to the chart.
         *
         * @type      {Highcharts.EventCallbackFunction<Highcharts.Annotation>}
         * @since     7.1.0
         * @apioption annotations.events.add
         */
        /**
         * Event callback when annotation is updated (e.g. drag and
         * droppped or resized by control points).
         *
         * @type      {Highcharts.EventCallbackFunction<Highcharts.Annotation>}
         * @since     7.1.0
         * @apioption annotations.events.afterUpdate
         */
        /**
         * Event callback when annotation is removed from the chart.
         *
         * @type      {Highcharts.EventCallbackFunction<Highcharts.Annotation>}
         * @since     7.1.0
         * @apioption annotations.events.remove
         */
        /**
         * Events available in annotations.
         *
         * @requires modules/annotations
         */
        events: {},
        /**
         * The Z index of the annotation.
         */
        zIndex: 6
    },
    /**
     * Initialize the annotation.
     * @private
     */
    init: function () {
        var chart = this.chart, defer = this.options.defer;
        this.linkPoints();
        this.addControlPoints();
        this.addShapes();
        this.addLabels();
        this.addClipPaths();
        this.setLabelCollector();
        this.deferTime = getDeferTime(chart, defer);
        this.durationTime = Math.min(this.deferTime, 200);
    },
    getLabelsAndShapesOptions: function (baseOptions, newOptions) {
        var mergedOptions = {};
        ['labels', 'shapes'].forEach(function (name) {
            if (baseOptions[name]) {
                mergedOptions[name] = splat(newOptions[name]).map(function (basicOptions, i) {
                    return merge(baseOptions[name][i], basicOptions);
                });
            }
        });
        return mergedOptions;
    },
    addShapes: function () {
        (this.options.shapes || []).forEach(function (shapeOptions, i) {
            var shape = this.initShape(shapeOptions, i);
            merge(true, this.options.shapes[i], shape.options);
        }, this);
    },
    addLabels: function () {
        (this.options.labels || []).forEach(function (labelsOptions, i) {
            var labels = this.initLabel(labelsOptions, i);
            merge(true, this.options.labels[i], labels.options);
        }, this);
    },
    addClipPaths: function () {
        this.setClipAxes();
        if (this.clipXAxis && this.clipYAxis) {
            this.clipRect = this.chart.renderer.clipRect(this.getClipBox());
        }
    },
    setClipAxes: function () {
        var xAxes = this.chart.xAxis, yAxes = this.chart.yAxis, linkedAxes = (this.options.labels || [])
            .concat(this.options.shapes || [])
            .reduce(function (axes, labelOrShape) {
            return [
                xAxes[labelOrShape &&
                    labelOrShape.point &&
                    labelOrShape.point.xAxis] || axes[0],
                yAxes[labelOrShape &&
                    labelOrShape.point &&
                    labelOrShape.point.yAxis] || axes[1]
            ];
        }, []);
        this.clipXAxis = linkedAxes[0];
        this.clipYAxis = linkedAxes[1];
    },
    getClipBox: function () {
        return {
            x: this.clipXAxis.left,
            y: this.clipYAxis.top,
            width: this.clipXAxis.width,
            height: this.clipYAxis.height
        };
    },
    setLabelCollector: function () {
        var annotation = this;
        annotation.labelCollector = function () {
            return annotation.labels.reduce(function (labels, label) {
                if (!label.options.allowOverlap) {
                    labels.push(label.graphic);
                }
                return labels;
            }, []);
        };
        annotation.chart.labelCollectors.push(annotation.labelCollector);
    },
    /**
     * Set an annotation options.
     * @private
     * @param {Highcharts.AnnotationsOptions} - user options for an annotation
     */
    setOptions: function (userOptions) {
        this.options = merge(this.defaultOptions, userOptions);
    },
    redraw: function (animation) {
        this.linkPoints();
        if (!this.graphic) {
            this.render();
        }
        if (this.clipRect) {
            this.clipRect.animate(this.getClipBox());
        }
        this.redrawItems(this.shapes, animation);
        this.redrawItems(this.labels, animation);
        controllableMixin.redraw.call(this, animation);
    },
    /**
     * @private
     * @param {Array<Highcharts.AnnotationControllable>} items
     * @param {boolean} [animation]
     */
    redrawItems: function (items, animation) {
        var i = items.length;
        // needs a backward loop
        // labels/shapes array might be modified
        // due to destruction of the item
        while (i--) {
            this.redrawItem(items[i], animation);
        }
    },
    render: function () {
        var renderer = this.chart.renderer;
        this.graphic = renderer
            .g('annotation')
            .attr({
            opacity: 0,
            zIndex: this.options.zIndex,
            visibility: this.options.visible ?
                'visible' :
                'hidden'
        })
            .add();
        this.shapesGroup = renderer
            .g('annotation-shapes')
            .add(this.graphic)
            .clip(this.chart.plotBoxClip);
        this.labelsGroup = renderer
            .g('annotation-labels')
            .attr({
            // hideOverlappingLabels requires translation
            translateX: 0,
            translateY: 0
        })
            .add(this.graphic);
        if (this.clipRect) {
            this.graphic.clip(this.clipRect);
        }
        this.addEvents();
        controllableMixin.render.call(this);
    },
    /**
     * Set the annotation's visibility.
     * @private
     * @param {boolean} [visible]
     * Whether to show or hide an annotation. If the param is omitted, the
     * annotation's visibility is toggled.
     */
    setVisibility: function (visible) {
        var options = this.options, visibility = pick(visible, !options.visible);
        this.graphic.attr('visibility', visibility ? 'visible' : 'hidden');
        if (!visibility) {
            this.setControlPointsVisibility(false);
        }
        options.visible = visibility;
    },
    setControlPointsVisibility: function (visible) {
        var setItemControlPointsVisibility = function (item) {
            item.setControlPointsVisibility(visible);
        };
        controllableMixin.setControlPointsVisibility.call(this, visible);
        this.shapes.forEach(setItemControlPointsVisibility);
        this.labels.forEach(setItemControlPointsVisibility);
    },
    /**
     * Destroy the annotation. This function does not touch the chart
     * that the annotation belongs to (all annotations are kept in
     * the chart.annotations array) - it is recommended to use
     * {@link Highcharts.Chart#removeAnnotation} instead.
     * @private
     */
    destroy: function () {
        var chart = this.chart, destroyItem = function (item) {
            item.destroy();
        };
        this.labels.forEach(destroyItem);
        this.shapes.forEach(destroyItem);
        this.clipXAxis = null;
        this.clipYAxis = null;
        erase(chart.labelCollectors, this.labelCollector);
        eventEmitterMixin.destroy.call(this);
        controllableMixin.destroy.call(this);
        destroyObjectProperties(this, chart);
    },
    /**
     * See {@link Highcharts.Chart#removeAnnotation}.
     * @private
     */
    remove: function () {
        // Let chart.update() remove annoations on demand
        return this.chart.removeAnnotation(this);
    },
    /**
     * Updates an annotation.
     *
     * @function Highcharts.Annotation#update
     *
     * @param {Partial<Highcharts.AnnotationsOptions>} userOptions
     * New user options for the annotation.
     *
     * @return {void}
     */
    update: function (userOptions) {
        var chart = this.chart, labelsAndShapes = this.getLabelsAndShapesOptions(this.userOptions, userOptions), userOptionsIndex = chart.annotations.indexOf(this), options = merge(true, this.userOptions, userOptions);
        options.labels = labelsAndShapes.labels;
        options.shapes = labelsAndShapes.shapes;
        this.destroy();
        this.constructor(chart, options);
        // Update options in chart options, used in exporting (#9767):
        chart.options.annotations[userOptionsIndex] = options;
        this.isUpdating = true;
        this.redraw();
        this.isUpdating = false;
        fireEvent(this, 'afterUpdate');
    },
    /* *************************************************************
     * ITEM SECTION
     * Contains methods for handling a single item in an annotation
     **************************************************************** */
    /**
     * Initialisation of a single shape
     * @private
     * @param {Object} shapeOptions - a confg object for a single shape
     */
    initShape: function (shapeOptions, index) {
        var options = merge(this.options.shapeOptions, {
            controlPointOptions: this.options.controlPointOptions
        }, shapeOptions), shape = new Annotation.shapesMap[options.type](this, options, index);
        shape.itemType = 'shape';
        this.shapes.push(shape);
        return shape;
    },
    /**
     * Initialisation of a single label
     * @private
     */
    initLabel: function (labelOptions, index) {
        var options = merge(this.options.labelOptions, {
            controlPointOptions: this.options.controlPointOptions
        }, labelOptions), label = new ControllableLabel(this, options, index);
        label.itemType = 'label';
        this.labels.push(label);
        return label;
    },
    /**
     * Redraw a single item.
     * @private
     * @param {Annotation.Label|Annotation.Shape} item
     * @param {boolean} [animation]
     */
    redrawItem: function (item, animation) {
        item.linkPoints();
        if (!item.shouldBeDrawn()) {
            this.destroyItem(item);
        }
        else {
            if (!item.graphic) {
                this.renderItem(item);
            }
            item.redraw(pick(animation, true) && item.graphic.placed);
            if (item.points.length) {
                this.adjustVisibility(item);
            }
        }
    },
    /**
     * Hide or show annotaiton attached to points.
     * @private
     * @param {Annotation.Label|Annotation.Shape} item
     */
    adjustVisibility: function (item) {
        var hasVisiblePoints = false, label = item.graphic;
        item.points.forEach(function (point) {
            if (point.series.visible !== false &&
                point.visible !== false) {
                hasVisiblePoints = true;
            }
        });
        if (!hasVisiblePoints) {
            label.hide();
        }
        else if (label.visibility === 'hidden') {
            label.show();
        }
    },
    /**
     * Destroy a single item.
     * @private
     * @param {Annotation.Label|Annotation.Shape} item
     */
    destroyItem: function (item) {
        // erase from shapes or labels array
        erase(this[item.itemType + 's'], item);
        item.destroy();
    },
    /**
     * @private
     */
    renderItem: function (item) {
        item.render(item.itemType === 'label' ?
            this.labelsGroup :
            this.shapesGroup);
    }
});
/**
 * An object uses for mapping between a shape type and a constructor.
 * To add a new shape type extend this object with type name as a key
 * and a constructor as its value.
 */
Annotation.shapesMap = {
    'rect': ControllableRect,
    'circle': ControllableCircle,
    'path': ControllablePath,
    'image': ControllableImage
};
Annotation.types = {};
Annotation.MockPoint = MockPoint;
Annotation.ControlPoint = ControlPoint;
H.extendAnnotation = function (Constructor, BaseConstructor, prototype, defaultOptions) {
    BaseConstructor = BaseConstructor || Annotation;
    merge(true, Constructor.prototype, BaseConstructor.prototype, prototype);
    Constructor.prototype.defaultOptions = merge(Constructor.prototype.defaultOptions, defaultOptions || {});
};
/* *********************************************************************
 *
 * EXTENDING CHART PROTOTYPE
 *
 ******************************************************************** */
extend(chartProto, /** @lends Highcharts.Chart# */ {
    initAnnotation: function (userOptions) {
        var Constructor = Annotation.types[userOptions.type] || Annotation, annotation = new Constructor(this, userOptions);
        this.annotations.push(annotation);
        return annotation;
    },
    /**
     * Add an annotation to the chart after render time.
     *
     * @param  {Highcharts.AnnotationsOptions} options
     *         The annotation options for the new, detailed annotation.
     * @param {boolean} [redraw]
     *
     * @return {Highcharts.Annotation} - The newly generated annotation.
     */
    addAnnotation: function (userOptions, redraw) {
        var annotation = this.initAnnotation(userOptions);
        this.options.annotations.push(annotation.options);
        if (pick(redraw, true)) {
            annotation.redraw();
        }
        return annotation;
    },
    /**
     * Remove an annotation from the chart.
     *
     * @param {number|string|Highcharts.Annotation} idOrAnnotation
     * The annotation's id or direct annotation object.
     */
    removeAnnotation: function (idOrAnnotation) {
        var annotations = this.annotations, annotation = idOrAnnotation.coll === 'annotations' ?
            idOrAnnotation :
            find(annotations, function (annotation) {
                return annotation.options.id === idOrAnnotation;
            });
        if (annotation) {
            fireEvent(annotation, 'remove');
            erase(this.options.annotations, annotation.options);
            erase(annotations, annotation);
            annotation.destroy();
        }
    },
    drawAnnotations: function () {
        this.plotBoxClip.attr(this.plotBox);
        this.annotations.forEach(function (annotation) {
            var deferDiff = annotation.deferTime - annotation.durationTime;
            annotation.redraw();
            annotation.graphic.animate({
                opacity: 1
            }, {
                defer: deferDiff === 0 ? annotation.deferTime : deferDiff,
                duration: annotation.durationTime
            });
        });
    }
});
// Let chart.update() update annotations
chartProto.collectionsWithUpdate.push('annotations');
// Let chart.update() create annoations on demand
chartProto.collectionsWithInit.annotations = [chartProto.addAnnotation];
chartProto.callbacks.push(function (chart) {
    chart.annotations = [];
    if (!chart.options.annotations) {
        chart.options.annotations = [];
    }
    chart.plotBoxClip = this.renderer.clipRect(this.plotBox);
    chart.controlPointsGroup = chart.renderer
        .g('control-points')
        .attr({ zIndex: 99 })
        .clip(chart.plotBoxClip)
        .add();
    chart.options.annotations.forEach(function (annotationOptions, i) {
        var annotation = chart.initAnnotation(annotationOptions);
        chart.options.annotations[i] = annotation.options;
    });
    chart.drawAnnotations();
    addEvent(chart, 'redraw', chart.drawAnnotations);
    addEvent(chart, 'destroy', function () {
        chart.plotBoxClip.destroy();
        chart.controlPointsGroup.destroy();
    });
});
wrap(H.Pointer.prototype, 'onContainerMouseDown', function (proceed) {
    if (!this.chart.hasDraggedAnnotation) {
        proceed.apply(this, Array.prototype.slice.call(arguments, 1));
    }
});<|MERGE_RESOLUTION|>--- conflicted
+++ resolved
@@ -10,11 +10,7 @@
 'use strict';
 import H from '../parts/Globals.js';
 import U from '../parts/Utilities.js';
-<<<<<<< HEAD
-var addEvent = U.addEvent, defined = U.defined, destroyObjectProperties = U.destroyObjectProperties, erase = U.erase, extend = U.extend, find = U.find, getDeferTime = U.getDeferTime, merge = U.merge, pick = U.pick, splat = U.splat, wrap = U.wrap;
-=======
-var addEvent = U.addEvent, defined = U.defined, destroyObjectProperties = U.destroyObjectProperties, erase = U.erase, extend = U.extend, find = U.find, fireEvent = U.fireEvent, merge = U.merge, pick = U.pick, splat = U.splat, wrap = U.wrap;
->>>>>>> 87fc54a3
+var addEvent = U.addEvent, defined = U.defined, destroyObjectProperties = U.destroyObjectProperties, erase = U.erase, extend = U.extend, find = U.find, getDeferTime = U.getDeferTime, fireEvent = U.fireEvent, merge = U.merge, pick = U.pick, splat = U.splat, wrap = U.wrap;
 import '../parts/Chart.js';
 import controllableMixin from './controllable/controllableMixin.js';
 import ControllableRect from './controllable/ControllableRect.js';
