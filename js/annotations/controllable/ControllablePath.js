--- conflicted
+++ resolved
@@ -5,15 +5,9 @@
  * */
 'use strict';
 import controllableMixin from './controllableMixin.js';
-<<<<<<< HEAD
-import H from '../../parts/Globals.js';
-import markerMixin from './markerMixin.js';
-import U from '../../parts/Utilities.js';
-=======
 import H from './../../parts/Globals.js';
 import markerMixin from './markerMixin.js';
 import U from './../../parts/Utilities.js';
->>>>>>> 228b86df
 var extend = U.extend, merge = U.merge;
 // See TRACKER_FILL in highcharts.src.js
 var TRACKER_FILL = 'rgba(192,192,192,' + (H.svg ? 0.0001 : 0.002) + ')';
