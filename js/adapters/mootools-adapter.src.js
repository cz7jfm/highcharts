--- conflicted
+++ resolved
@@ -1,265 +1,243 @@
-/** 
- * @license Highcharts JS v2.1.6 (2011-07-08)
- * MooTools adapter
- * 
- * (c) 2010-2011 Torstein Hønsi
- * 
- * License: www.highcharts.com/license
- */
-
-// JSLint options:
-/*global Highcharts, Fx, $, $extend, $each, $merge, Events, Event */
-
-<<<<<<< HEAD
-(function() {
-
-=======
-(function () {
-	
->>>>>>> cd856db5
-var win = window,
-	legacy = !!win.$merge,
-	$extend = win.$extend || function () {
-		return Object.append.apply(Object, arguments);
-	};
-
-win.HighchartsAdapter = {
-	/**
-	 * Initialize the adapter. This is run once as Highcharts is first run.
-	 */
-	init: function () {
-		var fxProto = Fx.prototype,
-			fxStart = fxProto.start,
-			morphProto = Fx.Morph.prototype,
-			morphCompute = morphProto.compute;
-
-		// override Fx.start to allow animation of SVG element wrappers
-		fxProto.start = function (from, to) {
-			var fx = this,
-				elem = fx.element;
-
-			// special for animating paths
-			if (from.d) {
-				//this.fromD = this.element.d.split(' ');
-				fx.paths = Highcharts.pathAnim.init(
-					elem,
-					elem.d,
-					fx.toD
-				);
-			}
-			fxStart.apply(fx, arguments);
-
-			return this; // chainable
-		};
-
-		// override Fx.step to allow animation of SVG element wrappers
-		morphProto.compute = function (from, to, delta) {
-			var fx = this,
-				paths = fx.paths;
-
-			if (paths) {
-				fx.element.attr(
-					'd',
-					Highcharts.pathAnim.step(paths[0], paths[1], delta, fx.toD)
-				);
-			} else {
-				return morphCompute.apply(fx, arguments);
-			}
-		};
-
-	},
-
-	/**
-	 * Animate a HTML element or SVG element wrapper
-	 * @param {Object} el
-	 * @param {Object} params
-	 * @param {Object} options jQuery-like animation options: duration, easing, callback
-	 */
-	animate: function (el, params, options) {
-		var isSVGElement = el.attr,
-			effect,
-			complete = options && options.complete;
-
-		if (isSVGElement && !el.setStyle) {
-			// add setStyle and getStyle methods for internal use in Moo
-			el.getStyle = el.attr;
-			el.setStyle = function () { // property value is given as array in Moo - break it down
-				var args = arguments;
-				el.attr.call(el, args[0], args[1][0]);
-			};
-			// dirty hack to trick Moo into handling el as an element wrapper
-			el.$family = el.uid = true;
-		}
-
-		// stop running animations
-		HighchartsAdapter.stop(el);
-
-		// define and run the effect
-		effect = new Fx.Morph(
-			isSVGElement ? el : $(el),
-			$extend({
-				transition: Fx.Transitions.Quad.easeInOut
-			}, options)
-		);
-
-		// special treatment for paths
-		if (params.d) {
-			effect.toD = params.d;
-		}
-
-		// jQuery-like events
-		if (complete) {
-			effect.addEvent('complete', complete);
-		}
-
-		// run
-		effect.start(params);
-
-		// record for use in stop method
-		el.fx = effect;
-	},
-
-	/**
-	 * MooTool's each function
-	 *
-	 */
-<<<<<<< HEAD
-	each: function(arr, fn) {
-		return legacy ?
-=======
-	each: function (arr, fn) {
-		return legacy ? 
->>>>>>> cd856db5
-			$each(arr, fn) :
-			arr.each(fn);
-	},
-
-	/**
-	 * Map an array
-	 * @param {Array} arr
-	 * @param {Function} fn
-	 */
-	map: function (arr, fn) {
-		return arr.map(fn);
-	},
-
-	/**
-	 * Grep or filter an array
-	 * @param {Array} arr
-	 * @param {Function} fn
-	 */
-	grep: function (arr, fn) {
-		return arr.filter(fn);
-	},
-
-	/**
-	 * Deep merge two objects and return a third
-	 */
-	merge: function () {
-		var args = arguments,
-			args13 = [{}], // MooTools 1.3+
-			i = args.length,
-			ret;
-
-		if (legacy) {
-			ret = $merge.apply(null, args);
-		} else {
-			while (i--) {
-				args13[i + 1] = args[i];
-			}
-			ret = Object.merge.apply(Object, args13);
-		}
-
-		return ret;
-	},
-	
-	/**
-	 * Add an event listener
-	 * @param {Object} el HTML element or custom object
-	 * @param {String} type Event type
-	 * @param {Function} fn Event handler
-	 */
-	addEvent: function (el, type, fn) {
-		if (typeof type === 'string') { // chart broke due to el being string, type function
-
-			if (type === 'unload') { // Moo self destructs before custom unload events
-				type = 'beforeunload';
-			}
-
-			// if the addEvent method is not defined, el is a custom Highcharts object
-			// like series or point
-			if (!el.addEvent) {
-				if (el.nodeName) {
-					el = $(el); // a dynamically generated node
-				} else {
-					$extend(el, new Events()); // a custom object
-				}
-			}
-
-			el.addEvent(type, fn);
-		}
-	},
-<<<<<<< HEAD
-
-	removeEvent: function(el, type, fn) {
-=======
-	
-	removeEvent: function (el, type, fn) {
->>>>>>> cd856db5
-		if (type) {
-			if (type === 'unload') { // Moo self destructs before custom unload events
-				type = 'beforeunload';
-			}
-
-			if (fn) {
-				el.removeEvent(type, fn);
-			} else {
-				el.removeEvents(type);
-			}
-		} else {
-			el.removeEvents();
-		}
-	},
-<<<<<<< HEAD
-
-	fireEvent: function(el, event, eventArguments, defaultFunction) {
-		// create an event object that keeps all functions
-		event = new Event({
-=======
-	
-	fireEvent: function (el, event, eventArguments, defaultFunction) {
-		// create an event object that keeps all functions		
-		event = new Event({ 
->>>>>>> cd856db5
-			type: event,
-			target: el
-		});
-		event = $extend(event, eventArguments);
-		// override the preventDefault function to be able to use
-		// this for custom events
-		event.preventDefault = function () {
-			defaultFunction = null;
-		};
-		// if fireEvent is not available on the object, there hasn't been added
-		// any events to it above
-		if (el.fireEvent) {
-			el.fireEvent(event.type, event);
-		}
-
-		// fire the default if it is passed and it is not prevented above
-		if (defaultFunction) {
-			defaultFunction(event);
-		}
-	},
-
-	/**
-	 * Stop running animations on the object
-	 */
-	stop: function (el) {
-		if (el.fx) {
-			el.fx.cancel();
-		}
-	}
-};
-
-}());
+/** 
+ * @license Highcharts JS v2.1.6 (2011-07-08)
+ * MooTools adapter
+ * 
+ * (c) 2010-2011 Torstein Hønsi
+ * 
+ * License: www.highcharts.com/license
+ */
+
+// JSLint options:
+/*global Highcharts, Fx, $, $extend, $each, $merge, Events, Event */
+
+(function () {
+
+var win = window,
+	legacy = !!win.$merge,
+	$extend = win.$extend || function () {
+		return Object.append.apply(Object, arguments);
+	};
+
+win.HighchartsAdapter = {
+	/**
+	 * Initialize the adapter. This is run once as Highcharts is first run.
+	 */
+	init: function () {
+		var fxProto = Fx.prototype,
+			fxStart = fxProto.start,
+			morphProto = Fx.Morph.prototype,
+			morphCompute = morphProto.compute;
+
+		// override Fx.start to allow animation of SVG element wrappers
+		fxProto.start = function (from, to) {
+			var fx = this,
+				elem = fx.element;
+
+			// special for animating paths
+			if (from.d) {
+				//this.fromD = this.element.d.split(' ');
+				fx.paths = Highcharts.pathAnim.init(
+					elem,
+					elem.d,
+					fx.toD
+				);
+			}
+			fxStart.apply(fx, arguments);
+
+			return this; // chainable
+		};
+
+		// override Fx.step to allow animation of SVG element wrappers
+		morphProto.compute = function (from, to, delta) {
+			var fx = this,
+				paths = fx.paths;
+
+			if (paths) {
+				fx.element.attr(
+					'd',
+					Highcharts.pathAnim.step(paths[0], paths[1], delta, fx.toD)
+				);
+			} else {
+				return morphCompute.apply(fx, arguments);
+			}
+		};
+
+	},
+
+	/**
+	 * Animate a HTML element or SVG element wrapper
+	 * @param {Object} el
+	 * @param {Object} params
+	 * @param {Object} options jQuery-like animation options: duration, easing, callback
+	 */
+	animate: function (el, params, options) {
+		var isSVGElement = el.attr,
+			effect,
+			complete = options && options.complete;
+
+		if (isSVGElement && !el.setStyle) {
+			// add setStyle and getStyle methods for internal use in Moo
+			el.getStyle = el.attr;
+			el.setStyle = function () { // property value is given as array in Moo - break it down
+				var args = arguments;
+				el.attr.call(el, args[0], args[1][0]);
+			};
+			// dirty hack to trick Moo into handling el as an element wrapper
+			el.$family = el.uid = true;
+		}
+
+		// stop running animations
+		HighchartsAdapter.stop(el);
+
+		// define and run the effect
+		effect = new Fx.Morph(
+			isSVGElement ? el : $(el),
+			$extend({
+				transition: Fx.Transitions.Quad.easeInOut
+			}, options)
+		);
+
+		// special treatment for paths
+		if (params.d) {
+			effect.toD = params.d;
+		}
+
+		// jQuery-like events
+		if (complete) {
+			effect.addEvent('complete', complete);
+		}
+
+		// run
+		effect.start(params);
+
+		// record for use in stop method
+		el.fx = effect;
+	},
+
+	/**
+	 * MooTool's each function
+	 *
+	 */
+	each: function (arr, fn) {
+		return legacy ?
+			$each(arr, fn) :
+			arr.each(fn);
+	},
+
+	/**
+	 * Map an array
+	 * @param {Array} arr
+	 * @param {Function} fn
+	 */
+	map: function (arr, fn) {
+		return arr.map(fn);
+	},
+
+	/**
+	 * Grep or filter an array
+	 * @param {Array} arr
+	 * @param {Function} fn
+	 */
+	grep: function (arr, fn) {
+		return arr.filter(fn);
+	},
+
+	/**
+	 * Deep merge two objects and return a third
+	 */
+	merge: function () {
+		var args = arguments,
+			args13 = [{}], // MooTools 1.3+
+			i = args.length,
+			ret;
+
+		if (legacy) {
+			ret = $merge.apply(null, args);
+		} else {
+			while (i--) {
+				args13[i + 1] = args[i];
+			}
+			ret = Object.merge.apply(Object, args13);
+		}
+
+		return ret;
+	},
+	
+	/**
+	 * Add an event listener
+	 * @param {Object} el HTML element or custom object
+	 * @param {String} type Event type
+	 * @param {Function} fn Event handler
+	 */
+	addEvent: function (el, type, fn) {
+		if (typeof type === 'string') { // chart broke due to el being string, type function
+
+			if (type === 'unload') { // Moo self destructs before custom unload events
+				type = 'beforeunload';
+			}
+
+			// if the addEvent method is not defined, el is a custom Highcharts object
+			// like series or point
+			if (!el.addEvent) {
+				if (el.nodeName) {
+					el = $(el); // a dynamically generated node
+				} else {
+					$extend(el, new Events()); // a custom object
+				}
+			}
+
+			el.addEvent(type, fn);
+		}
+	},
+
+	removeEvent: function (el, type, fn) {
+		if (type) {
+			if (type === 'unload') { // Moo self destructs before custom unload events
+				type = 'beforeunload';
+			}
+
+			if (fn) {
+				el.removeEvent(type, fn);
+			} else {
+				el.removeEvents(type);
+			}
+		} else {
+			el.removeEvents();
+		}
+	},
+
+	fireEvent: function (el, event, eventArguments, defaultFunction) {
+		// create an event object that keeps all functions
+		event = new Event({
+			type: event,
+			target: el
+		});
+		event = $extend(event, eventArguments);
+		// override the preventDefault function to be able to use
+		// this for custom events
+		event.preventDefault = function () {
+			defaultFunction = null;
+		};
+		// if fireEvent is not available on the object, there hasn't been added
+		// any events to it above
+		if (el.fireEvent) {
+			el.fireEvent(event.type, event);
+		}
+
+		// fire the default if it is passed and it is not prevented above
+		if (defaultFunction) {
+			defaultFunction(event);
+		}
+	},
+
+	/**
+	 * Stop running animations on the object
+	 */
+	stop: function (el) {
+		if (el.fx) {
+			el.fx.cancel();
+		}
+	}
+};
+
+}());