/**
 * (c) 2010-2018 Torstein Honsi
 *
 * License: www.highcharts.com/license
 */

'use strict';

import H from './Globals.js';
import './Utilities.js';
import './Options.js';
import './Series.js';

var Series = H.Series,
    seriesType = H.seriesType;

/**
 * Scatter series type.
 *
 * @private
 * @class
 * @name Highcharts.seriesTypes.scatter
 *
 * @augments Highcharts.Series
 */
seriesType('scatter', 'line'

/**
 * A scatter plot uses cartesian coordinates to display values for two
 * variables for a set of data.
 *
 * @sample {highcharts} highcharts/demo/scatter/
 *         Scatter plot
 *
 * @extends      plotOptions.line
 * @excluding    pointPlacement, shadow
 * @product      highcharts highstock
 * @optionparent plotOptions.scatter
 */
, {

    /**
     * The width of the line connecting the data points.
     *
     * @sample {highcharts} highcharts/plotoptions/scatter-linewidth-none/
     *         0 by default
     * @sample {highcharts} highcharts/plotoptions/scatter-linewidth-1/
     *         1px
     *
     * @product highcharts highstock
     */
    lineWidth: 0,

    findNearestPointBy: 'xy',

    marker: {

        enabled: true // Overrides auto-enabling in line series (#3647)
    },

    /**
     * Sticky tracking of mouse events. When true, the `mouseOut` event
     * on a series isn't triggered until the mouse moves over another series,
     * or out of the plot area. When false, the `mouseOut` event on a series
     * is triggered when the mouse leaves the area around the series' graph
     * or markers. This also implies the tooltip. When `stickyTracking`
     * is false and `tooltip.shared` is false, the tooltip will be hidden
     * when moving the mouse between series.
     *
     * @type      {boolean}
     * @default   false
     * @product   highcharts highstock
     * @apioption plotOptions.scatter.stickyTracking
     */

    /**
     * A configuration object for the tooltip rendering of each single
     * series. Properties are inherited from [tooltip](#tooltip).
     * Overridable properties are `headerFormat`, `pointFormat`, `yDecimals`,
     * `xDateFormat`, `yPrefix` and `ySuffix`. Unlike other series, in
     * a scatter plot the series.name by default shows in the headerFormat
     * and point.x and point.y in the pointFormat.
     *
     * @product highcharts highstock
     */
    tooltip: {
<<<<<<< HEAD
        headerFormat:
            '<span style="color:{point.color}">\u25CF</span> ' +
            '<span style="font-size: 10px"> {series.name}</span><br/>',
=======

        /*= if (build.classic) { =*/

        /**
         * @default ● {series.name}
         */
        headerFormat:
            '<span style="color:{point.color}">\u25CF</span> ' +
            '<span style="font-size: 0.85em"> {series.name}</span><br/>',

        /*= } else { =*/

        /**
         * @default ● {series.name}
         */
        headerFormat:
            '<span class="highcharts-color-{point.colorIndex}">\u25CF</span> ' +
            '<span class="highcharts-header"> {series.name}</span><br/>',

        /*= } =*/

        /**
         * @default x: {point.x} y: {point.y}
         */
>>>>>>> c00f410c
        pointFormat: 'x: <b>{point.x}</b><br/>y: <b>{point.y}</b><br/>'
    }

// Prototype members
}, {
    sorted: false,
    requireSorting: false,
    noSharedTooltip: true,
    trackerGroups: ['group', 'markerGroup', 'dataLabelsGroup'],
    takeOrdinalPosition: false, // #2342

    /**
     * @private
     * @function Highcharts.seriesTypes.scatter#drawGraph
     */
    drawGraph: function () {
        if (this.options.lineWidth) {
            Series.prototype.drawGraph.call(this);
        }
    }
});

/**
 * A `scatter` series. If the [type](#series.scatter.type) option is
 * not specified, it is inherited from [chart.type](#chart.type).
 *
 * @extends   series,plotOptions.scatter
 * @excluding dataParser, dataURL
 * @product   highcharts highstock
 * @apioption series.scatter
 */

/**
 * An array of data points for the series. For the `scatter` series
 * type, points can be given in the following ways:
 *
 * 1.  An array of numerical values. In this case, the numerical values
 * will be interpreted as `y` options. The `x` values will be automatically
 * calculated, either starting at 0 and incremented by 1, or from `pointStart`
 * and `pointInterval` given in the series options. If the axis has
 * categories, these will be used. Example:
 *
 *  ```js
 *  data: [0, 5, 3, 5]
 *  ```
 *
 * 2.  An array of arrays with 2 values. In this case, the values correspond
 * to `x,y`. If the first value is a string, it is applied as the name
 * of the point, and the `x` value is inferred.
 *
 *  ```js
 *     data: [
 *         [0, 0],
 *         [1, 8],
 *         [2, 9]
 *     ]
 *  ```
 *
 * 3.  An array of objects with named values. The following snippet shows only a
 * few settings, see the complete options set below. If the total number of data
 * points exceeds the series' [turboThreshold](#series.scatter.turboThreshold),
 * this option is not available.
 *
 *  ```js
 *     data: [{
 *         x: 1,
 *         y: 2,
 *         name: "Point2",
 *         color: "#00FF00"
 *     }, {
 *         x: 1,
 *         y: 4,
 *         name: "Point1",
 *         color: "#FF00FF"
 *     }]
 *  ```
 *
 * @sample {highcharts} highcharts/chart/reflow-true/
 *         Numerical values
 * @sample {highcharts} highcharts/series/data-array-of-arrays/
 *         Arrays of numeric x and y
 * @sample {highcharts} highcharts/series/data-array-of-arrays-datetime/
 *         Arrays of datetime x and y
 * @sample {highcharts} highcharts/series/data-array-of-name-value/
 *         Arrays of point.name and y
 * @sample {highcharts} highcharts/series/data-array-of-objects/
 *         Config objects
 *
 * @type      {Array<number|Array<number>|*>}
 * @extends   series.line.data
 * @product   highcharts highstock
 * @apioption series.scatter.data
 */<|MERGE_RESOLUTION|>--- conflicted
+++ resolved
@@ -84,36 +84,9 @@
      * @product highcharts highstock
      */
     tooltip: {
-<<<<<<< HEAD
         headerFormat:
             '<span style="color:{point.color}">\u25CF</span> ' +
             '<span style="font-size: 10px"> {series.name}</span><br/>',
-=======
-
-        /*= if (build.classic) { =*/
-
-        /**
-         * @default ● {series.name}
-         */
-        headerFormat:
-            '<span style="color:{point.color}">\u25CF</span> ' +
-            '<span style="font-size: 0.85em"> {series.name}</span><br/>',
-
-        /*= } else { =*/
-
-        /**
-         * @default ● {series.name}
-         */
-        headerFormat:
-            '<span class="highcharts-color-{point.colorIndex}">\u25CF</span> ' +
-            '<span class="highcharts-header"> {series.name}</span><br/>',
-
-        /*= } =*/
-
-        /**
-         * @default x: {point.x} y: {point.y}
-         */
->>>>>>> c00f410c
         pointFormat: 'x: <b>{point.x}</b><br/>y: <b>{point.y}</b><br/>'
     }
 
