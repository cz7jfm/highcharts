--- conflicted
+++ resolved
@@ -1,7 +1,6 @@
 (function (H) {
 	var addEvent = H.addEvent,
 		Axis = H.Axis,
-		Chart = H.Chart,
 		correctFloat = H.correctFloat,
 		defaultOptions = H.defaultOptions,
 		defined = H.defined,
@@ -38,17 +37,7 @@
 	buttonBackgroundColor: '#ebe7e8',
 	buttonBorderColor: '#bbb',
 	buttonBorderWidth: 1,
-<<<<<<< HEAD
 	rifleColor: '#666',
-=======
-	//showFull: true,
-	margin: 10,
-	minWidth: 6,
-	rifleColor: '#666',
-	zIndex: 3,
-	step: 0.2,
-	//size: null,
->>>>>>> 56e52807
 	trackBackgroundColor: '#eeeeee',
 	trackBorderColor: '#eeeeee',
 	trackBorderWidth: 1
@@ -63,14 +52,9 @@
  * @param {Object} options
  * @param {Object} chart
  */
-<<<<<<< HEAD
 function Scrollbar(renderer, options, chart) { // docs
 	this.init(renderer, options, chart);
 }
-=======
-function Scrollbar(renderer, options, chart) {
-	this.scrollbarButtons = [];
->>>>>>> 56e52807
 
 Scrollbar.prototype = {
 
@@ -199,55 +183,42 @@
 			yOffset = 0,
 			method = scroller.rendered ? 'animate' : 'attr';
 
-		if (this.group) { // May be destroyed or disabled
-
-			scroller.x = x;
-			scroller.y = y + this.trackBorderWidth;
-			scroller.width = width; // width with buttons
-			scroller.height = height;
-			scroller.xOffset = xOffset;
-			scroller.yOffset = yOffset;
-
-			// If Scrollbar is a vertical type, swap options:
-			if (vertical) {
-				scroller.width = scroller.yOffset = width = yOffset = scroller.size;
-				scroller.xOffset = xOffset = 0;
-				scroller.barWidth = height - width * 2; // width without buttons
-				scroller.x = x = x + scroller.options.margin;
-			} else {
-				scroller.height = scroller.xOffset = height = xOffset = scroller.size;
-				scroller.barWidth = width - height * 2; // width without buttons
-				scroller.y = scroller.y + scroller.options.margin;
-			}
-
-			// Set general position for a group:
-			scroller.group[method]({
-				translateX: x,
-				translateY: scroller.y
-			});
-
-			// Resize background/track:
-			scroller.track[method]({
-				width: width,
-				height: height
-			});
-
-<<<<<<< HEAD
-			// Move right/bottom button ot it's place:
-			scroller.scrollbarButtons[1].attr({
-				translateX: vertical ? 0 : width - xOffset,
-				translateY: vertical ? height - yOffset : 0
-			});
-
-			scroller.rendered = true;
-		}
-=======
+		scroller.x = x;
+		scroller.y = y + this.trackBorderWidth;
+		scroller.width = width; // width with buttons
+		scroller.height = height;
+		scroller.xOffset = xOffset;
+		scroller.yOffset = yOffset;
+
+		// If Scrollbar is a vertical type, swap options:
+		if (vertical) {
+			scroller.width = scroller.yOffset = width = yOffset = scroller.size;
+			scroller.xOffset = xOffset = 0;
+			scroller.barWidth = height - width * 2; // width without buttons
+			scroller.x = x = x + scroller.options.margin;
+		} else {
+			scroller.height = scroller.xOffset = height = xOffset = scroller.size;
+			scroller.barWidth = width - height * 2; // width without buttons
+			scroller.y = scroller.y + scroller.options.margin;
+		}
+
+		// Set general position for a group:
+		scroller.group[method]({
+			translateX: x,
+			translateY: scroller.y
+		});
+
+		// Resize background/track:
+		scroller.track[method]({
+			width: width,
+			height: height
+		});
+
 		// Move right/bottom button ot it's place:
 		scroller.scrollbarButtons[1].attr({
 			translateX: vertical ? 0 : width - xOffset,
 			translateY: vertical ? height - yOffset : 0
 		});
->>>>>>> 56e52807
 	},
 
 	/**
@@ -357,62 +328,30 @@
 			newPos = Math.floor(fromPX + scroller.xOffset + scroller.yOffset) - scroller.scrollbarStrokeWidth % 2 / 2;
 			newRiflesPos = newSize / 2 - 0.5; // -0.5 -> rifle line width / 2
 
-<<<<<<< HEAD
 			// Store current position:
 			scroller.from = from;
 			scroller.to = to;
-=======
-		// Store current position:
-		scroller.from = from;
-		scroller.to = to;
-
-		if (!vertical) {
-			scroller.scrollbarGroup[method]({
-				translateX: newPos
-			});
-			scroller.scrollbar[method]({
-				width: newSize
-			});
-			scroller.scrollbarRifles[method]({
-				translateX: newRiflesPos
-			});
-			scroller.scrollbarLeft = newPos;
-			scroller.scrollbarTop = 0;
-		} else {
-			scroller.scrollbarGroup[method]({
-				translateY: newPos
-			});
-			scroller.scrollbar[method]({
-				height: newSize
-			});
-			scroller.scrollbarRifles[method]({
-				translateY: newRiflesPos
-			});
-			scroller.scrollbarTop = newPos;
-			scroller.scrollbarLeft = 0;
-		}
->>>>>>> 56e52807
 
 			if (!vertical) {
-				scroller.scrollbarGroup.attr({
+				scroller.scrollbarGroup[method]({
 					translateX: newPos
 				});
-				scroller.scrollbar.attr({
+				scroller.scrollbar[method]({
 					width: newSize
 				});
-				scroller.scrollbarRifles.attr({
+				scroller.scrollbarRifles[method]({
 					translateX: newRiflesPos
 				});
 				scroller.scrollbarLeft = newPos;
 				scroller.scrollbarTop = 0;
 			} else {
-				scroller.scrollbarGroup.attr({
+				scroller.scrollbarGroup[method]({
 					translateY: newPos
 				});
-				scroller.scrollbar.attr({
+				scroller.scrollbar[method]({
 					height: newSize
 				});
-				scroller.scrollbarRifles.attr({
+				scroller.scrollbarRifles[method]({
 					translateY: newRiflesPos
 				});
 				scroller.scrollbarTop = newPos;
