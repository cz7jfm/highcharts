(function (H) {
var addEvent = H.addEvent,
	attr = H.attr,
	charts = H.charts,
	css = H.css,
	defined = H.defined,
	doc = H.doc,
	each = H.each,
	extend = H.extend,
	fireEvent = H.fireEvent,
	offset = H.offset,
	pick = H.pick,
	removeEvent = H.removeEvent,
	splat = H.splat,
	Tooltip = H.Tooltip,
	useCanVG = H.useCanVg,
	win = H.win;

// Global flag for touch support
H.hasTouch = doc && doc.documentElement.ontouchstart !== undefined;

/**
 * The mouse tracker object. All methods starting with "on" are primary DOM event handlers.
 * Subsequent methods should be named differently from what they are doing.
 * @param {Object} chart The Chart instance
 * @param {Object} options The root options object
 */
H.Pointer = function (chart, options) {
	this.init(chart, options);
};

H.Pointer.prototype = {
	/**
	 * Initialize Pointer
	 */
	init: function (chart, options) {

		var chartOptions = options.chart,
			chartEvents = chartOptions.events,
			zoomType = useCanVG ? '' : chartOptions.zoomType,
			inverted = chart.inverted,
			zoomX,
			zoomY;

		// Store references
		this.options = options;
		this.chart = chart;

		// Zoom status
		this.zoomX = zoomX = /x/.test(zoomType);
		this.zoomY = zoomY = /y/.test(zoomType);
		this.zoomHor = (zoomX && !inverted) || (zoomY && inverted);
		this.zoomVert = (zoomY && !inverted) || (zoomX && inverted);
		this.hasZoom = zoomX || zoomY;

		// Do we need to handle click on a touch device?
		this.runChartClick = chartEvents && !!chartEvents.click;

		this.pinchDown = [];
		this.lastValidTouch = {};

		if (Tooltip && options.tooltip.enabled) {
			chart.tooltip = new Tooltip(chart, options.tooltip);
			this.followTouchMove = pick(options.tooltip.followTouchMove, true);
		}

		this.setDOMEvents();
	},

	/**
	 * Add crossbrowser support for chartX and chartY
	 * @param {Object} e The event object in standard browsers
	 */
	normalize: function (e, chartPosition) {
		var chartX,
			chartY,
			ePos;

		// IE normalizing
		e = e || win.event;
		if (!e.target) {
			e.target = e.srcElement;
		}

		// iOS (#2757)
		ePos = e.touches ?  (e.touches.length ? e.touches.item(0) : e.changedTouches[0]) : e;

		// Get mouse position
		if (!chartPosition) {
			this.chartPosition = chartPosition = offset(this.chart.container);
		}

		// chartX and chartY
		if (ePos.pageX === undefined) { // IE < 9. #886.
			chartX = Math.max(e.x, e.clientX - chartPosition.left); // #2005, #2129: the second case is 
				// for IE10 quirks mode within framesets
			chartY = e.y;
		} else {
			chartX = ePos.pageX - chartPosition.left;
			chartY = ePos.pageY - chartPosition.top;
		}

		return extend(e, {
			chartX: Math.round(chartX),
			chartY: Math.round(chartY)
		});
	},

	/**
	 * Get the click position in terms of axis values.
	 *
	 * @param {Object} e A pointer event
	 */
	getCoordinates: function (e) {
		var coordinates = {
			xAxis: [],
			yAxis: []
		};

		each(this.chart.axes, function (axis) {
			coordinates[axis.isXAxis ? 'xAxis' : 'yAxis'].push({
				axis: axis,
				value: axis.toValue(e[axis.horiz ? 'chartX' : 'chartY'])
			});
		});
		return coordinates;
	},

	/**
	 * With line type charts with a single tracker, get the point closest to the mouse.
	 * Run Point.onMouseOver and display tooltip for the point or points.
	 */
	runPointActions: function (e) {

		var pointer = this,
			chart = pointer.chart,
			series = chart.series,
			tooltip = chart.tooltip,
			shared = tooltip ? tooltip.shared : false,
			followPointer,
			hoverPoint = chart.hoverPoint,
			hoverSeries = chart.hoverSeries,
			i,
			distance = [Number.MAX_VALUE, Number.MAX_VALUE], // #4511
			anchor,
			noSharedTooltip,
			stickToHoverSeries,
			directTouch,
			kdpoints = [],
			kdpoint = [],
			kdpointT;

		// For hovering over the empty parts of the plot area (hoverSeries is undefined).
		// If there is one series with point tracking (combo chart), don't go to nearest neighbour.
		if (!shared && !hoverSeries) {
			for (i = 0; i < series.length; i++) {
				if (series[i].directTouch || !series[i].options.stickyTracking) {
					series = [];
				}
			}
		}

		// If it has a hoverPoint and that series requires direct touch (like columns, #3899), or we're on
		// a noSharedTooltip series among shared tooltip series (#4546), use the hoverPoint . Otherwise,
		// search the k-d tree.
		stickToHoverSeries = hoverSeries && (shared ? hoverSeries.noSharedTooltip : hoverSeries.directTouch);
		if (stickToHoverSeries && hoverPoint) {
			kdpoint = [hoverPoint];

		// Handle shared tooltip or cases where a series is not yet hovered
		} else {
			// Find nearest points on all series
			each(series, function (s) {
				// Skip hidden series
				noSharedTooltip = s.noSharedTooltip && shared;
				directTouch = !shared && s.directTouch;
				if (s.visible && !noSharedTooltip && !directTouch && pick(s.options.enableMouseTracking, true)) { // #3821
					kdpointT = s.searchPoint(e, !noSharedTooltip && s.kdDimensions === 1); // #3828
					if (kdpointT) {
						kdpoints.push(kdpointT);
					}
				}
			});
			// Find absolute nearest point
			each(kdpoints, function (p) {
				if (p) {
					// Store both closest points, using point.dist and point.distX comparisons (#4645):
					each(['dist', 'distX'], function (dist, k) {
						if (typeof p[dist] === 'number' && p[dist] < distance[k]) {
							distance[k] = p[dist];
							kdpoint[k] = p;
						}
					});
				}
			});
		}

		// Remove points with different x-positions, required for shared tooltip and crosshairs (#4645):
		if (shared) {
			i = kdpoints.length;
			while (i--) {
				if (kdpoints[i].clientX !== kdpoint[1].clientX || kdpoints[i].series.noSharedTooltip) {
					kdpoints.splice(i, 1);
				}
			}
		}

		// Refresh tooltip for kdpoint if new hover point or tooltip was hidden // #3926, #4200
		if (kdpoint[0] && (kdpoint[0] !== this.prevKDPoint || (tooltip && tooltip.isHidden))) {
			// Draw tooltip if necessary
			if (shared && !kdpoint[0].series.noSharedTooltip) {
				if (kdpoints.length && tooltip) {
					tooltip.refresh(kdpoints, e);
				}

				// Do mouseover on all points (#3919, #3985, #4410)
				each(kdpoints, function (point) {
					point.onMouseOver(e, point !== ((hoverSeries && hoverSeries.directTouch && hoverPoint) || kdpoint[0]));
				});
				this.prevKDPoint = kdpoint[1];
			} else {
				if (tooltip) {
					tooltip.refresh(kdpoint[0], e);
				}
				if (!hoverSeries || !hoverSeries.directTouch) { // #4448
					kdpoint[0].onMouseOver(e);
				}
				this.prevKDPoint = kdpoint[0];
			}

		// Update positions (regardless of kdpoint or hoverPoint)
		} else {
			followPointer = hoverSeries && hoverSeries.tooltipOptions.followPointer;
			if (tooltip && followPointer && !tooltip.isHidden) {
				anchor = tooltip.getAnchor([{}], e);
				tooltip.updatePosition({ plotX: anchor[0], plotY: anchor[1] });
			}
		}

		// Start the event listener to pick up the tooltip and crosshairs
		if (!pointer._onDocumentMouseMove) {
			pointer._onDocumentMouseMove = function (e) {
				if (charts[H.hoverChartIndex]) {
					charts[H.hoverChartIndex].pointer.onDocumentMouseMove(e);
				}
			};
			addEvent(doc, 'mousemove', pointer._onDocumentMouseMove);
		}

		// Crosshair. For each hover point, loop over axes and draw cross if that point
		// belongs to the axis (#4927).
		each(shared ? kdpoints : [pick(kdpoint[1], hoverPoint)], function (point) {
			each(chart.axes, function (axis) {
				// In case of snap = false, point is undefined, and we draw the crosshair anyway (#5066)
				if (!point || point.series[axis.coll] === axis) {
					axis.drawCrosshair(e, point);
				}
			});
		});
	},

	/**
	 * Reset the tracking by hiding the tooltip, the hover series state and the hover point
	 *
	 * @param allowMove {Boolean} Instead of destroying the tooltip altogether, allow moving it if possible
	 */
	reset: function (allowMove, delay) {
		var pointer = this,
			chart = pointer.chart,
			hoverSeries = chart.hoverSeries,
			hoverPoint = chart.hoverPoint,
			hoverPoints = chart.hoverPoints,
			tooltip = chart.tooltip,
			tooltipPoints = tooltip && tooltip.shared ? hoverPoints : hoverPoint;

		// Check if the points have moved outside the plot area (#1003, #4736, #5101)
		if (allowMove && tooltipPoints) {
			each(splat(tooltipPoints), function (point) {
				if (point.series.isCartesian && point.plotX === undefined) {
					allowMove = false;
				}
			});
		}
		
		// Just move the tooltip, #349
		if (allowMove) {
			if (tooltip && tooltipPoints) {
				tooltip.refresh(tooltipPoints);
				if (hoverPoint) { // #2500
					hoverPoint.setState(hoverPoint.state, true);
					each(chart.axes, function (axis) {
						if (pick(axis.crosshair && axis.crosshair.snap, true)) {
							axis.drawCrosshair(null, hoverPoint);
						}  else {
							axis.hideCrosshair();
						}
					});

				}
			}

		// Full reset
		} else {

			if (hoverPoint) {
				hoverPoint.onMouseOut();
			}

			if (hoverPoints) {
				each(hoverPoints, function (point) {
					point.setState();
				});
			}

			if (hoverSeries) {
				hoverSeries.onMouseOut();
			}

			if (tooltip) {
				tooltip.hide(delay);
			}

			if (pointer._onDocumentMouseMove) {
				removeEvent(doc, 'mousemove', pointer._onDocumentMouseMove);
				pointer._onDocumentMouseMove = null;
			}

			// Remove crosshairs
			each(chart.axes, function (axis) {
				axis.hideCrosshair();
			});

			pointer.hoverX = chart.hoverPoints = chart.hoverPoint = null;

		}
	},

	/**
	 * Scale series groups to a certain scale and translation
	 */
	scaleGroups: function (attribs, clip) {

		var chart = this.chart,
			seriesAttribs;

		// Scale each series
		each(chart.series, function (series) {
			seriesAttribs = attribs || series.getPlotBox(); // #1701
			if (series.xAxis && series.xAxis.zoomEnabled) {
				series.group.attr(seriesAttribs);
				if (series.markerGroup) {
					series.markerGroup.attr(seriesAttribs);
					series.markerGroup.clip(clip ? chart.clipRect : null);
				}
				if (series.dataLabelsGroup) {
					series.dataLabelsGroup.attr(seriesAttribs);
				}
			}
		});

		// Clip
		chart.clipRect.attr(clip || chart.clipBox);
	},

	/**
	 * Start a drag operation
	 */
	dragStart: function (e) {
		var chart = this.chart;

		// Record the start position
		chart.mouseIsDown = e.type;
		chart.cancelClick = false;
		chart.mouseDownX = this.mouseDownX = e.chartX;
		chart.mouseDownY = this.mouseDownY = e.chartY;
	},

	/**
	 * Perform a drag operation in response to a mousemove event while the mouse is down
	 */
	drag: function (e) {

		var chart = this.chart,
			chartOptions = chart.options.chart,
			chartX = e.chartX,
			chartY = e.chartY,
			zoomHor = this.zoomHor,
			zoomVert = this.zoomVert,
			plotLeft = chart.plotLeft,
			plotTop = chart.plotTop,
			plotWidth = chart.plotWidth,
			plotHeight = chart.plotHeight,
			clickedInside,
			size,
			selectionMarker = this.selectionMarker,
			mouseDownX = this.mouseDownX,
			mouseDownY = this.mouseDownY,
			panKey = chartOptions.panKey && e[chartOptions.panKey + 'Key'];

		// If the device supports both touch and mouse (like IE11), and we are touch-dragging
		// inside the plot area, don't handle the mouse event. #4339.
		if (selectionMarker && selectionMarker.touch) {
			return;
		}

		// If the mouse is outside the plot area, adjust to cooordinates
		// inside to prevent the selection marker from going outside
		if (chartX < plotLeft) {
			chartX = plotLeft;
		} else if (chartX > plotLeft + plotWidth) {
			chartX = plotLeft + plotWidth;
		}

		if (chartY < plotTop) {
			chartY = plotTop;
		} else if (chartY > plotTop + plotHeight) {
			chartY = plotTop + plotHeight;
		}

		// determine if the mouse has moved more than 10px
		this.hasDragged = Math.sqrt(
			Math.pow(mouseDownX - chartX, 2) +
			Math.pow(mouseDownY - chartY, 2)
		);

		if (this.hasDragged > 10) {
			clickedInside = chart.isInsidePlot(mouseDownX - plotLeft, mouseDownY - plotTop);

			// make a selection
			if (chart.hasCartesianSeries && (this.zoomX || this.zoomY) && clickedInside && !panKey) {
				if (!selectionMarker) {
					this.selectionMarker = selectionMarker = chart.renderer.rect(
						plotLeft,
						plotTop,
						zoomHor ? 1 : plotWidth,
						zoomVert ? 1 : plotHeight,
						0
					)
					.attr({
						/*= if (build.classic) { =*/
						fill: chartOptions.selectionMarkerFill || 'rgba(69,114,167,0.25)',
						/*= } =*/
						'class': 'highcharts-selection-marker',						
						'zIndex': 7
					})
					.add();
				}
			}

			// adjust the width of the selection marker
			if (selectionMarker && zoomHor) {
				size = chartX - mouseDownX;
				selectionMarker.attr({
					width: Math.abs(size),
					x: (size > 0 ? 0 : size) + mouseDownX
				});
			}
			// adjust the height of the selection marker
			if (selectionMarker && zoomVert) {
				size = chartY - mouseDownY;
				selectionMarker.attr({
					height: Math.abs(size),
					y: (size > 0 ? 0 : size) + mouseDownY
				});
			}

			// panning
			if (clickedInside && !selectionMarker && chartOptions.panning) {
				chart.pan(e, chartOptions.panning);
			}
		}
	},

	/**
	 * On mouse up or touch end across the entire document, drop the selection.
	 */
	drop: function (e) {
		var pointer = this,
			chart = this.chart,
			hasPinched = this.hasPinched;

		if (this.selectionMarker) {
			var selectionData = {
					originalEvent: e, // #4890
					xAxis: [],
					yAxis: []
				},
				selectionBox = this.selectionMarker,
				selectionLeft = selectionBox.attr ? selectionBox.attr('x') : selectionBox.x,
				selectionTop = selectionBox.attr ? selectionBox.attr('y') : selectionBox.y,
				selectionWidth = selectionBox.attr ? selectionBox.attr('width') : selectionBox.width,
				selectionHeight = selectionBox.attr ? selectionBox.attr('height') : selectionBox.height,
				runZoom;

			// a selection has been made
			if (this.hasDragged || hasPinched) {

				// record each axis' min and max
				each(chart.axes, function (axis) {
					if (axis.zoomEnabled && defined(axis.min) && (hasPinched || pointer[{ xAxis: 'zoomX', yAxis: 'zoomY' }[axis.coll]])) { // #859, #3569
						var horiz = axis.horiz,
							minPixelPadding = e.type === 'touchend' ? axis.minPixelPadding : 0, // #1207, #3075
							selectionMin = axis.toValue((horiz ? selectionLeft : selectionTop) + minPixelPadding),
							selectionMax = axis.toValue((horiz ? selectionLeft + selectionWidth : selectionTop + selectionHeight) - minPixelPadding);

						selectionData[axis.coll].push({
							axis: axis,
							min: Math.min(selectionMin, selectionMax), // for reversed axes
							max: Math.max(selectionMin, selectionMax)
						});
						runZoom = true;
					}
				});
				if (runZoom) {
					fireEvent(chart, 'selection', selectionData, function (args) { 
						chart.zoom(extend(args, hasPinched ? { animation: false } : null)); 
					});
				}

			}
			this.selectionMarker = this.selectionMarker.destroy();

			// Reset scaling preview
			if (hasPinched) {
				this.scaleGroups();
			}
		}

		// Reset all
		if (chart) { // it may be destroyed on mouse up - #877
			css(chart.container, { cursor: chart._cursor });
			chart.cancelClick = this.hasDragged > 10; // #370
			chart.mouseIsDown = this.hasDragged = this.hasPinched = false;
			this.pinchDown = [];
		}
	},

	onContainerMouseDown: function (e) {

		e = this.normalize(e);

		// issue #295, dragging not always working in Firefox
		if (e.preventDefault) {
			e.preventDefault();
		}

		this.dragStart(e);
	},



	onDocumentMouseUp: function (e) {
		if (charts[H.hoverChartIndex]) {
			charts[H.hoverChartIndex].pointer.drop(e);
		}
	},

	/**
	 * Special handler for mouse move that will hide the tooltip when the mouse leaves the plotarea.
	 * Issue #149 workaround. The mouseleave event does not always fire.
	 */
	onDocumentMouseMove: function (e) {
		var chart = this.chart,
			chartPosition = this.chartPosition;

		e = this.normalize(e, chartPosition);

		// If we're outside, hide the tooltip
		if (chartPosition && !this.inClass(e.target, 'highcharts-tracker') &&
				!chart.isInsidePlot(e.chartX - chart.plotLeft, e.chartY - chart.plotTop)) {
			this.reset();
		}
	},

	/**
	 * When mouse leaves the container, hide the tooltip.
	 */
	onContainerMouseLeave: function (e) {
		var chart = charts[H.hoverChartIndex];
		if (chart && (e.relatedTarget || e.toElement)) { // #4886, MS Touch end fires mouseleave but with no related target
			chart.pointer.reset();
			chart.pointer.chartPosition = null; // also reset the chart position, used in #149 fix
		}
	},

	// The mousemove, touchmove and touchstart event handler
	onContainerMouseMove: function (e) {

		var chart = this.chart;

<<<<<<< HEAD
		if (!defined(H.hoverChartIndex) || !charts[H.hoverChartIndex].mouseIsDown) {
			H.hoverChartIndex = chart.index;
=======
		if (!defined(hoverChartIndex) || !charts[hoverChartIndex] || !charts[hoverChartIndex].mouseIsDown) {
			hoverChartIndex = chart.index;
>>>>>>> e251c56b
		}

		e = this.normalize(e);
		e.returnValue = false; // #2251, #3224

		if (chart.mouseIsDown === 'mousedown') {
			this.drag(e);
		}

		// Show the tooltip and run mouse over events (#977)
		if ((this.inClass(e.target, 'highcharts-tracker') ||
				chart.isInsidePlot(e.chartX - chart.plotLeft, e.chartY - chart.plotTop)) && !chart.openMenu) {
			this.runPointActions(e);
		}
	},

	/**
	 * Utility to detect whether an element has, or has a parent with, a specific
	 * class name. Used on detection of tracker objects and on deciding whether
	 * hovering the tooltip should cause the active series to mouse out.
	 */
	inClass: function (element, className) {
		var elemClassName;
		while (element) {
			elemClassName = attr(element, 'class');
			if (elemClassName) {
				if (elemClassName.indexOf(className) !== -1) {
					return true;
				}
				if (elemClassName.indexOf('highcharts-container') !== -1) {
					return false;
				}
			}
			element = element.parentNode;
		}
	},

	onTrackerMouseOut: function (e) {
		var series = this.chart.hoverSeries,
			relatedTarget = e.relatedTarget || e.toElement;
		
		if (series && relatedTarget && !series.options.stickyTracking && 
				!this.inClass(relatedTarget, 'highcharts-tooltip') &&
				!this.inClass(relatedTarget, 'highcharts-series-' + series.index)) { // #2499, #4465
			series.onMouseOut();
		}
	},

	onContainerClick: function (e) {
		var chart = this.chart,
			hoverPoint = chart.hoverPoint, 
			plotLeft = chart.plotLeft,
			plotTop = chart.plotTop;

		e = this.normalize(e);

		if (!chart.cancelClick) {

			// On tracker click, fire the series and point events. #783, #1583
			if (hoverPoint && this.inClass(e.target, 'highcharts-tracker')) {

				// the series click event
				fireEvent(hoverPoint.series, 'click', extend(e, {
					point: hoverPoint
				}));

				// the point click event
				if (chart.hoverPoint) { // it may be destroyed (#1844)
					hoverPoint.firePointEvent('click', e);
				}

			// When clicking outside a tracker, fire a chart event
			} else {
				extend(e, this.getCoordinates(e));

				// fire a click event in the chart
				if (chart.isInsidePlot(e.chartX - plotLeft, e.chartY - plotTop)) {
					fireEvent(chart, 'click', e);
				}
			}


		}
	},

	/**
	 * Set the JS DOM events on the container and document. This method should contain
	 * a one-to-one assignment between methods and their handlers. Any advanced logic should
	 * be moved to the handler reflecting the event's name.
	 */
	setDOMEvents: function () {

		var pointer = this,
			container = pointer.chart.container;

		container.onmousedown = function (e) {
			pointer.onContainerMouseDown(e);
		};
		container.onmousemove = function (e) {
			pointer.onContainerMouseMove(e);
		};
		container.onclick = function (e) {
			pointer.onContainerClick(e);
		};
		addEvent(container, 'mouseleave', pointer.onContainerMouseLeave);
		if (H.chartCount === 1) {
			addEvent(doc, 'mouseup', pointer.onDocumentMouseUp);
		}
		if (H.hasTouch) {
			container.ontouchstart = function (e) {
				pointer.onContainerTouchStart(e);
			};
			container.ontouchmove = function (e) {
				pointer.onContainerTouchMove(e);
			};
			if (H.chartCount === 1) {
				addEvent(doc, 'touchend', pointer.onDocumentTouchEnd);
			}
		}

	},

	/**
	 * Destroys the Pointer object and disconnects DOM events.
	 */
	destroy: function () {
		var prop;

		removeEvent(this.chart.container, 'mouseleave', this.onContainerMouseLeave);
		if (!H.chartCount) {
			removeEvent(doc, 'mouseup', this.onDocumentMouseUp);
			removeEvent(doc, 'touchend', this.onDocumentTouchEnd);
		}

		// memory and CPU leak
		clearInterval(this.tooltipTimeout);

		for (prop in this) {
			this[prop] = null;
		}
	}
};

	return H;
}(Highcharts));<|MERGE_RESOLUTION|>--- conflicted
+++ resolved
@@ -588,13 +588,8 @@
 
 		var chart = this.chart;
 
-<<<<<<< HEAD
 		if (!defined(H.hoverChartIndex) || !charts[H.hoverChartIndex].mouseIsDown) {
 			H.hoverChartIndex = chart.index;
-=======
-		if (!defined(hoverChartIndex) || !charts[hoverChartIndex] || !charts[hoverChartIndex].mouseIsDown) {
-			hoverChartIndex = chart.index;
->>>>>>> e251c56b
 		}
 
 		e = this.normalize(e);
