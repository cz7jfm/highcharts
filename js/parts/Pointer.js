/* *
 *
 *  (c) 2010-2020 Torstein Honsi
 *
 *  License: www.highcharts.com/license
 *
 *  !!!!!!! SOURCE GETS TRANSPILED BY TYPESCRIPT. EDIT TS FILE ONLY. !!!!!!!
 *
 * */
'use strict';
import Highcharts from './Globals.js';
/**
 * One position in relation to an axis.
 *
 * @interface Highcharts.PointerAxisCoordinateObject
 */ /**
* Related axis.
*
* @name Highcharts.PointerAxisCoordinateObject#axis
* @type {Highcharts.Axis}
*/ /**
* Axis value.
*
* @name Highcharts.PointerAxisCoordinateObject#value
* @type {number}
*/
/**
 * Positions in terms of axis values.
 *
 * @interface Highcharts.PointerAxisCoordinatesObject
 */ /**
* Positions on the x-axis.
* @name Highcharts.PointerAxisCoordinatesObject#xAxis
* @type {Array<Highcharts.PointerAxisCoordinateObject>}
*/ /**
* Positions on the y-axis.
* @name Highcharts.PointerAxisCoordinatesObject#yAxis
* @type {Array<Highcharts.PointerAxisCoordinateObject>}
*/
/**
 * Pointer coordinates.
 *
 * @interface Highcharts.PointerCoordinatesObject
 */ /**
* @name Highcharts.PointerCoordinatesObject#chartX
* @type {number}
*/ /**
* @name Highcharts.PointerCoordinatesObject#chartY
* @type {number}
*/
/**
 * A native browser mouse or touch event, extended with position information
 * relative to the {@link Chart.container}.
 *
 * @interface Highcharts.PointerEventObject
 * @extends global.PointerEvent
 */ /**
* The X coordinate of the pointer interaction relative to the chart.
*
* @name Highcharts.PointerEventObject#chartX
* @type {number}
*/ /**
* The Y coordinate of the pointer interaction relative to the chart.
*
* @name Highcharts.PointerEventObject#chartY
* @type {number}
*/
/**
 * Axis-specific data of a selection.
 *
 * @interface Highcharts.SelectDataObject
 */ /**
* @name Highcharts.SelectDataObject#axis
* @type {Highcharts.Axis}
*/ /**
* @name Highcharts.SelectDataObject#max
* @type {number}
*/ /**
* @name Highcharts.SelectDataObject#min
* @type {number}
*/
/**
 * Object for select events.
 *
 * @interface Highcharts.SelectEventObject
 */ /**
* @name Highcharts.SelectEventObject#originalEvent
* @type {global.Event}
*/ /**
* @name Highcharts.SelectEventObject#xAxis
* @type {Array<Highcharts.SelectDataObject>}
*/ /**
* @name Highcharts.SelectEventObject#yAxis
* @type {Array<Highcharts.SelectDataObject>}
*/
import utilitiesModule from './Utilities.js';
var addEvent = utilitiesModule.addEvent, attr = utilitiesModule.attr, defined = utilitiesModule.defined, extend = utilitiesModule.extend, fireEvent = utilitiesModule.fireEvent, isNumber = utilitiesModule.isNumber, isObject = utilitiesModule.isObject, objectEach = utilitiesModule.objectEach, offset = utilitiesModule.offset, pick = utilitiesModule.pick, splat = utilitiesModule.splat;
import './Tooltip.js';
import './Color.js';
var H = Highcharts, charts = H.charts, color = H.color, css = H.css, find = H.find, noop = H.noop, Tooltip = H.Tooltip;
/* eslint-disable no-invalid-this, valid-jsdoc */
/**
 * The mouse and touch tracker object. Each {@link Chart} item has one
 * assosiated Pointer item that can be accessed from the  {@link Chart.pointer}
 * property.
 *
 * @class
 * @name Highcharts.Pointer
 */
var Pointer = /** @class */ (function () {
    /* *
     *
     *  Constructors
     *
     * */
    /**
     * Initiates mouse and touch tracker object.
     *
     * @param {Highcharts.Chart} chart
     * The chart instance.
     *
     * @param {Highcharts.Options} options
     * The root options object. The pointer uses options from the chart and
     * tooltip structures.
     */
    function Pointer(chart, options) {
        this.lastValidTouch = {};
        this.pinchDown = [];
        this.runChartClick = false;
        this.chart = chart;
        this.hasDragged = false;
        this.options = options;
        this.unbindContainerMouseLeave = function () { };
        this.init(chart, options);
    }
    /* *
     *
     *  Functions
     *
     * */
    /**
     * Set inactive state to all series that are not currently hovered,
     * or, if `inactiveOtherPoints` is set to true, set inactive state to
     * all points within that series.
     *
     * @function Highcharts.Pointer#applyInactiveState
     *
     * @private
     *
     * @param {Array<Highcharts.Point>} points
     *        Currently hovered points
     *
     */
    Pointer.prototype.applyInactiveState = function (points) {
        var activeSeries = [], series;
        // Get all active series from the hovered points
        (points || []).forEach(function (item) {
            series = item.series;
            // Include itself
            activeSeries.push(series);
            // Include parent series
            if (series.linkedParent) {
                activeSeries.push(series.linkedParent);
            }
            // Include all child series
            if (series.linkedSeries) {
                activeSeries = activeSeries.concat(series.linkedSeries);
            }
            // Include navigator series
            if (series.navigatorSeries) {
                activeSeries.push(series.navigatorSeries);
            }
        });
        // Now loop over all series, filtering out active series
        this.chart.series.forEach(function (inactiveSeries) {
            if (activeSeries.indexOf(inactiveSeries) === -1) {
                // Inactive series
                inactiveSeries.setState('inactive', true);
            }
            else if (inactiveSeries.options.inactiveOtherPoints) {
                // Active series, but other points should be inactivated
                inactiveSeries.setAllPointsToState('inactive');
            }
        });
    };
    /**
     * Destroys the Pointer object and disconnects DOM events.
     *
     * @function Highcharts.Pointer#destroy
     *
     * @return {void}
     */
    Pointer.prototype.destroy = function () {
        var pointer = this;
        if (typeof pointer.unDocMouseMove !== 'undefined') {
            pointer.unDocMouseMove();
        }
        this.unbindContainerMouseLeave();
        if (!H.chartCount) {
            if (H.unbindDocumentMouseUp) {
                H.unbindDocumentMouseUp = H.unbindDocumentMouseUp();
            }
            if (H.unbindDocumentTouchEnd) {
                H.unbindDocumentTouchEnd = H.unbindDocumentTouchEnd();
            }
        }
        // memory and CPU leak
        clearInterval(pointer.tooltipTimeout);
        objectEach(pointer, function (val, prop) {
            pointer[prop] = null;
        });
    };
    /**
     * Perform a drag operation in response to a mousemove event while the mouse
     * is down.
     *
     * @private
     * @function Highcharts.Pointer#drag
     *
     * @param {Highcharts.PointerEventObject} e
     *
     * @return {void}
     */
    Pointer.prototype.drag = function (e) {
        var chart = this.chart, chartOptions = chart.options.chart, chartX = e.chartX, chartY = e.chartY, zoomHor = this.zoomHor, zoomVert = this.zoomVert, plotLeft = chart.plotLeft, plotTop = chart.plotTop, plotWidth = chart.plotWidth, plotHeight = chart.plotHeight, clickedInside, size, selectionMarker = this.selectionMarker, mouseDownX = (this.mouseDownX || 0), mouseDownY = (this.mouseDownY || 0), panningEnabled = isObject(chartOptions.panning) ?
            chartOptions.panning && chartOptions.panning.enabled :
            chartOptions.panning, panKey = (chartOptions.panKey && e[chartOptions.panKey + 'Key']);
        // If the device supports both touch and mouse (like IE11), and we are
        // touch-dragging inside the plot area, don't handle the mouse event.
        // #4339.
        if (selectionMarker && selectionMarker.touch) {
            return;
        }
        // If the mouse is outside the plot area, adjust to cooordinates
        // inside to prevent the selection marker from going outside
        if (chartX < plotLeft) {
            chartX = plotLeft;
        }
        else if (chartX > plotLeft + plotWidth) {
            chartX = plotLeft + plotWidth;
        }
        if (chartY < plotTop) {
            chartY = plotTop;
        }
        else if (chartY > plotTop + plotHeight) {
            chartY = plotTop + plotHeight;
        }
        // determine if the mouse has moved more than 10px
        this.hasDragged = Math.sqrt(Math.pow(mouseDownX - chartX, 2) +
            Math.pow(mouseDownY - chartY, 2));
        if (this.hasDragged > 10) {
            clickedInside = chart.isInsidePlot(mouseDownX - plotLeft, mouseDownY - plotTop);
            // make a selection
            if (chart.hasCartesianSeries &&
                (this.zoomX || this.zoomY) &&
                clickedInside &&
                !panKey) {
                if (!selectionMarker) {
                    this.selectionMarker = selectionMarker =
                        chart.renderer.rect(plotLeft, plotTop, zoomHor ? 1 : plotWidth, zoomVert ? 1 : plotHeight, 0)
                            .attr({
                            'class': 'highcharts-selection-marker',
                            zIndex: 7
                        })
                            .add();
                    if (!chart.styledMode) {
                        selectionMarker.attr({
                            fill: (chartOptions.selectionMarkerFill ||
                                color('${palette.highlightColor80}')
                                    .setOpacity(0.25).get())
                        });
                    }
                }
            }
            // adjust the width of the selection marker
            if (selectionMarker && zoomHor) {
                size = chartX - mouseDownX;
                selectionMarker.attr({
                    width: Math.abs(size),
                    x: (size > 0 ? 0 : size) + mouseDownX
                });
            }
            // adjust the height of the selection marker
            if (selectionMarker && zoomVert) {
                size = chartY - mouseDownY;
                selectionMarker.attr({
                    height: Math.abs(size),
                    y: (size > 0 ? 0 : size) + mouseDownY
                });
            }
            // panning
            if (clickedInside &&
                !selectionMarker &&
                panningEnabled) {
                chart.pan(e, chartOptions.panning);
            }
        }
    };
    /**
     * Start a drag operation.
     *
     * @private
     * @function Highcharts.Pointer#dragStart
     *
     * @param {Highcharts.PointerEventObject} e
     *
     * @return {void}
     */
    Pointer.prototype.dragStart = function (e) {
        var chart = this.chart;
        // Record the start position
        chart.mouseIsDown = e.type;
        chart.cancelClick = false;
        chart.mouseDownX = this.mouseDownX = e.chartX;
        chart.mouseDownY = this.mouseDownY = e.chartY;
    };
    /**
     * On mouse up or touch end across the entire document, drop the selection.
     *
     * @private
     * @function Highcharts.Pointer#drop
     *
     * @param {global.Event} e
     *
     * @return {void}
     */
    Pointer.prototype.drop = function (e) {
        var pointer = this, chart = this.chart, hasPinched = this.hasPinched;
        if (this.selectionMarker) {
            var selectionData = {
                originalEvent: e,
                xAxis: [],
                yAxis: []
            }, selectionBox = this.selectionMarker, selectionLeft = selectionBox.attr ?
                selectionBox.attr('x') :
                selectionBox.x, selectionTop = selectionBox.attr ?
                selectionBox.attr('y') :
                selectionBox.y, selectionWidth = selectionBox.attr ?
                selectionBox.attr('width') :
                selectionBox.width, selectionHeight = selectionBox.attr ?
                selectionBox.attr('height') :
                selectionBox.height, runZoom;
            // a selection has been made
            if (this.hasDragged || hasPinched) {
                // record each axis' min and max
                chart.axes.forEach(function (axis) {
                    if (axis.zoomEnabled &&
                        defined(axis.min) &&
                        (hasPinched ||
                            pointer[{
                                xAxis: 'zoomX',
                                yAxis: 'zoomY'
                            }[axis.coll]])) { // #859, #3569
                        var horiz = axis.horiz, minPixelPadding = e.type === 'touchend' ?
                            axis.minPixelPadding :
                            0, // #1207, #3075
                        selectionMin = axis.toValue((horiz ? selectionLeft : selectionTop) +
                            minPixelPadding), selectionMax = axis.toValue((horiz ?
                            selectionLeft + selectionWidth :
                            selectionTop + selectionHeight) - minPixelPadding);
                        selectionData[axis.coll].push({
                            axis: axis,
                            // Min/max for reversed axes
                            min: Math.min(selectionMin, selectionMax),
                            max: Math.max(selectionMin, selectionMax)
                        });
                        runZoom = true;
                    }
                });
                if (runZoom) {
                    fireEvent(chart, 'selection', selectionData, function (args) {
                        chart.zoom(extend(args, hasPinched ?
                            { animation: false } :
                            null));
                    });
                }
            }
            if (isNumber(chart.index)) {
                this.selectionMarker = this.selectionMarker.destroy();
            }
            // Reset scaling preview
            if (hasPinched) {
                this.scaleGroups();
            }
        }
        // Reset all. Check isNumber because it may be destroyed on mouse up
        // (#877)
        if (chart && isNumber(chart.index)) {
            css(chart.container, { cursor: chart._cursor });
            chart.cancelClick = this.hasDragged > 10; // #370
            chart.mouseIsDown = this.hasDragged = this.hasPinched = false;
            this.pinchDown = [];
        }
    };
    /**
     * Finds the closest point to a set of coordinates, using the k-d-tree
     * algorithm.
     *
     * @function Highcharts.Pointer#findNearestKDPoints
     *
     * @param {Array<Highcharts.Series>} series
     *        All the series to search in.
     *
     * @param {boolean|undefined} shared
     *        Whether it is a shared tooltip or not.
     *
     * @param {Highcharts.PointerEventObject} e
     *        The pointer event object, containing chart coordinates of the
     *        pointer.
     *
     * @return {Highcharts.Point|undefined}
     *         The point closest to given coordinates.
     */
    Pointer.prototype.findNearestKDPoint = function (series, shared, e) {
        var closest, sort = function (p1, p2) {
            var isCloserX = p1.distX - p2.distX, isCloser = p1.dist - p2.dist, isAbove = (p2.series.group && p2.series.group.zIndex) -
                (p1.series.group && p1.series.group.zIndex), result;
            // We have two points which are not in the same place on xAxis
            // and shared tooltip:
            if (isCloserX !== 0 && shared) { // #5721
                result = isCloserX;
                // Points are not exactly in the same place on x/yAxis:
            }
            else if (isCloser !== 0) {
                result = isCloser;
                // The same xAxis and yAxis position, sort by z-index:
            }
            else if (isAbove !== 0) {
                result = isAbove;
                // The same zIndex, sort by array index:
            }
            else {
                result =
                    p1.series.index > p2.series.index ?
                        -1 :
                        1;
            }
            return result;
        };
        if (this.isStickyTooltip(e)) {
            return this.chart.hoverPoint;
        }
        series.forEach(function (s) {
            var noSharedTooltip = s.noSharedTooltip && shared, compareX = (!noSharedTooltip &&
                s.options.findNearestPointBy.indexOf('y') < 0), point = s.searchPoint(e, compareX);
            if ( // Check that we actually found a point on the series.
            isObject(point, true) &&
                // Use the new point if it is closer.
                (!isObject(closest, true) ||
                    (sort(closest, point) > 0))) {
                closest = point;
            }
        });
        return closest;
    };
    /**
     * @private
     * @function Highcharts.Pointer#getChartCoordinatesFromPoint
     * @param {Highcharts.Point} point
     * @param {boolean} [inverted]
     * @return {Highcharts.PointerCoordinatesObject|undefined}
     */
    Pointer.prototype.getChartCoordinatesFromPoint = function (point, inverted) {
        var series = point.series, xAxis = series.xAxis, yAxis = series.yAxis, plotX = pick(point.clientX, point.plotX), shapeArgs = point.shapeArgs;
        if (xAxis && yAxis) {
            return inverted ? {
                chartX: xAxis.len + xAxis.pos - plotX,
                chartY: yAxis.len + yAxis.pos - point.plotY
            } : {
                chartX: plotX + xAxis.pos,
                chartY: point.plotY + yAxis.pos
            };
        }
        if (shapeArgs && shapeArgs.x && shapeArgs.y) {
            // E.g. pies do not have axes
            return {
                chartX: shapeArgs.x,
                chartY: shapeArgs.y
            };
        }
    };
    /**
     * Return the cached chartPosition if it is available on the Pointer,
     * otherwise find it. Running offset is quite expensive, so it should be
     * avoided when we know the chart hasn't moved.
     *
     * @function Highcharts.Pointer#getChartPosition
     *
     * @return {Highcharts.OffsetObject}
     *         The offset of the chart container within the page
     */
    Pointer.prototype.getChartPosition = function () {
        var chart = this.chart;
        var container = chart.scrollingContainer || chart.container;
        return (this.chartPosition ||
            (this.chartPosition = offset(container)));
    };
    /**
     * Get the click position in terms of axis values.
     *
     * @function Highcharts.Pointer#getCoordinates
     *
     * @param {Highcharts.PointerEventObject} e
     *        Pointer event, extended with `chartX` and `chartY` properties.
     *
     * @return {Highcharts.PointerAxisCoordinatesObject}
     */
    Pointer.prototype.getCoordinates = function (e) {
        var coordinates = {
            xAxis: [],
            yAxis: []
        };
        this.chart.axes.forEach(function (axis) {
            coordinates[axis.isXAxis ? 'xAxis' : 'yAxis'].push({
                axis: axis,
                value: axis.toValue(e[axis.horiz ? 'chartX' : 'chartY'])
            });
        });
        return coordinates;
    };
    /**
     * Calculates what is the current hovered point/points and series.
     *
     * @private
     * @function Highcharts.Pointer#getHoverData
     *
     * @param {Highcharts.Point|undefined} existingHoverPoint
     *        The point currrently beeing hovered.
     *
     * @param {Highcharts.Series|undefined} existingHoverSeries
     *        The series currently beeing hovered.
     *
     * @param {Array<Highcharts.Series>} series
     *        All the series in the chart.
     *
     * @param {boolean} isDirectTouch
     *        Is the pointer directly hovering the point.
     *
     * @param {boolean|undefined} shared
     *        Whether it is a shared tooltip or not.
     *
     * @param {Highcharts.PointerEventObject} [e]
     *        The triggering event, containing chart coordinates of the pointer.
     *
     * @return {object}
     *         Object containing resulting hover data: hoverPoint, hoverSeries,
     *         and hoverPoints.
     */
    Pointer.prototype.getHoverData = function (existingHoverPoint, existingHoverSeries, series, isDirectTouch, shared, e) {
        var hoverPoint, hoverPoints = [], hoverSeries = existingHoverSeries, useExisting = !!(isDirectTouch && existingHoverPoint), notSticky = hoverSeries && !hoverSeries.stickyTracking, 
        // Which series to look in for the hover point
        searchSeries, 
        // Parameters needed for beforeGetHoverData event.
        eventArgs = {
            chartX: e ? e.chartX : void 0,
            chartY: e ? e.chartY : void 0,
            shared: shared
        }, filter = function (s) {
            return (s.visible &&
                !(!shared && s.directTouch) && // #3821
                pick(s.options.enableMouseTracking, true));
        };
        // Find chart.hoverPane and update filter method in polar.
        fireEvent(this, 'beforeGetHoverData', eventArgs);
        searchSeries = notSticky ?
            // Only search on hovered series if it has stickyTracking false
            [hoverSeries] :
            // Filter what series to look in.
            series.filter(function (s) {
                return eventArgs.filter ? eventArgs.filter(s) : filter(s) &&
                    s.stickyTracking;
            });
        // Use existing hovered point or find the one closest to coordinates.
        hoverPoint = useExisting || !e ?
            existingHoverPoint :
            this.findNearestKDPoint(searchSeries, shared, e);
        // Assign hover series
        hoverSeries = hoverPoint && hoverPoint.series;
        // If we have a hoverPoint, assign hoverPoints.
        if (hoverPoint) {
            // When tooltip is shared, it displays more than one point
            if (shared && !hoverSeries.noSharedTooltip) {
                searchSeries = series.filter(function (s) {
                    return eventArgs.filter ?
                        eventArgs.filter(s) : filter(s) && !s.noSharedTooltip;
                });
                // Get all points with the same x value as the hoverPoint
                searchSeries.forEach(function (s) {
                    var point = find(s.points, function (p) {
                        return p.x === hoverPoint.x && !p.isNull;
                    });
                    if (isObject(point)) {
                        /*
                        * Boost returns a minimal point. Convert it to a usable
                        * point for tooltip and states.
                        */
                        if (s.chart.isBoosting) {
                            point = s.getPoint(point);
                        }
                        hoverPoints.push(point);
                    }
                });
            }
            else {
                hoverPoints.push(hoverPoint);
            }
        }
        // Check whether the hoverPoint is inside pane we are hovering over.
        eventArgs = { hoverPoint: hoverPoint };
        fireEvent(this, 'afterGetHoverData', eventArgs);
        return {
            hoverPoint: eventArgs.hoverPoint,
            hoverSeries: hoverSeries,
            hoverPoints: hoverPoints
        };
    };
    /**
     * @private
     * @function Highcharts.Pointer#getPointFromEvent
     *
     * @param {global.Event} e
     *
     * @return {Highcharts.Point|undefined}
     */
    Pointer.prototype.getPointFromEvent = function (e) {
        var target = e.target, point;
        while (target && !point) {
            point = target.point;
            target = target.parentNode;
        }
        return point;
    };
    /**
     * @private
     * @function Highcharts.Pointer#onTrackerMouseOut
     *
     * @param {Highcharts.PointerEventObject} e
     *
     * @return {void}
     */
    Pointer.prototype.onTrackerMouseOut = function (e) {
        var series = this.chart.hoverSeries, relatedTarget = e.relatedTarget || e.toElement;
        this.isDirectTouch = false;
        if (series &&
            relatedTarget &&
            !series.stickyTracking &&
            !this.inClass(relatedTarget, 'highcharts-tooltip') &&
            (!this.inClass(relatedTarget, 'highcharts-series-' + series.index) || // #2499, #4465, #5553
                !this.inClass(relatedTarget, 'highcharts-tracker'))) {
            series.onMouseOut();
        }
    };
    /**
     * Utility to detect whether an element has, or has a parent with, a
     * specificclass name. Used on detection of tracker objects and on deciding
     * whether hovering the tooltip should cause the active series to mouse out.
     *
     * @function Highcharts.Pointer#inClass
     *
     * @param {Highcharts.SVGDOMElement|Highcharts.HTMLDOMElement} element
     *        The element to investigate.
     *
     * @param {string} className
     *        The class name to look for.
     *
     * @return {boolean|undefined}
     *         True if either the element or one of its parents has the given
     *         class name.
     */
    Pointer.prototype.inClass = function (element, className) {
        var elemClassName;
        while (element) {
            elemClassName = attr(element, 'class');
            if (elemClassName) {
                if (elemClassName.indexOf(className) !== -1) {
                    return true;
                }
                if (elemClassName.indexOf('highcharts-container') !== -1) {
                    return false;
                }
            }
            element = element.parentNode;
        }
    };
    /**
     * Initialize the Pointer.
     *
     * @private
     * @function Highcharts.Pointer#init
     *
     * @param {Highcharts.Chart} chart
     *        The Chart instance.
     *
     * @param {Highcharts.Options} options
     *        The root options object. The pointer uses options from the chart
     *        and tooltip structures.
     *
     * @return {void}
     */
    Pointer.prototype.init = function (chart, options) {
        // Store references
        this.options = options;
        this.chart = chart;
        // Do we need to handle click on a touch device?
        this.runChartClick =
            options.chart.events &&
                !!options.chart.events.click;
        this.pinchDown = [];
        this.lastValidTouch = {};
        if (Tooltip) {
            /**
             * Tooltip object for points of series.
             *
             * @name Highcharts.Chart#tooltip
             * @type {Highcharts.Tooltip}
             */
            chart.tooltip = new Tooltip(chart, options.tooltip);
            this.followTouchMove = pick(options.tooltip.followTouchMove, true);
        }
        this.setDOMEvents();
    };
    /**
     * Takes a browser event object and extends it with custom Highcharts
     * properties `chartX` and `chartY` in order to work on the internal
     * coordinate system.
     *
     * @function Highcharts.Pointer#normalize
     *
     * @param {global.PointerEvent|global.TouchEvent} e
     *        Event object in standard browsers.
     *
     * @param {Highcharts.OffsetObject} [chartPosition]
     *        Additional chart offset.
     *
     * @return {Highcharts.PointerEventObject}
     *         A browser event with extended properties `chartX` and `chartY`.
     */
    Pointer.prototype.normalize = function (e, chartPosition) {
        var touches = e.touches;
        // iOS (#2757)
        var ePos = (touches ?
            touches.length ?
                touches.item(0) :
                touches.changedTouches[0] :
            e);
        // Get mouse position
        if (!chartPosition) {
            chartPosition = this.getChartPosition();
        }
        var chartX = ePos.pageX - chartPosition.left, chartY = ePos.pageY - chartPosition.top;
        // #11329 - when there is scaling on a parent element, we need to take
        // this into account
        var containerScaling = this.chart.containerScaling;
        if (containerScaling) {
            chartX /= containerScaling.scaleX;
            chartY /= containerScaling.scaleY;
        }
        return extend(e, {
            chartX: Math.round(chartX),
            chartY: Math.round(chartY)
        });
    };
    /**
     * @private
     * @function Highcharts.Pointer#onContainerClick
     *
     * @param {Highcharts.PointerEventObject} e
     *
     * @return {void}
     */
    Pointer.prototype.onContainerClick = function (e) {
        var chart = this.chart, hoverPoint = chart.hoverPoint, plotLeft = chart.plotLeft, plotTop = chart.plotTop;
        e = this.normalize(e);
        if (!chart.cancelClick) {
            // On tracker click, fire the series and point events. #783, #1583
            if (hoverPoint &&
                this.inClass(e.target, 'highcharts-tracker')) {
                // the series click event
                fireEvent(hoverPoint.series, 'click', extend(e, {
                    point: hoverPoint
                }));
                // the point click event
                if (chart.hoverPoint) { // it may be destroyed (#1844)
                    hoverPoint.firePointEvent('click', e);
                }
                // When clicking outside a tracker, fire a chart event
            }
            else {
                extend(e, this.getCoordinates(e));
                // fire a click event in the chart
                if (chart.isInsidePlot(e.chartX - plotLeft, e.chartY - plotTop)) {
                    fireEvent(chart, 'click', e);
                }
            }
        }
    };
    /**
     * @private
     * @function Highcharts.Pointer#onContainerMouseDown
     *
     * @param {Highcharts.PointerEventObject} e
     *
     * @return {void}
     */
    Pointer.prototype.onContainerMouseDown = function (e) {
        // Normalize before the 'if' for the legacy IE (#7850)
        e = this.normalize(e);
        if (e.button !== 2) {
            this.zoomOption(e);
            // issue #295, dragging not always working in Firefox
            if (e.preventDefault) {
                e.preventDefault();
            }
            this.dragStart(e);
        }
    };
    /**
     * When mouse leaves the container, hide the tooltip.
     *
     * @private
     * @function Highcharts.Pointer#onContainerMouseLeave
     *
     * @param {Highcharts.PointerEventObject} e
     *
     * @return {void}
     */
    Pointer.prototype.onContainerMouseLeave = function (e) {
        var chart = charts[H.hoverChartIndex];
        // #4886, MS Touch end fires mouseleave but with no related target
        if (chart && (e.relatedTarget || e.toElement)) {
            chart.pointer.reset();
            // Also reset the chart position, used in #149 fix
            chart.pointer.chartPosition = void 0;
        }
    };
    /**
     * The mousemove, touchmove and touchstart event handler
     *
     * @private
     * @function Highcharts.Pointer#onContainerMouseMove
     *
     * @param {Highcharts.PointerEventObject} e
     *
     * @return {void}
     */
    Pointer.prototype.onContainerMouseMove = function (e) {
        var chart = this.chart;
        if (!defined(H.hoverChartIndex) ||
            !charts[H.hoverChartIndex] ||
            !charts[H.hoverChartIndex].mouseIsDown) {
            H.hoverChartIndex = chart.index;
        }
        e = this.normalize(e);
        // In IE8 we apparently need this returnValue set to false in order to
        // avoid text being selected. But in Chrome, e.returnValue is prevented,
        // plus we don't need to run e.preventDefault to prevent selected text
        // in modern browsers. So we set it conditionally. Remove it when IE8 is
        // no longer needed. #2251, #3224.
        if (!e.preventDefault) {
            e.returnValue = false;
        }
        if (chart.mouseIsDown === 'mousedown') {
            this.drag(e);
        }
        // Show the tooltip and run mouse over events (#977)
        if ((this.inClass(e.target, 'highcharts-tracker') ||
            chart.isInsidePlot(e.chartX - chart.plotLeft, e.chartY - chart.plotTop)) &&
            !chart.openMenu) {
            this.runPointActions(e);
        }
    };
    /**
     * @private
     * @function Highcharts.Pointer#onDocumentTouchEnd
     *
     * @param {Highcharts.PointerEventObject} e
     *
     * @return {void}
     */
    Pointer.prototype.onDocumentTouchEnd = function (e) {
        if (charts[H.hoverChartIndex]) {
            charts[H.hoverChartIndex].pointer.drop(e);
        }
    };
    /**
     * @private
     * @function Highcharts.Pointer#onContainerTouchMove
     *
     * @param {Highcharts.PointerEventObject} e
     *
     * @return {void}
     */
    Pointer.prototype.onContainerTouchMove = function (e) {
        this.touch(e);
    };
    /**
     * @private
     * @function Highcharts.Pointer#onContainerTouchStart
     *
     * @param {Highcharts.PointerEventObject} e
     *
     * @return {void}
     */
    Pointer.prototype.onContainerTouchStart = function (e) {
        this.zoomOption(e);
        this.touch(e, true);
    };
    /**
     * Special handler for mouse move that will hide the tooltip when the mouse
     * leaves the plotarea. Issue #149 workaround. The mouseleave event does not
     * always fire.
     *
     * @private
     * @function Highcharts.Pointer#onDocumentMouseMove
     *
     * @param {Highcharts.PointerEventObject} e
     *
     * @return {void}
     */
    Pointer.prototype.onDocumentMouseMove = function (e) {
        var chart = this.chart, chartPosition = this.chartPosition;
        e = this.normalize(e, chartPosition);
        // If we're outside, hide the tooltip
        if (chartPosition &&
            !this.isStickyTooltip(e) &&
            !this.inClass(e.target, 'highcharts-tracker') &&
            !chart.isInsidePlot(e.chartX - chart.plotLeft, e.chartY - chart.plotTop)) {
            this.reset();
        }
    };
    /**
     * @private
     * @function Highcharts.Pointer#onDocumentMouseUp
     *
     * @param {Highcharts.PointerEventObject} e
     *
     * @return {void}
     */
    Pointer.prototype.onDocumentMouseUp = function (e) {
        if (charts[H.hoverChartIndex]) {
            charts[H.hoverChartIndex].pointer.drop(e);
        }
    };
    /**
     * Handle touch events with two touches
     *
     * @private
     * @function Highcharts.Pointer#pinch
     *
     * @param {Highcharts.PointerEventObject} e
     *
     * @return {void}
     */
    Pointer.prototype.pinch = function (e) {
        var self = this, chart = self.chart, pinchDown = self.pinchDown, touches = (e.touches || []), touchesLength = touches.length, lastValidTouch = self.lastValidTouch, hasZoom = self.hasZoom, selectionMarker = self.selectionMarker, transform = {}, fireClickEvent = touchesLength === 1 && ((self.inClass(e.target, 'highcharts-tracker') &&
            chart.runTrackerClick) ||
            self.runChartClick), clip = {};
        // Don't initiate panning until the user has pinched. This prevents us
        // from blocking page scrolling as users scroll down a long page
        // (#4210).
        if (touchesLength > 1) {
            self.initiated = true;
        }
        // On touch devices, only proceed to trigger click if a handler is
        // defined
        if (hasZoom && self.initiated && !fireClickEvent) {
            e.preventDefault();
        }
        // Normalize each touch
        [].map.call(touches, function (e) {
            return self.normalize(e);
        });
        // Register the touch start position
        if (e.type === 'touchstart') {
            [].forEach.call(touches, function (e, i) {
                pinchDown[i] = { chartX: e.chartX, chartY: e.chartY };
            });
            lastValidTouch.x = [pinchDown[0].chartX, pinchDown[1] &&
                    pinchDown[1].chartX];
            lastValidTouch.y = [pinchDown[0].chartY, pinchDown[1] &&
                    pinchDown[1].chartY];
            // Identify the data bounds in pixels
            chart.axes.forEach(function (axis) {
                if (axis.zoomEnabled) {
                    var bounds = chart.bounds[axis.horiz ? 'h' : 'v'], minPixelPadding = axis.minPixelPadding, min = axis.toPixels(Math.min(pick(axis.options.min, axis.dataMin), axis.dataMin)), max = axis.toPixels(Math.max(pick(axis.options.max, axis.dataMax), axis.dataMax)), absMin = Math.min(min, max), absMax = Math.max(min, max);
                    // Store the bounds for use in the touchmove handler
                    bounds.min = Math.min(axis.pos, absMin - minPixelPadding);
                    bounds.max = Math.max(axis.pos + axis.len, absMax + minPixelPadding);
                }
            });
            self.res = true; // reset on next move
            // Optionally move the tooltip on touchmove
        }
        else if (self.followTouchMove && touchesLength === 1) {
            this.runPointActions(self.normalize(e));
            // Event type is touchmove, handle panning and pinching
        }
        else if (pinchDown.length) { // can be 0 when releasing, if touchend
            // fires first
            // Set the marker
            if (!selectionMarker) {
                self.selectionMarker = selectionMarker = extend({
                    destroy: noop,
                    touch: true
                }, chart.plotBox);
            }
            self.pinchTranslate(pinchDown, touches, transform, selectionMarker, clip, lastValidTouch);
            self.hasPinched = hasZoom;
            // Scale and translate the groups to provide visual feedback during
            // pinching
            self.scaleGroups(transform, clip);
            if (self.res) {
                self.res = false;
                this.reset(false, 0);
            }
        }
    };
    /**
     * Run translation operations
     *
     * @private
     * @function Highcharts.Pointer#pinchTranslate
     *
     * @param {Array<*>} pinchDown
     *
     * @param {Array<Highcharts.PointerEventObject>} touches
     *
     * @param {*} transform
     *
     * @param {*} selectionMarker
     *
     * @param {*} clip
     *
     * @param {*} lastValidTouch
     *
     * @return {void}
     */
    Pointer.prototype.pinchTranslate = function (pinchDown, touches, transform, selectionMarker, clip, lastValidTouch) {
        if (this.zoomHor) {
            this.pinchTranslateDirection(true, pinchDown, touches, transform, selectionMarker, clip, lastValidTouch);
        }
        if (this.zoomVert) {
            this.pinchTranslateDirection(false, pinchDown, touches, transform, selectionMarker, clip, lastValidTouch);
        }
    };
    /**
     * Run translation operations for each direction (horizontal and vertical)
     * independently.
     *
     * @private
     * @function Highcharts.Pointer#pinchTranslateDirection
     *
     * @param {boolean} horiz
     *
     * @param {Array<*>} pinchDown
     *
     * @param {Array<Highcharts.PointerEventObject>} touches
     *
     * @param {*} transform
     *
     * @param {*} selectionMarker
     *
     * @param {*} clip
     *
     * @param {*} lastValidTouch
     *
     * @param {number|undefined} [forcedScale=1]
     *
     * @return {void}
     */
    Pointer.prototype.pinchTranslateDirection = function (horiz, pinchDown, touches, transform, selectionMarker, clip, lastValidTouch, forcedScale) {
        var chart = this.chart, xy = horiz ? 'x' : 'y', XY = horiz ? 'X' : 'Y', sChartXY = ('chart' + XY), wh = horiz ? 'width' : 'height', plotLeftTop = chart['plot' + (horiz ? 'Left' : 'Top')], selectionWH, selectionXY, clipXY, scale = forcedScale || 1, inverted = chart.inverted, bounds = chart.bounds[horiz ? 'h' : 'v'], singleTouch = pinchDown.length === 1, touch0Start = pinchDown[0][sChartXY], touch0Now = touches[0][sChartXY], touch1Start = !singleTouch && pinchDown[1][sChartXY], touch1Now = !singleTouch && touches[1][sChartXY], outOfBounds, transformScale, scaleKey, setScale = function () {
            // Don't zoom if fingers are too close on this axis
            if (typeof touch1Now === 'number' &&
                Math.abs(touch0Start - touch1Start) > 20) {
                scale = forcedScale ||
                    Math.abs(touch0Now - touch1Now) /
                        Math.abs(touch0Start - touch1Start);
            }
            clipXY = ((plotLeftTop - touch0Now) / scale) + touch0Start;
            selectionWH = chart['plot' + (horiz ? 'Width' : 'Height')] / scale;
        };
        // Set the scale, first pass
        setScale();
        // The clip position (x or y) is altered if out of bounds, the selection
        // position is not
        selectionXY = clipXY;
        // Out of bounds
        if (selectionXY < bounds.min) {
            selectionXY = bounds.min;
            outOfBounds = true;
        }
        else if (selectionXY + selectionWH > bounds.max) {
            selectionXY = bounds.max - selectionWH;
            outOfBounds = true;
        }
        // Is the chart dragged off its bounds, determined by dataMin and
        // dataMax?
        if (outOfBounds) {
            // Modify the touchNow position in order to create an elastic drag
            // movement. This indicates to the user that the chart is responsive
            // but can't be dragged further.
            touch0Now -= 0.8 * (touch0Now - lastValidTouch[xy][0]);
            if (typeof touch1Now === 'number') {
                touch1Now -= 0.8 * (touch1Now - lastValidTouch[xy][1]);
            }
            // Set the scale, second pass to adapt to the modified touchNow
            // positions
            setScale();
        }
        else {
            lastValidTouch[xy] = [touch0Now, touch1Now];
        }
        // Set geometry for clipping, selection and transformation
        if (!inverted) {
            clip[xy] = clipXY - plotLeftTop;
            clip[wh] = selectionWH;
        }
        scaleKey = inverted ? (horiz ? 'scaleY' : 'scaleX') : 'scale' + XY;
        transformScale = inverted ? 1 / scale : scale;
        selectionMarker[wh] = selectionWH;
        selectionMarker[xy] = selectionXY;
        transform[scaleKey] = scale;
        transform['translate' + XY] = (transformScale * plotLeftTop) +
            (touch0Now - (transformScale * touch0Start));
    };
    /**
     * Reset the tracking by hiding the tooltip, the hover series state and the
     * hover point
     *
     * @function Highcharts.Pointer#reset
     *
     * @param {boolean} [allowMove]
     *        Instead of destroying the tooltip altogether, allow moving it if
     *        possible.
     *
     * @param {number} [delay]
     *
     * @return {void}
     */
    Pointer.prototype.reset = function (allowMove, delay) {
        var pointer = this, chart = pointer.chart, hoverSeries = chart.hoverSeries, hoverPoint = chart.hoverPoint, hoverPoints = chart.hoverPoints, tooltip = chart.tooltip, tooltipPoints = tooltip && tooltip.shared ?
            hoverPoints :
            hoverPoint;
        // Check if the points have moved outside the plot area (#1003, #4736,
        // #5101)
        if (allowMove && tooltipPoints) {
            splat(tooltipPoints).forEach(function (point) {
                if (point.series.isCartesian &&
                    typeof point.plotX === 'undefined') {
                    allowMove = false;
                }
            });
        }
        // Just move the tooltip, #349
        if (allowMove) {
            if (tooltip && tooltipPoints && splat(tooltipPoints).length) {
                tooltip.refresh(tooltipPoints);
                if (tooltip.shared && hoverPoints) { // #8284
                    hoverPoints.forEach(function (point) {
                        point.setState(point.state, true);
                        if (point.series.isCartesian) {
                            if (point.series.xAxis.crosshair) {
                                point.series.xAxis
                                    .drawCrosshair(null, point);
                            }
                            if (point.series.yAxis.crosshair) {
                                point.series.yAxis
                                    .drawCrosshair(null, point);
                            }
                        }
                    });
                }
                else if (hoverPoint) { // #2500
                    hoverPoint.setState(hoverPoint.state, true);
                    chart.axes.forEach(function (axis) {
                        if (axis.crosshair &&
                            hoverPoint.series[axis.coll] === axis) {
                            axis.drawCrosshair(null, hoverPoint);
                        }
                    });
                }
            }
            // Full reset
        }
<<<<<<< HEAD
        // Show the tooltip and run mouse over events (#977)
        if (!chart.openMenu &&
            !this.isStickyTooltip(e) &&
            (this.inClass(e.target, 'highcharts-tracker') ||
                chart.isInsidePlot(e.chartX - chart.plotLeft, e.chartY - chart.plotTop))) {
            this.runPointActions(e);
=======
        else {
            if (hoverPoint) {
                hoverPoint.onMouseOut();
            }
            if (hoverPoints) {
                hoverPoints.forEach(function (point) {
                    point.setState();
                });
            }
            if (hoverSeries) {
                hoverSeries.onMouseOut();
            }
            if (tooltip) {
                tooltip.hide(delay);
            }
            if (pointer.unDocMouseMove) {
                pointer.unDocMouseMove = pointer.unDocMouseMove();
            }
            // Remove crosshairs
            chart.axes.forEach(function (axis) {
                axis.hideCrosshair();
            });
            pointer.hoverX = chart.hoverPoints = chart.hoverPoint = null;
>>>>>>> 0b5d8744
        }
    };
    /**
<<<<<<< HEAD
     * Utility to detect whether an element has, or has a parent with, a
     * specific class name. Used on detection of tracker objects and on deciding
     * whether hovering the tooltip should cause the active series to mouse out.
=======
     * With line type charts with a single tracker, get the point closest to the
     * mouse. Run Point.onMouseOver and display tooltip for the point or points.
>>>>>>> 0b5d8744
     *
     * @private
     * @function Highcharts.Pointer#runPointActions
     *
     * @param {global.Event} e
     *
     * @param {Highcharts.PointerEventObject} [p]
     *
     * @return {void}
     *
     * @fires Highcharts.Point#event:mouseOut
     * @fires Highcharts.Point#event:mouseOver
     */
    Pointer.prototype.runPointActions = function (e, p) {
        var pointer = this, chart = pointer.chart, series = chart.series, tooltip = (chart.tooltip && chart.tooltip.options.enabled ?
            chart.tooltip :
            void 0), shared = (tooltip ?
            tooltip.shared :
            false), hoverPoint = p || chart.hoverPoint, hoverSeries = hoverPoint && hoverPoint.series || chart.hoverSeries, 
        // onMouseOver or already hovering a series with directTouch
        isDirectTouch = (!e || e.type !== 'touchmove') && (!!p || ((hoverSeries && hoverSeries.directTouch) &&
            pointer.isDirectTouch)), hoverData = this.getHoverData(hoverPoint, hoverSeries, series, isDirectTouch, shared, e), useSharedTooltip, followPointer, anchor, points;
        // Update variables from hoverData.
        hoverPoint = hoverData.hoverPoint;
        points = hoverData.hoverPoints;
        hoverSeries = hoverData.hoverSeries;
        followPointer = hoverSeries && hoverSeries.tooltipOptions.followPointer;
        useSharedTooltip = (shared &&
            hoverSeries &&
            !hoverSeries.noSharedTooltip);
        // Refresh tooltip for kdpoint if new hover point or tooltip was hidden
        // #3926, #4200
        if (hoverPoint &&
            // !(hoverSeries && hoverSeries.directTouch) &&
            (hoverPoint !== chart.hoverPoint || (tooltip && tooltip.isHidden))) {
            (chart.hoverPoints || []).forEach(function (p) {
                if (points.indexOf(p) === -1) {
                    p.setState();
                }
            });
            // Set normal state to previous series
            if (chart.hoverSeries !== hoverSeries) {
                hoverSeries.onMouseOver();
            }
            pointer.applyInactiveState(points);
            // Do mouseover on all points (#3919, #3985, #4410, #5622)
            (points || []).forEach(function (p) {
                p.setState('hover');
            });
            // If tracking is on series in stead of on each point,
            // fire mouseOver on hover point. // #4448
            if (chart.hoverPoint) {
                chart.hoverPoint.firePointEvent('mouseOut');
            }
            // Hover point may have been destroyed in the event handlers (#7127)
            if (!hoverPoint.series) {
                return;
            }
            hoverPoint.firePointEvent('mouseOver');
            /**
             * Contains all hovered points.
             *
             * @name Highcharts.Chart#hoverPoints
             * @type {Array<Highcharts.Point>|null}
             */
            chart.hoverPoints = points;
            /**
             * Contains the original hovered point.
             *
             * @name Highcharts.Chart#hoverPoint
             * @type {Highcharts.Point|null}
             */
            chart.hoverPoint = hoverPoint;
            // Draw tooltip if necessary
            if (tooltip && !chart.polar) {
                tooltip.refresh(useSharedTooltip ? points : hoverPoint, e);
            }
            // Update positions (regardless of kdpoint or hoverPoint)
        }
<<<<<<< HEAD
    },
    /**
     * @private
     * @function Highcharts.Pointer#onTrackerMouseOut
     *
     * @param {Highcharts.PointerEventObject} e
     *
     * @return {void}
     */
    onTrackerMouseOut: function (e) {
        var series = this.chart.hoverSeries, relatedTarget = e.relatedTarget || e.toElement;
        this.isDirectTouch = false;
        if (series &&
            relatedTarget &&
            !series.stickyTracking &&
            !this.isStickyTooltip(e) &&
            !this.inClass(relatedTarget, 'highcharts-tooltip') &&
            (!this.inClass(relatedTarget, 'highcharts-series-' + series.index) || // #2499, #4465, #5553
                !this.inClass(relatedTarget, 'highcharts-tracker'))) {
            series.onMouseOut();
=======
        else if (followPointer && tooltip && !tooltip.isHidden) {
            anchor = tooltip.getAnchor([{}], e);
            tooltip.updatePosition({ plotX: anchor[0], plotY: anchor[1] });
        }
        // Start the event listener to pick up the tooltip and crosshairs
        if (!pointer.unDocMouseMove) {
            pointer.unDocMouseMove = addEvent(chart.container.ownerDocument, 'mousemove', function (e) {
                var chart = charts[H.hoverChartIndex];
                if (chart) {
                    chart.pointer.onDocumentMouseMove(e);
                }
            });
>>>>>>> 0b5d8744
        }
        // Issues related to crosshair #4927, #5269 #5066, #5658
        chart.axes.forEach(function drawAxisCrosshair(axis) {
            var snap = pick(axis.crosshair.snap, true), point = !snap ?
                void 0 :
                H.find(points, function (p) {
                    return p.series[axis.coll] === axis;
                });
            // Axis has snapping crosshairs, and one of the hover points belongs
            // to axis. Always call drawCrosshair when it is not snap.
            if (point || !snap) {
                axis.drawCrosshair(e, point);
                // Axis has snapping crosshairs, but no hover point belongs to axis
            }
            else {
                axis.hideCrosshair();
            }
        });
    };
    /**
     * Scale series groups to a certain scale and translation.
     *
     * @private
     * @function Highcharts.Pointer#scaleGroups
     *
     * @param {Highcharts.SeriesPlotBoxObject} [attribs]
     *
     * @param {boolean} [clip]
     *
     * @return {void}
     */
    Pointer.prototype.scaleGroups = function (attribs, clip) {
        var chart = this.chart, seriesAttribs;
        // Scale each series
        chart.series.forEach(function (series) {
            seriesAttribs = attribs || series.getPlotBox(); // #1701
            if (series.xAxis && series.xAxis.zoomEnabled && series.group) {
                series.group.attr(seriesAttribs);
                if (series.markerGroup) {
                    series.markerGroup.attr(seriesAttribs);
                    series.markerGroup.clip(clip ? chart.clipRect : null);
                }
                if (series.dataLabelsGroup) {
                    series.dataLabelsGroup.attr(seriesAttribs);
                }
            }
        });
        // Clip
        chart.clipRect.attr(clip || chart.clipBox);
    };
    /**
     * Set the JS DOM events on the container and document. This method should
     * contain a one-to-one assignment between methods and their handlers. Any
     * advanced logic should be moved to the handler reflecting the event's
     * name.
     *
     * @private
     * @function Highcharts.Pointer#setDOMEvents
     *
     * @return {void}
     */
    Pointer.prototype.setDOMEvents = function () {
        var pointer = this, container = pointer.chart.container, ownerDoc = container.ownerDocument;
        container.onmousedown = function (e) {
            pointer.onContainerMouseDown(e);
        };
        container.onmousemove = function (e) {
            pointer.onContainerMouseMove(e);
        };
        container.onclick = function (e) {
            pointer.onContainerClick(e);
        };
        this.unbindContainerMouseLeave = addEvent(container, 'mouseleave', pointer.onContainerMouseLeave);
        if (!H.unbindDocumentMouseUp) {
            H.unbindDocumentMouseUp = addEvent(ownerDoc, 'mouseup', pointer.onDocumentMouseUp);
        }
        if (H.hasTouch) {
            addEvent(container, 'touchstart', function (e) {
                pointer.onContainerTouchStart(e);
            });
            addEvent(container, 'touchmove', function (e) {
                pointer.onContainerTouchMove(e);
            });
            if (!H.unbindDocumentTouchEnd) {
                H.unbindDocumentTouchEnd = addEvent(ownerDoc, 'touchend', pointer.onDocumentTouchEnd);
            }
        }
    };
    /**
<<<<<<< HEAD
     * Returns true, if the `stickOnHover` option is active and a given pointer
     * event occurs inside the combined boundings of the hovered point and
     * tooltip.
     *
     * @private
     * @param {Highcharts.PointerEventObject} e
     * Pointer event to check agains the active tooltip.
     *
     * @return {boolean}
     * True, if the pointer event occurs inside of the hovered boundings.
     */
    isStickyTooltip: function (e) {
        var chart = this.chart;
        var chartPosition = this.chartPosition;
        var point = chart.hoverPoint;
        var tooltip = chart.tooltip;
        var eventPosition = {
            x: e.chartX,
            y: e.chartY
        };
        var isSticky = false;
        if (chartPosition &&
            point &&
            point.graphic &&
            tooltip &&
            !tooltip.isHidden &&
            tooltip.options.stickOnHover &&
            tooltip.label) {
            var labelBBox = tooltip.label.getBBox();
            var labelOffset = Highcharts.offset(tooltip.label.element);
            var pointBBox = point.graphic.getBBox();
            var pointOffset = Highcharts.offset(point.graphic.element);
            labelBBox.x = labelOffset.left - chartPosition.left;
            labelBBox.y = labelOffset.top - chartPosition.top;
            pointBBox.x = pointOffset.left - chartPosition.left;
            pointBBox.y = pointOffset.top - chartPosition.top;
            var x1 = Math.min(pointBBox.x, labelBBox.x);
            var y1 = Math.min(pointBBox.y, labelBBox.y);
            var x2 = Math.max((pointBBox.x + pointBBox.width), (labelBBox.x + labelBBox.width));
            var y2 = Math.max((pointBBox.y + pointBBox.height), (labelBBox.y + labelBBox.height));
            isSticky = ((eventPosition.x >= x1 && eventPosition.x <= x2) &&
                (eventPosition.y >= y1 && eventPosition.y <= y2));
        }
        return isSticky;
    },
    /**
     * Destroys the Pointer object and disconnects DOM events.
=======
     * General touch handler shared by touchstart and touchmove.
>>>>>>> 0b5d8744
     *
     * @private
     * @function Highcharts.Pointer#touch
     *
     * @param {Highcharts.PointerEventObject} e
     *
     * @param {boolean} [start]
     *
     * @return {void}
     */
    Pointer.prototype.touch = function (e, start) {
        var chart = this.chart, hasMoved, pinchDown, isInside;
        if (chart.index !== H.hoverChartIndex) {
            this.onContainerMouseLeave({ relatedTarget: true });
        }
        H.hoverChartIndex = chart.index;
        if (e.touches.length === 1) {
            e = this.normalize(e);
            isInside = chart.isInsidePlot(e.chartX - chart.plotLeft, e.chartY - chart.plotTop);
            if (isInside && !chart.openMenu) {
                // Run mouse events and display tooltip etc
                if (start) {
                    this.runPointActions(e);
                }
                // Android fires touchmove events after the touchstart even if
                // the finger hasn't moved, or moved only a pixel or two. In iOS
                // however, the touchmove doesn't fire unless the finger moves
                // more than ~4px. So we emulate this behaviour in Android by
                // checking how much it moved, and cancelling on small
                // distances. #3450.
                if (e.type === 'touchmove') {
                    pinchDown = this.pinchDown;
                    hasMoved = pinchDown[0] ? Math.sqrt(// #5266
                    Math.pow(pinchDown[0].chartX - e.chartX, 2) +
                        Math.pow(pinchDown[0].chartY - e.chartY, 2)) >= 4 : false;
                }
                if (pick(hasMoved, true)) {
                    this.pinch(e);
                }
            }
            else if (start) {
                // Hide the tooltip on touching outside the plot area (#1203)
                this.reset();
            }
        }
        else if (e.touches.length === 2) {
            this.pinch(e);
        }
    };
    /**
     * Resolve the zoomType option, this is reset on all touch start and mouse
     * down events.
     *
     * @private
     * @function Highcharts.Pointer#zoomOption
     *
     * @param {global.Event} e
     *        Event object.
     *
     * @param {void}
     */
    Pointer.prototype.zoomOption = function (e) {
        var chart = this.chart, options = chart.options.chart, zoomType = options.zoomType || '', inverted = chart.inverted, zoomX, zoomY;
        // Look for the pinchType option
        if (/touch/.test(e.type)) {
            zoomType = pick(options.pinchType, zoomType);
        }
        this.zoomX = zoomX = /x/.test(zoomType);
        this.zoomY = zoomY = /y/.test(zoomType);
        this.zoomHor = (zoomX && !inverted) || (zoomY && inverted);
        this.zoomVert = (zoomY && !inverted) || (zoomX && inverted);
        this.hasZoom = zoomX || zoomY;
    };
    return Pointer;
}());
H.Pointer = Pointer;
export default H.Pointer;<|MERGE_RESOLUTION|>--- conflicted
+++ resolved
@@ -644,6 +644,7 @@
         if (series &&
             relatedTarget &&
             !series.stickyTracking &&
+            !this.isStickyTooltip(e) &&
             !this.inClass(relatedTarget, 'highcharts-tooltip') &&
             (!this.inClass(relatedTarget, 'highcharts-series-' + series.index) || // #2499, #4465, #5553
                 !this.inClass(relatedTarget, 'highcharts-tracker'))) {
@@ -720,716 +721,6 @@
         this.setDOMEvents();
     };
     /**
-     * Takes a browser event object and extends it with custom Highcharts
-     * properties `chartX` and `chartY` in order to work on the internal
-     * coordinate system.
-     *
-     * @function Highcharts.Pointer#normalize
-     *
-     * @param {global.PointerEvent|global.TouchEvent} e
-     *        Event object in standard browsers.
-     *
-     * @param {Highcharts.OffsetObject} [chartPosition]
-     *        Additional chart offset.
-     *
-     * @return {Highcharts.PointerEventObject}
-     *         A browser event with extended properties `chartX` and `chartY`.
-     */
-    Pointer.prototype.normalize = function (e, chartPosition) {
-        var touches = e.touches;
-        // iOS (#2757)
-        var ePos = (touches ?
-            touches.length ?
-                touches.item(0) :
-                touches.changedTouches[0] :
-            e);
-        // Get mouse position
-        if (!chartPosition) {
-            chartPosition = this.getChartPosition();
-        }
-        var chartX = ePos.pageX - chartPosition.left, chartY = ePos.pageY - chartPosition.top;
-        // #11329 - when there is scaling on a parent element, we need to take
-        // this into account
-        var containerScaling = this.chart.containerScaling;
-        if (containerScaling) {
-            chartX /= containerScaling.scaleX;
-            chartY /= containerScaling.scaleY;
-        }
-        return extend(e, {
-            chartX: Math.round(chartX),
-            chartY: Math.round(chartY)
-        });
-    };
-    /**
-     * @private
-     * @function Highcharts.Pointer#onContainerClick
-     *
-     * @param {Highcharts.PointerEventObject} e
-     *
-     * @return {void}
-     */
-    Pointer.prototype.onContainerClick = function (e) {
-        var chart = this.chart, hoverPoint = chart.hoverPoint, plotLeft = chart.plotLeft, plotTop = chart.plotTop;
-        e = this.normalize(e);
-        if (!chart.cancelClick) {
-            // On tracker click, fire the series and point events. #783, #1583
-            if (hoverPoint &&
-                this.inClass(e.target, 'highcharts-tracker')) {
-                // the series click event
-                fireEvent(hoverPoint.series, 'click', extend(e, {
-                    point: hoverPoint
-                }));
-                // the point click event
-                if (chart.hoverPoint) { // it may be destroyed (#1844)
-                    hoverPoint.firePointEvent('click', e);
-                }
-                // When clicking outside a tracker, fire a chart event
-            }
-            else {
-                extend(e, this.getCoordinates(e));
-                // fire a click event in the chart
-                if (chart.isInsidePlot(e.chartX - plotLeft, e.chartY - plotTop)) {
-                    fireEvent(chart, 'click', e);
-                }
-            }
-        }
-    };
-    /**
-     * @private
-     * @function Highcharts.Pointer#onContainerMouseDown
-     *
-     * @param {Highcharts.PointerEventObject} e
-     *
-     * @return {void}
-     */
-    Pointer.prototype.onContainerMouseDown = function (e) {
-        // Normalize before the 'if' for the legacy IE (#7850)
-        e = this.normalize(e);
-        if (e.button !== 2) {
-            this.zoomOption(e);
-            // issue #295, dragging not always working in Firefox
-            if (e.preventDefault) {
-                e.preventDefault();
-            }
-            this.dragStart(e);
-        }
-    };
-    /**
-     * When mouse leaves the container, hide the tooltip.
-     *
-     * @private
-     * @function Highcharts.Pointer#onContainerMouseLeave
-     *
-     * @param {Highcharts.PointerEventObject} e
-     *
-     * @return {void}
-     */
-    Pointer.prototype.onContainerMouseLeave = function (e) {
-        var chart = charts[H.hoverChartIndex];
-        // #4886, MS Touch end fires mouseleave but with no related target
-        if (chart && (e.relatedTarget || e.toElement)) {
-            chart.pointer.reset();
-            // Also reset the chart position, used in #149 fix
-            chart.pointer.chartPosition = void 0;
-        }
-    };
-    /**
-     * The mousemove, touchmove and touchstart event handler
-     *
-     * @private
-     * @function Highcharts.Pointer#onContainerMouseMove
-     *
-     * @param {Highcharts.PointerEventObject} e
-     *
-     * @return {void}
-     */
-    Pointer.prototype.onContainerMouseMove = function (e) {
-        var chart = this.chart;
-        if (!defined(H.hoverChartIndex) ||
-            !charts[H.hoverChartIndex] ||
-            !charts[H.hoverChartIndex].mouseIsDown) {
-            H.hoverChartIndex = chart.index;
-        }
-        e = this.normalize(e);
-        // In IE8 we apparently need this returnValue set to false in order to
-        // avoid text being selected. But in Chrome, e.returnValue is prevented,
-        // plus we don't need to run e.preventDefault to prevent selected text
-        // in modern browsers. So we set it conditionally. Remove it when IE8 is
-        // no longer needed. #2251, #3224.
-        if (!e.preventDefault) {
-            e.returnValue = false;
-        }
-        if (chart.mouseIsDown === 'mousedown') {
-            this.drag(e);
-        }
-        // Show the tooltip and run mouse over events (#977)
-        if ((this.inClass(e.target, 'highcharts-tracker') ||
-            chart.isInsidePlot(e.chartX - chart.plotLeft, e.chartY - chart.plotTop)) &&
-            !chart.openMenu) {
-            this.runPointActions(e);
-        }
-    };
-    /**
-     * @private
-     * @function Highcharts.Pointer#onDocumentTouchEnd
-     *
-     * @param {Highcharts.PointerEventObject} e
-     *
-     * @return {void}
-     */
-    Pointer.prototype.onDocumentTouchEnd = function (e) {
-        if (charts[H.hoverChartIndex]) {
-            charts[H.hoverChartIndex].pointer.drop(e);
-        }
-    };
-    /**
-     * @private
-     * @function Highcharts.Pointer#onContainerTouchMove
-     *
-     * @param {Highcharts.PointerEventObject} e
-     *
-     * @return {void}
-     */
-    Pointer.prototype.onContainerTouchMove = function (e) {
-        this.touch(e);
-    };
-    /**
-     * @private
-     * @function Highcharts.Pointer#onContainerTouchStart
-     *
-     * @param {Highcharts.PointerEventObject} e
-     *
-     * @return {void}
-     */
-    Pointer.prototype.onContainerTouchStart = function (e) {
-        this.zoomOption(e);
-        this.touch(e, true);
-    };
-    /**
-     * Special handler for mouse move that will hide the tooltip when the mouse
-     * leaves the plotarea. Issue #149 workaround. The mouseleave event does not
-     * always fire.
-     *
-     * @private
-     * @function Highcharts.Pointer#onDocumentMouseMove
-     *
-     * @param {Highcharts.PointerEventObject} e
-     *
-     * @return {void}
-     */
-    Pointer.prototype.onDocumentMouseMove = function (e) {
-        var chart = this.chart, chartPosition = this.chartPosition;
-        e = this.normalize(e, chartPosition);
-        // If we're outside, hide the tooltip
-        if (chartPosition &&
-            !this.isStickyTooltip(e) &&
-            !this.inClass(e.target, 'highcharts-tracker') &&
-            !chart.isInsidePlot(e.chartX - chart.plotLeft, e.chartY - chart.plotTop)) {
-            this.reset();
-        }
-    };
-    /**
-     * @private
-     * @function Highcharts.Pointer#onDocumentMouseUp
-     *
-     * @param {Highcharts.PointerEventObject} e
-     *
-     * @return {void}
-     */
-    Pointer.prototype.onDocumentMouseUp = function (e) {
-        if (charts[H.hoverChartIndex]) {
-            charts[H.hoverChartIndex].pointer.drop(e);
-        }
-    };
-    /**
-     * Handle touch events with two touches
-     *
-     * @private
-     * @function Highcharts.Pointer#pinch
-     *
-     * @param {Highcharts.PointerEventObject} e
-     *
-     * @return {void}
-     */
-    Pointer.prototype.pinch = function (e) {
-        var self = this, chart = self.chart, pinchDown = self.pinchDown, touches = (e.touches || []), touchesLength = touches.length, lastValidTouch = self.lastValidTouch, hasZoom = self.hasZoom, selectionMarker = self.selectionMarker, transform = {}, fireClickEvent = touchesLength === 1 && ((self.inClass(e.target, 'highcharts-tracker') &&
-            chart.runTrackerClick) ||
-            self.runChartClick), clip = {};
-        // Don't initiate panning until the user has pinched. This prevents us
-        // from blocking page scrolling as users scroll down a long page
-        // (#4210).
-        if (touchesLength > 1) {
-            self.initiated = true;
-        }
-        // On touch devices, only proceed to trigger click if a handler is
-        // defined
-        if (hasZoom && self.initiated && !fireClickEvent) {
-            e.preventDefault();
-        }
-        // Normalize each touch
-        [].map.call(touches, function (e) {
-            return self.normalize(e);
-        });
-        // Register the touch start position
-        if (e.type === 'touchstart') {
-            [].forEach.call(touches, function (e, i) {
-                pinchDown[i] = { chartX: e.chartX, chartY: e.chartY };
-            });
-            lastValidTouch.x = [pinchDown[0].chartX, pinchDown[1] &&
-                    pinchDown[1].chartX];
-            lastValidTouch.y = [pinchDown[0].chartY, pinchDown[1] &&
-                    pinchDown[1].chartY];
-            // Identify the data bounds in pixels
-            chart.axes.forEach(function (axis) {
-                if (axis.zoomEnabled) {
-                    var bounds = chart.bounds[axis.horiz ? 'h' : 'v'], minPixelPadding = axis.minPixelPadding, min = axis.toPixels(Math.min(pick(axis.options.min, axis.dataMin), axis.dataMin)), max = axis.toPixels(Math.max(pick(axis.options.max, axis.dataMax), axis.dataMax)), absMin = Math.min(min, max), absMax = Math.max(min, max);
-                    // Store the bounds for use in the touchmove handler
-                    bounds.min = Math.min(axis.pos, absMin - minPixelPadding);
-                    bounds.max = Math.max(axis.pos + axis.len, absMax + minPixelPadding);
-                }
-            });
-            self.res = true; // reset on next move
-            // Optionally move the tooltip on touchmove
-        }
-        else if (self.followTouchMove && touchesLength === 1) {
-            this.runPointActions(self.normalize(e));
-            // Event type is touchmove, handle panning and pinching
-        }
-        else if (pinchDown.length) { // can be 0 when releasing, if touchend
-            // fires first
-            // Set the marker
-            if (!selectionMarker) {
-                self.selectionMarker = selectionMarker = extend({
-                    destroy: noop,
-                    touch: true
-                }, chart.plotBox);
-            }
-            self.pinchTranslate(pinchDown, touches, transform, selectionMarker, clip, lastValidTouch);
-            self.hasPinched = hasZoom;
-            // Scale and translate the groups to provide visual feedback during
-            // pinching
-            self.scaleGroups(transform, clip);
-            if (self.res) {
-                self.res = false;
-                this.reset(false, 0);
-            }
-        }
-    };
-    /**
-     * Run translation operations
-     *
-     * @private
-     * @function Highcharts.Pointer#pinchTranslate
-     *
-     * @param {Array<*>} pinchDown
-     *
-     * @param {Array<Highcharts.PointerEventObject>} touches
-     *
-     * @param {*} transform
-     *
-     * @param {*} selectionMarker
-     *
-     * @param {*} clip
-     *
-     * @param {*} lastValidTouch
-     *
-     * @return {void}
-     */
-    Pointer.prototype.pinchTranslate = function (pinchDown, touches, transform, selectionMarker, clip, lastValidTouch) {
-        if (this.zoomHor) {
-            this.pinchTranslateDirection(true, pinchDown, touches, transform, selectionMarker, clip, lastValidTouch);
-        }
-        if (this.zoomVert) {
-            this.pinchTranslateDirection(false, pinchDown, touches, transform, selectionMarker, clip, lastValidTouch);
-        }
-    };
-    /**
-     * Run translation operations for each direction (horizontal and vertical)
-     * independently.
-     *
-     * @private
-     * @function Highcharts.Pointer#pinchTranslateDirection
-     *
-     * @param {boolean} horiz
-     *
-     * @param {Array<*>} pinchDown
-     *
-     * @param {Array<Highcharts.PointerEventObject>} touches
-     *
-     * @param {*} transform
-     *
-     * @param {*} selectionMarker
-     *
-     * @param {*} clip
-     *
-     * @param {*} lastValidTouch
-     *
-     * @param {number|undefined} [forcedScale=1]
-     *
-     * @return {void}
-     */
-    Pointer.prototype.pinchTranslateDirection = function (horiz, pinchDown, touches, transform, selectionMarker, clip, lastValidTouch, forcedScale) {
-        var chart = this.chart, xy = horiz ? 'x' : 'y', XY = horiz ? 'X' : 'Y', sChartXY = ('chart' + XY), wh = horiz ? 'width' : 'height', plotLeftTop = chart['plot' + (horiz ? 'Left' : 'Top')], selectionWH, selectionXY, clipXY, scale = forcedScale || 1, inverted = chart.inverted, bounds = chart.bounds[horiz ? 'h' : 'v'], singleTouch = pinchDown.length === 1, touch0Start = pinchDown[0][sChartXY], touch0Now = touches[0][sChartXY], touch1Start = !singleTouch && pinchDown[1][sChartXY], touch1Now = !singleTouch && touches[1][sChartXY], outOfBounds, transformScale, scaleKey, setScale = function () {
-            // Don't zoom if fingers are too close on this axis
-            if (typeof touch1Now === 'number' &&
-                Math.abs(touch0Start - touch1Start) > 20) {
-                scale = forcedScale ||
-                    Math.abs(touch0Now - touch1Now) /
-                        Math.abs(touch0Start - touch1Start);
-            }
-            clipXY = ((plotLeftTop - touch0Now) / scale) + touch0Start;
-            selectionWH = chart['plot' + (horiz ? 'Width' : 'Height')] / scale;
-        };
-        // Set the scale, first pass
-        setScale();
-        // The clip position (x or y) is altered if out of bounds, the selection
-        // position is not
-        selectionXY = clipXY;
-        // Out of bounds
-        if (selectionXY < bounds.min) {
-            selectionXY = bounds.min;
-            outOfBounds = true;
-        }
-        else if (selectionXY + selectionWH > bounds.max) {
-            selectionXY = bounds.max - selectionWH;
-            outOfBounds = true;
-        }
-        // Is the chart dragged off its bounds, determined by dataMin and
-        // dataMax?
-        if (outOfBounds) {
-            // Modify the touchNow position in order to create an elastic drag
-            // movement. This indicates to the user that the chart is responsive
-            // but can't be dragged further.
-            touch0Now -= 0.8 * (touch0Now - lastValidTouch[xy][0]);
-            if (typeof touch1Now === 'number') {
-                touch1Now -= 0.8 * (touch1Now - lastValidTouch[xy][1]);
-            }
-            // Set the scale, second pass to adapt to the modified touchNow
-            // positions
-            setScale();
-        }
-        else {
-            lastValidTouch[xy] = [touch0Now, touch1Now];
-        }
-        // Set geometry for clipping, selection and transformation
-        if (!inverted) {
-            clip[xy] = clipXY - plotLeftTop;
-            clip[wh] = selectionWH;
-        }
-        scaleKey = inverted ? (horiz ? 'scaleY' : 'scaleX') : 'scale' + XY;
-        transformScale = inverted ? 1 / scale : scale;
-        selectionMarker[wh] = selectionWH;
-        selectionMarker[xy] = selectionXY;
-        transform[scaleKey] = scale;
-        transform['translate' + XY] = (transformScale * plotLeftTop) +
-            (touch0Now - (transformScale * touch0Start));
-    };
-    /**
-     * Reset the tracking by hiding the tooltip, the hover series state and the
-     * hover point
-     *
-     * @function Highcharts.Pointer#reset
-     *
-     * @param {boolean} [allowMove]
-     *        Instead of destroying the tooltip altogether, allow moving it if
-     *        possible.
-     *
-     * @param {number} [delay]
-     *
-     * @return {void}
-     */
-    Pointer.prototype.reset = function (allowMove, delay) {
-        var pointer = this, chart = pointer.chart, hoverSeries = chart.hoverSeries, hoverPoint = chart.hoverPoint, hoverPoints = chart.hoverPoints, tooltip = chart.tooltip, tooltipPoints = tooltip && tooltip.shared ?
-            hoverPoints :
-            hoverPoint;
-        // Check if the points have moved outside the plot area (#1003, #4736,
-        // #5101)
-        if (allowMove && tooltipPoints) {
-            splat(tooltipPoints).forEach(function (point) {
-                if (point.series.isCartesian &&
-                    typeof point.plotX === 'undefined') {
-                    allowMove = false;
-                }
-            });
-        }
-        // Just move the tooltip, #349
-        if (allowMove) {
-            if (tooltip && tooltipPoints && splat(tooltipPoints).length) {
-                tooltip.refresh(tooltipPoints);
-                if (tooltip.shared && hoverPoints) { // #8284
-                    hoverPoints.forEach(function (point) {
-                        point.setState(point.state, true);
-                        if (point.series.isCartesian) {
-                            if (point.series.xAxis.crosshair) {
-                                point.series.xAxis
-                                    .drawCrosshair(null, point);
-                            }
-                            if (point.series.yAxis.crosshair) {
-                                point.series.yAxis
-                                    .drawCrosshair(null, point);
-                            }
-                        }
-                    });
-                }
-                else if (hoverPoint) { // #2500
-                    hoverPoint.setState(hoverPoint.state, true);
-                    chart.axes.forEach(function (axis) {
-                        if (axis.crosshair &&
-                            hoverPoint.series[axis.coll] === axis) {
-                            axis.drawCrosshair(null, hoverPoint);
-                        }
-                    });
-                }
-            }
-            // Full reset
-        }
-<<<<<<< HEAD
-        // Show the tooltip and run mouse over events (#977)
-        if (!chart.openMenu &&
-            !this.isStickyTooltip(e) &&
-            (this.inClass(e.target, 'highcharts-tracker') ||
-                chart.isInsidePlot(e.chartX - chart.plotLeft, e.chartY - chart.plotTop))) {
-            this.runPointActions(e);
-=======
-        else {
-            if (hoverPoint) {
-                hoverPoint.onMouseOut();
-            }
-            if (hoverPoints) {
-                hoverPoints.forEach(function (point) {
-                    point.setState();
-                });
-            }
-            if (hoverSeries) {
-                hoverSeries.onMouseOut();
-            }
-            if (tooltip) {
-                tooltip.hide(delay);
-            }
-            if (pointer.unDocMouseMove) {
-                pointer.unDocMouseMove = pointer.unDocMouseMove();
-            }
-            // Remove crosshairs
-            chart.axes.forEach(function (axis) {
-                axis.hideCrosshair();
-            });
-            pointer.hoverX = chart.hoverPoints = chart.hoverPoint = null;
->>>>>>> 0b5d8744
-        }
-    };
-    /**
-<<<<<<< HEAD
-     * Utility to detect whether an element has, or has a parent with, a
-     * specific class name. Used on detection of tracker objects and on deciding
-     * whether hovering the tooltip should cause the active series to mouse out.
-=======
-     * With line type charts with a single tracker, get the point closest to the
-     * mouse. Run Point.onMouseOver and display tooltip for the point or points.
->>>>>>> 0b5d8744
-     *
-     * @private
-     * @function Highcharts.Pointer#runPointActions
-     *
-     * @param {global.Event} e
-     *
-     * @param {Highcharts.PointerEventObject} [p]
-     *
-     * @return {void}
-     *
-     * @fires Highcharts.Point#event:mouseOut
-     * @fires Highcharts.Point#event:mouseOver
-     */
-    Pointer.prototype.runPointActions = function (e, p) {
-        var pointer = this, chart = pointer.chart, series = chart.series, tooltip = (chart.tooltip && chart.tooltip.options.enabled ?
-            chart.tooltip :
-            void 0), shared = (tooltip ?
-            tooltip.shared :
-            false), hoverPoint = p || chart.hoverPoint, hoverSeries = hoverPoint && hoverPoint.series || chart.hoverSeries, 
-        // onMouseOver or already hovering a series with directTouch
-        isDirectTouch = (!e || e.type !== 'touchmove') && (!!p || ((hoverSeries && hoverSeries.directTouch) &&
-            pointer.isDirectTouch)), hoverData = this.getHoverData(hoverPoint, hoverSeries, series, isDirectTouch, shared, e), useSharedTooltip, followPointer, anchor, points;
-        // Update variables from hoverData.
-        hoverPoint = hoverData.hoverPoint;
-        points = hoverData.hoverPoints;
-        hoverSeries = hoverData.hoverSeries;
-        followPointer = hoverSeries && hoverSeries.tooltipOptions.followPointer;
-        useSharedTooltip = (shared &&
-            hoverSeries &&
-            !hoverSeries.noSharedTooltip);
-        // Refresh tooltip for kdpoint if new hover point or tooltip was hidden
-        // #3926, #4200
-        if (hoverPoint &&
-            // !(hoverSeries && hoverSeries.directTouch) &&
-            (hoverPoint !== chart.hoverPoint || (tooltip && tooltip.isHidden))) {
-            (chart.hoverPoints || []).forEach(function (p) {
-                if (points.indexOf(p) === -1) {
-                    p.setState();
-                }
-            });
-            // Set normal state to previous series
-            if (chart.hoverSeries !== hoverSeries) {
-                hoverSeries.onMouseOver();
-            }
-            pointer.applyInactiveState(points);
-            // Do mouseover on all points (#3919, #3985, #4410, #5622)
-            (points || []).forEach(function (p) {
-                p.setState('hover');
-            });
-            // If tracking is on series in stead of on each point,
-            // fire mouseOver on hover point. // #4448
-            if (chart.hoverPoint) {
-                chart.hoverPoint.firePointEvent('mouseOut');
-            }
-            // Hover point may have been destroyed in the event handlers (#7127)
-            if (!hoverPoint.series) {
-                return;
-            }
-            hoverPoint.firePointEvent('mouseOver');
-            /**
-             * Contains all hovered points.
-             *
-             * @name Highcharts.Chart#hoverPoints
-             * @type {Array<Highcharts.Point>|null}
-             */
-            chart.hoverPoints = points;
-            /**
-             * Contains the original hovered point.
-             *
-             * @name Highcharts.Chart#hoverPoint
-             * @type {Highcharts.Point|null}
-             */
-            chart.hoverPoint = hoverPoint;
-            // Draw tooltip if necessary
-            if (tooltip && !chart.polar) {
-                tooltip.refresh(useSharedTooltip ? points : hoverPoint, e);
-            }
-            // Update positions (regardless of kdpoint or hoverPoint)
-        }
-<<<<<<< HEAD
-    },
-    /**
-     * @private
-     * @function Highcharts.Pointer#onTrackerMouseOut
-     *
-     * @param {Highcharts.PointerEventObject} e
-     *
-     * @return {void}
-     */
-    onTrackerMouseOut: function (e) {
-        var series = this.chart.hoverSeries, relatedTarget = e.relatedTarget || e.toElement;
-        this.isDirectTouch = false;
-        if (series &&
-            relatedTarget &&
-            !series.stickyTracking &&
-            !this.isStickyTooltip(e) &&
-            !this.inClass(relatedTarget, 'highcharts-tooltip') &&
-            (!this.inClass(relatedTarget, 'highcharts-series-' + series.index) || // #2499, #4465, #5553
-                !this.inClass(relatedTarget, 'highcharts-tracker'))) {
-            series.onMouseOut();
-=======
-        else if (followPointer && tooltip && !tooltip.isHidden) {
-            anchor = tooltip.getAnchor([{}], e);
-            tooltip.updatePosition({ plotX: anchor[0], plotY: anchor[1] });
-        }
-        // Start the event listener to pick up the tooltip and crosshairs
-        if (!pointer.unDocMouseMove) {
-            pointer.unDocMouseMove = addEvent(chart.container.ownerDocument, 'mousemove', function (e) {
-                var chart = charts[H.hoverChartIndex];
-                if (chart) {
-                    chart.pointer.onDocumentMouseMove(e);
-                }
-            });
->>>>>>> 0b5d8744
-        }
-        // Issues related to crosshair #4927, #5269 #5066, #5658
-        chart.axes.forEach(function drawAxisCrosshair(axis) {
-            var snap = pick(axis.crosshair.snap, true), point = !snap ?
-                void 0 :
-                H.find(points, function (p) {
-                    return p.series[axis.coll] === axis;
-                });
-            // Axis has snapping crosshairs, and one of the hover points belongs
-            // to axis. Always call drawCrosshair when it is not snap.
-            if (point || !snap) {
-                axis.drawCrosshair(e, point);
-                // Axis has snapping crosshairs, but no hover point belongs to axis
-            }
-            else {
-                axis.hideCrosshair();
-            }
-        });
-    };
-    /**
-     * Scale series groups to a certain scale and translation.
-     *
-     * @private
-     * @function Highcharts.Pointer#scaleGroups
-     *
-     * @param {Highcharts.SeriesPlotBoxObject} [attribs]
-     *
-     * @param {boolean} [clip]
-     *
-     * @return {void}
-     */
-    Pointer.prototype.scaleGroups = function (attribs, clip) {
-        var chart = this.chart, seriesAttribs;
-        // Scale each series
-        chart.series.forEach(function (series) {
-            seriesAttribs = attribs || series.getPlotBox(); // #1701
-            if (series.xAxis && series.xAxis.zoomEnabled && series.group) {
-                series.group.attr(seriesAttribs);
-                if (series.markerGroup) {
-                    series.markerGroup.attr(seriesAttribs);
-                    series.markerGroup.clip(clip ? chart.clipRect : null);
-                }
-                if (series.dataLabelsGroup) {
-                    series.dataLabelsGroup.attr(seriesAttribs);
-                }
-            }
-        });
-        // Clip
-        chart.clipRect.attr(clip || chart.clipBox);
-    };
-    /**
-     * Set the JS DOM events on the container and document. This method should
-     * contain a one-to-one assignment between methods and their handlers. Any
-     * advanced logic should be moved to the handler reflecting the event's
-     * name.
-     *
-     * @private
-     * @function Highcharts.Pointer#setDOMEvents
-     *
-     * @return {void}
-     */
-    Pointer.prototype.setDOMEvents = function () {
-        var pointer = this, container = pointer.chart.container, ownerDoc = container.ownerDocument;
-        container.onmousedown = function (e) {
-            pointer.onContainerMouseDown(e);
-        };
-        container.onmousemove = function (e) {
-            pointer.onContainerMouseMove(e);
-        };
-        container.onclick = function (e) {
-            pointer.onContainerClick(e);
-        };
-        this.unbindContainerMouseLeave = addEvent(container, 'mouseleave', pointer.onContainerMouseLeave);
-        if (!H.unbindDocumentMouseUp) {
-            H.unbindDocumentMouseUp = addEvent(ownerDoc, 'mouseup', pointer.onDocumentMouseUp);
-        }
-        if (H.hasTouch) {
-            addEvent(container, 'touchstart', function (e) {
-                pointer.onContainerTouchStart(e);
-            });
-            addEvent(container, 'touchmove', function (e) {
-                pointer.onContainerTouchMove(e);
-            });
-            if (!H.unbindDocumentTouchEnd) {
-                H.unbindDocumentTouchEnd = addEvent(ownerDoc, 'touchend', pointer.onDocumentTouchEnd);
-            }
-        }
-    };
-    /**
-<<<<<<< HEAD
      * Returns true, if the `stickOnHover` option is active and a given pointer
      * event occurs inside the combined boundings of the hovered point and
      * tooltip.
@@ -1441,7 +732,7 @@
      * @return {boolean}
      * True, if the pointer event occurs inside of the hovered boundings.
      */
-    isStickyTooltip: function (e) {
+    Pointer.prototype.isStickyTooltip = function (e) {
         var chart = this.chart;
         var chartPosition = this.chartPosition;
         var point = chart.hoverPoint;
@@ -1474,12 +765,681 @@
                 (eventPosition.y >= y1 && eventPosition.y <= y2));
         }
         return isSticky;
-    },
-    /**
-     * Destroys the Pointer object and disconnects DOM events.
-=======
+    };
+    /**
+     * Takes a browser event object and extends it with custom Highcharts
+     * properties `chartX` and `chartY` in order to work on the internal
+     * coordinate system.
+     *
+     * @function Highcharts.Pointer#normalize
+     *
+     * @param {global.PointerEvent|global.TouchEvent} e
+     *        Event object in standard browsers.
+     *
+     * @param {Highcharts.OffsetObject} [chartPosition]
+     *        Additional chart offset.
+     *
+     * @return {Highcharts.PointerEventObject}
+     *         A browser event with extended properties `chartX` and `chartY`.
+     */
+    Pointer.prototype.normalize = function (e, chartPosition) {
+        var touches = e.touches;
+        // iOS (#2757)
+        var ePos = (touches ?
+            touches.length ?
+                touches.item(0) :
+                touches.changedTouches[0] :
+            e);
+        // Get mouse position
+        if (!chartPosition) {
+            chartPosition = this.getChartPosition();
+        }
+        var chartX = ePos.pageX - chartPosition.left, chartY = ePos.pageY - chartPosition.top;
+        // #11329 - when there is scaling on a parent element, we need to take
+        // this into account
+        var containerScaling = this.chart.containerScaling;
+        if (containerScaling) {
+            chartX /= containerScaling.scaleX;
+            chartY /= containerScaling.scaleY;
+        }
+        return extend(e, {
+            chartX: Math.round(chartX),
+            chartY: Math.round(chartY)
+        });
+    };
+    /**
+     * @private
+     * @function Highcharts.Pointer#onContainerClick
+     *
+     * @param {Highcharts.PointerEventObject} e
+     *
+     * @return {void}
+     */
+    Pointer.prototype.onContainerClick = function (e) {
+        var chart = this.chart, hoverPoint = chart.hoverPoint, plotLeft = chart.plotLeft, plotTop = chart.plotTop;
+        e = this.normalize(e);
+        if (!chart.cancelClick) {
+            // On tracker click, fire the series and point events. #783, #1583
+            if (hoverPoint &&
+                this.inClass(e.target, 'highcharts-tracker')) {
+                // the series click event
+                fireEvent(hoverPoint.series, 'click', extend(e, {
+                    point: hoverPoint
+                }));
+                // the point click event
+                if (chart.hoverPoint) { // it may be destroyed (#1844)
+                    hoverPoint.firePointEvent('click', e);
+                }
+                // When clicking outside a tracker, fire a chart event
+            }
+            else {
+                extend(e, this.getCoordinates(e));
+                // fire a click event in the chart
+                if (chart.isInsidePlot(e.chartX - plotLeft, e.chartY - plotTop)) {
+                    fireEvent(chart, 'click', e);
+                }
+            }
+        }
+    };
+    /**
+     * @private
+     * @function Highcharts.Pointer#onContainerMouseDown
+     *
+     * @param {Highcharts.PointerEventObject} e
+     *
+     * @return {void}
+     */
+    Pointer.prototype.onContainerMouseDown = function (e) {
+        // Normalize before the 'if' for the legacy IE (#7850)
+        e = this.normalize(e);
+        if (e.button !== 2) {
+            this.zoomOption(e);
+            // issue #295, dragging not always working in Firefox
+            if (e.preventDefault) {
+                e.preventDefault();
+            }
+            this.dragStart(e);
+        }
+    };
+    /**
+     * When mouse leaves the container, hide the tooltip.
+     *
+     * @private
+     * @function Highcharts.Pointer#onContainerMouseLeave
+     *
+     * @param {Highcharts.PointerEventObject} e
+     *
+     * @return {void}
+     */
+    Pointer.prototype.onContainerMouseLeave = function (e) {
+        var chart = charts[H.hoverChartIndex];
+        // #4886, MS Touch end fires mouseleave but with no related target
+        if (chart && (e.relatedTarget || e.toElement)) {
+            chart.pointer.reset();
+            // Also reset the chart position, used in #149 fix
+            chart.pointer.chartPosition = void 0;
+        }
+    };
+    /**
+     * The mousemove, touchmove and touchstart event handler
+     *
+     * @private
+     * @function Highcharts.Pointer#onContainerMouseMove
+     *
+     * @param {Highcharts.PointerEventObject} e
+     *
+     * @return {void}
+     */
+    Pointer.prototype.onContainerMouseMove = function (e) {
+        var chart = this.chart;
+        if (!defined(H.hoverChartIndex) ||
+            !charts[H.hoverChartIndex] ||
+            !charts[H.hoverChartIndex].mouseIsDown) {
+            H.hoverChartIndex = chart.index;
+        }
+        e = this.normalize(e);
+        // In IE8 we apparently need this returnValue set to false in order to
+        // avoid text being selected. But in Chrome, e.returnValue is prevented,
+        // plus we don't need to run e.preventDefault to prevent selected text
+        // in modern browsers. So we set it conditionally. Remove it when IE8 is
+        // no longer needed. #2251, #3224.
+        if (!e.preventDefault) {
+            e.returnValue = false;
+        }
+        if (chart.mouseIsDown === 'mousedown') {
+            this.drag(e);
+        }
+        // Show the tooltip and run mouse over events (#977)
+        if (!chart.openMenu &&
+            !this.isStickyTooltip(e) &&
+            (this.inClass(e.target, 'highcharts-tracker') ||
+                chart.isInsidePlot(e.chartX - chart.plotLeft, e.chartY - chart.plotTop))) {
+            this.runPointActions(e);
+        }
+    };
+    /**
+     * @private
+     * @function Highcharts.Pointer#onDocumentTouchEnd
+     *
+     * @param {Highcharts.PointerEventObject} e
+     *
+     * @return {void}
+     */
+    Pointer.prototype.onDocumentTouchEnd = function (e) {
+        if (charts[H.hoverChartIndex]) {
+            charts[H.hoverChartIndex].pointer.drop(e);
+        }
+    };
+    /**
+     * @private
+     * @function Highcharts.Pointer#onContainerTouchMove
+     *
+     * @param {Highcharts.PointerEventObject} e
+     *
+     * @return {void}
+     */
+    Pointer.prototype.onContainerTouchMove = function (e) {
+        this.touch(e);
+    };
+    /**
+     * @private
+     * @function Highcharts.Pointer#onContainerTouchStart
+     *
+     * @param {Highcharts.PointerEventObject} e
+     *
+     * @return {void}
+     */
+    Pointer.prototype.onContainerTouchStart = function (e) {
+        this.zoomOption(e);
+        this.touch(e, true);
+    };
+    /**
+     * Special handler for mouse move that will hide the tooltip when the mouse
+     * leaves the plotarea. Issue #149 workaround. The mouseleave event does not
+     * always fire.
+     *
+     * @private
+     * @function Highcharts.Pointer#onDocumentMouseMove
+     *
+     * @param {Highcharts.PointerEventObject} e
+     *
+     * @return {void}
+     */
+    Pointer.prototype.onDocumentMouseMove = function (e) {
+        var chart = this.chart, chartPosition = this.chartPosition;
+        e = this.normalize(e, chartPosition);
+        // If we're outside, hide the tooltip
+        if (chartPosition &&
+            !this.isStickyTooltip(e) &&
+            !this.inClass(e.target, 'highcharts-tracker') &&
+            !chart.isInsidePlot(e.chartX - chart.plotLeft, e.chartY - chart.plotTop)) {
+            this.reset();
+        }
+    };
+    /**
+     * @private
+     * @function Highcharts.Pointer#onDocumentMouseUp
+     *
+     * @param {Highcharts.PointerEventObject} e
+     *
+     * @return {void}
+     */
+    Pointer.prototype.onDocumentMouseUp = function (e) {
+        if (charts[H.hoverChartIndex]) {
+            charts[H.hoverChartIndex].pointer.drop(e);
+        }
+    };
+    /**
+     * Handle touch events with two touches
+     *
+     * @private
+     * @function Highcharts.Pointer#pinch
+     *
+     * @param {Highcharts.PointerEventObject} e
+     *
+     * @return {void}
+     */
+    Pointer.prototype.pinch = function (e) {
+        var self = this, chart = self.chart, pinchDown = self.pinchDown, touches = (e.touches || []), touchesLength = touches.length, lastValidTouch = self.lastValidTouch, hasZoom = self.hasZoom, selectionMarker = self.selectionMarker, transform = {}, fireClickEvent = touchesLength === 1 && ((self.inClass(e.target, 'highcharts-tracker') &&
+            chart.runTrackerClick) ||
+            self.runChartClick), clip = {};
+        // Don't initiate panning until the user has pinched. This prevents us
+        // from blocking page scrolling as users scroll down a long page
+        // (#4210).
+        if (touchesLength > 1) {
+            self.initiated = true;
+        }
+        // On touch devices, only proceed to trigger click if a handler is
+        // defined
+        if (hasZoom && self.initiated && !fireClickEvent) {
+            e.preventDefault();
+        }
+        // Normalize each touch
+        [].map.call(touches, function (e) {
+            return self.normalize(e);
+        });
+        // Register the touch start position
+        if (e.type === 'touchstart') {
+            [].forEach.call(touches, function (e, i) {
+                pinchDown[i] = { chartX: e.chartX, chartY: e.chartY };
+            });
+            lastValidTouch.x = [pinchDown[0].chartX, pinchDown[1] &&
+                    pinchDown[1].chartX];
+            lastValidTouch.y = [pinchDown[0].chartY, pinchDown[1] &&
+                    pinchDown[1].chartY];
+            // Identify the data bounds in pixels
+            chart.axes.forEach(function (axis) {
+                if (axis.zoomEnabled) {
+                    var bounds = chart.bounds[axis.horiz ? 'h' : 'v'], minPixelPadding = axis.minPixelPadding, min = axis.toPixels(Math.min(pick(axis.options.min, axis.dataMin), axis.dataMin)), max = axis.toPixels(Math.max(pick(axis.options.max, axis.dataMax), axis.dataMax)), absMin = Math.min(min, max), absMax = Math.max(min, max);
+                    // Store the bounds for use in the touchmove handler
+                    bounds.min = Math.min(axis.pos, absMin - minPixelPadding);
+                    bounds.max = Math.max(axis.pos + axis.len, absMax + minPixelPadding);
+                }
+            });
+            self.res = true; // reset on next move
+            // Optionally move the tooltip on touchmove
+        }
+        else if (self.followTouchMove && touchesLength === 1) {
+            this.runPointActions(self.normalize(e));
+            // Event type is touchmove, handle panning and pinching
+        }
+        else if (pinchDown.length) { // can be 0 when releasing, if touchend
+            // fires first
+            // Set the marker
+            if (!selectionMarker) {
+                self.selectionMarker = selectionMarker = extend({
+                    destroy: noop,
+                    touch: true
+                }, chart.plotBox);
+            }
+            self.pinchTranslate(pinchDown, touches, transform, selectionMarker, clip, lastValidTouch);
+            self.hasPinched = hasZoom;
+            // Scale and translate the groups to provide visual feedback during
+            // pinching
+            self.scaleGroups(transform, clip);
+            if (self.res) {
+                self.res = false;
+                this.reset(false, 0);
+            }
+        }
+    };
+    /**
+     * Run translation operations
+     *
+     * @private
+     * @function Highcharts.Pointer#pinchTranslate
+     *
+     * @param {Array<*>} pinchDown
+     *
+     * @param {Array<Highcharts.PointerEventObject>} touches
+     *
+     * @param {*} transform
+     *
+     * @param {*} selectionMarker
+     *
+     * @param {*} clip
+     *
+     * @param {*} lastValidTouch
+     *
+     * @return {void}
+     */
+    Pointer.prototype.pinchTranslate = function (pinchDown, touches, transform, selectionMarker, clip, lastValidTouch) {
+        if (this.zoomHor) {
+            this.pinchTranslateDirection(true, pinchDown, touches, transform, selectionMarker, clip, lastValidTouch);
+        }
+        if (this.zoomVert) {
+            this.pinchTranslateDirection(false, pinchDown, touches, transform, selectionMarker, clip, lastValidTouch);
+        }
+    };
+    /**
+     * Run translation operations for each direction (horizontal and vertical)
+     * independently.
+     *
+     * @private
+     * @function Highcharts.Pointer#pinchTranslateDirection
+     *
+     * @param {boolean} horiz
+     *
+     * @param {Array<*>} pinchDown
+     *
+     * @param {Array<Highcharts.PointerEventObject>} touches
+     *
+     * @param {*} transform
+     *
+     * @param {*} selectionMarker
+     *
+     * @param {*} clip
+     *
+     * @param {*} lastValidTouch
+     *
+     * @param {number|undefined} [forcedScale=1]
+     *
+     * @return {void}
+     */
+    Pointer.prototype.pinchTranslateDirection = function (horiz, pinchDown, touches, transform, selectionMarker, clip, lastValidTouch, forcedScale) {
+        var chart = this.chart, xy = horiz ? 'x' : 'y', XY = horiz ? 'X' : 'Y', sChartXY = ('chart' + XY), wh = horiz ? 'width' : 'height', plotLeftTop = chart['plot' + (horiz ? 'Left' : 'Top')], selectionWH, selectionXY, clipXY, scale = forcedScale || 1, inverted = chart.inverted, bounds = chart.bounds[horiz ? 'h' : 'v'], singleTouch = pinchDown.length === 1, touch0Start = pinchDown[0][sChartXY], touch0Now = touches[0][sChartXY], touch1Start = !singleTouch && pinchDown[1][sChartXY], touch1Now = !singleTouch && touches[1][sChartXY], outOfBounds, transformScale, scaleKey, setScale = function () {
+            // Don't zoom if fingers are too close on this axis
+            if (typeof touch1Now === 'number' &&
+                Math.abs(touch0Start - touch1Start) > 20) {
+                scale = forcedScale ||
+                    Math.abs(touch0Now - touch1Now) /
+                        Math.abs(touch0Start - touch1Start);
+            }
+            clipXY = ((plotLeftTop - touch0Now) / scale) + touch0Start;
+            selectionWH = chart['plot' + (horiz ? 'Width' : 'Height')] / scale;
+        };
+        // Set the scale, first pass
+        setScale();
+        // The clip position (x or y) is altered if out of bounds, the selection
+        // position is not
+        selectionXY = clipXY;
+        // Out of bounds
+        if (selectionXY < bounds.min) {
+            selectionXY = bounds.min;
+            outOfBounds = true;
+        }
+        else if (selectionXY + selectionWH > bounds.max) {
+            selectionXY = bounds.max - selectionWH;
+            outOfBounds = true;
+        }
+        // Is the chart dragged off its bounds, determined by dataMin and
+        // dataMax?
+        if (outOfBounds) {
+            // Modify the touchNow position in order to create an elastic drag
+            // movement. This indicates to the user that the chart is responsive
+            // but can't be dragged further.
+            touch0Now -= 0.8 * (touch0Now - lastValidTouch[xy][0]);
+            if (typeof touch1Now === 'number') {
+                touch1Now -= 0.8 * (touch1Now - lastValidTouch[xy][1]);
+            }
+            // Set the scale, second pass to adapt to the modified touchNow
+            // positions
+            setScale();
+        }
+        else {
+            lastValidTouch[xy] = [touch0Now, touch1Now];
+        }
+        // Set geometry for clipping, selection and transformation
+        if (!inverted) {
+            clip[xy] = clipXY - plotLeftTop;
+            clip[wh] = selectionWH;
+        }
+        scaleKey = inverted ? (horiz ? 'scaleY' : 'scaleX') : 'scale' + XY;
+        transformScale = inverted ? 1 / scale : scale;
+        selectionMarker[wh] = selectionWH;
+        selectionMarker[xy] = selectionXY;
+        transform[scaleKey] = scale;
+        transform['translate' + XY] = (transformScale * plotLeftTop) +
+            (touch0Now - (transformScale * touch0Start));
+    };
+    /**
+     * Reset the tracking by hiding the tooltip, the hover series state and the
+     * hover point
+     *
+     * @function Highcharts.Pointer#reset
+     *
+     * @param {boolean} [allowMove]
+     *        Instead of destroying the tooltip altogether, allow moving it if
+     *        possible.
+     *
+     * @param {number} [delay]
+     *
+     * @return {void}
+     */
+    Pointer.prototype.reset = function (allowMove, delay) {
+        var pointer = this, chart = pointer.chart, hoverSeries = chart.hoverSeries, hoverPoint = chart.hoverPoint, hoverPoints = chart.hoverPoints, tooltip = chart.tooltip, tooltipPoints = tooltip && tooltip.shared ?
+            hoverPoints :
+            hoverPoint;
+        // Check if the points have moved outside the plot area (#1003, #4736,
+        // #5101)
+        if (allowMove && tooltipPoints) {
+            splat(tooltipPoints).forEach(function (point) {
+                if (point.series.isCartesian &&
+                    typeof point.plotX === 'undefined') {
+                    allowMove = false;
+                }
+            });
+        }
+        // Just move the tooltip, #349
+        if (allowMove) {
+            if (tooltip && tooltipPoints && splat(tooltipPoints).length) {
+                tooltip.refresh(tooltipPoints);
+                if (tooltip.shared && hoverPoints) { // #8284
+                    hoverPoints.forEach(function (point) {
+                        point.setState(point.state, true);
+                        if (point.series.isCartesian) {
+                            if (point.series.xAxis.crosshair) {
+                                point.series.xAxis
+                                    .drawCrosshair(null, point);
+                            }
+                            if (point.series.yAxis.crosshair) {
+                                point.series.yAxis
+                                    .drawCrosshair(null, point);
+                            }
+                        }
+                    });
+                }
+                else if (hoverPoint) { // #2500
+                    hoverPoint.setState(hoverPoint.state, true);
+                    chart.axes.forEach(function (axis) {
+                        if (axis.crosshair &&
+                            hoverPoint.series[axis.coll] === axis) {
+                            axis.drawCrosshair(null, hoverPoint);
+                        }
+                    });
+                }
+            }
+            // Full reset
+        }
+        else {
+            if (hoverPoint) {
+                hoverPoint.onMouseOut();
+            }
+            if (hoverPoints) {
+                hoverPoints.forEach(function (point) {
+                    point.setState();
+                });
+            }
+            if (hoverSeries) {
+                hoverSeries.onMouseOut();
+            }
+            if (tooltip) {
+                tooltip.hide(delay);
+            }
+            if (pointer.unDocMouseMove) {
+                pointer.unDocMouseMove = pointer.unDocMouseMove();
+            }
+            // Remove crosshairs
+            chart.axes.forEach(function (axis) {
+                axis.hideCrosshair();
+            });
+            pointer.hoverX = chart.hoverPoints = chart.hoverPoint = null;
+        }
+    };
+    /**
+     * With line type charts with a single tracker, get the point closest to the
+     * mouse. Run Point.onMouseOver and display tooltip for the point or points.
+     *
+     * @private
+     * @function Highcharts.Pointer#runPointActions
+     *
+     * @param {global.Event} e
+     *
+     * @param {Highcharts.PointerEventObject} [p]
+     *
+     * @return {void}
+     *
+     * @fires Highcharts.Point#event:mouseOut
+     * @fires Highcharts.Point#event:mouseOver
+     */
+    Pointer.prototype.runPointActions = function (e, p) {
+        var pointer = this, chart = pointer.chart, series = chart.series, tooltip = (chart.tooltip && chart.tooltip.options.enabled ?
+            chart.tooltip :
+            void 0), shared = (tooltip ?
+            tooltip.shared :
+            false), hoverPoint = p || chart.hoverPoint, hoverSeries = hoverPoint && hoverPoint.series || chart.hoverSeries, 
+        // onMouseOver or already hovering a series with directTouch
+        isDirectTouch = (!e || e.type !== 'touchmove') && (!!p || ((hoverSeries && hoverSeries.directTouch) &&
+            pointer.isDirectTouch)), hoverData = this.getHoverData(hoverPoint, hoverSeries, series, isDirectTouch, shared, e), useSharedTooltip, followPointer, anchor, points;
+        // Update variables from hoverData.
+        hoverPoint = hoverData.hoverPoint;
+        points = hoverData.hoverPoints;
+        hoverSeries = hoverData.hoverSeries;
+        followPointer = hoverSeries && hoverSeries.tooltipOptions.followPointer;
+        useSharedTooltip = (shared &&
+            hoverSeries &&
+            !hoverSeries.noSharedTooltip);
+        // Refresh tooltip for kdpoint if new hover point or tooltip was hidden
+        // #3926, #4200
+        if (hoverPoint &&
+            // !(hoverSeries && hoverSeries.directTouch) &&
+            (hoverPoint !== chart.hoverPoint || (tooltip && tooltip.isHidden))) {
+            (chart.hoverPoints || []).forEach(function (p) {
+                if (points.indexOf(p) === -1) {
+                    p.setState();
+                }
+            });
+            // Set normal state to previous series
+            if (chart.hoverSeries !== hoverSeries) {
+                hoverSeries.onMouseOver();
+            }
+            pointer.applyInactiveState(points);
+            // Do mouseover on all points (#3919, #3985, #4410, #5622)
+            (points || []).forEach(function (p) {
+                p.setState('hover');
+            });
+            // If tracking is on series in stead of on each point,
+            // fire mouseOver on hover point. // #4448
+            if (chart.hoverPoint) {
+                chart.hoverPoint.firePointEvent('mouseOut');
+            }
+            // Hover point may have been destroyed in the event handlers (#7127)
+            if (!hoverPoint.series) {
+                return;
+            }
+            hoverPoint.firePointEvent('mouseOver');
+            /**
+             * Contains all hovered points.
+             *
+             * @name Highcharts.Chart#hoverPoints
+             * @type {Array<Highcharts.Point>|null}
+             */
+            chart.hoverPoints = points;
+            /**
+             * Contains the original hovered point.
+             *
+             * @name Highcharts.Chart#hoverPoint
+             * @type {Highcharts.Point|null}
+             */
+            chart.hoverPoint = hoverPoint;
+            // Draw tooltip if necessary
+            if (tooltip && !chart.polar) {
+                tooltip.refresh(useSharedTooltip ? points : hoverPoint, e);
+            }
+            // Update positions (regardless of kdpoint or hoverPoint)
+        }
+        else if (followPointer && tooltip && !tooltip.isHidden) {
+            anchor = tooltip.getAnchor([{}], e);
+            tooltip.updatePosition({ plotX: anchor[0], plotY: anchor[1] });
+        }
+        // Start the event listener to pick up the tooltip and crosshairs
+        if (!pointer.unDocMouseMove) {
+            pointer.unDocMouseMove = addEvent(chart.container.ownerDocument, 'mousemove', function (e) {
+                var chart = charts[H.hoverChartIndex];
+                if (chart) {
+                    chart.pointer.onDocumentMouseMove(e);
+                }
+            });
+        }
+        // Issues related to crosshair #4927, #5269 #5066, #5658
+        chart.axes.forEach(function drawAxisCrosshair(axis) {
+            var snap = pick(axis.crosshair.snap, true), point = !snap ?
+                void 0 :
+                H.find(points, function (p) {
+                    return p.series[axis.coll] === axis;
+                });
+            // Axis has snapping crosshairs, and one of the hover points belongs
+            // to axis. Always call drawCrosshair when it is not snap.
+            if (point || !snap) {
+                axis.drawCrosshair(e, point);
+                // Axis has snapping crosshairs, but no hover point belongs to axis
+            }
+            else {
+                axis.hideCrosshair();
+            }
+        });
+    };
+    /**
+     * Scale series groups to a certain scale and translation.
+     *
+     * @private
+     * @function Highcharts.Pointer#scaleGroups
+     *
+     * @param {Highcharts.SeriesPlotBoxObject} [attribs]
+     *
+     * @param {boolean} [clip]
+     *
+     * @return {void}
+     */
+    Pointer.prototype.scaleGroups = function (attribs, clip) {
+        var chart = this.chart, seriesAttribs;
+        // Scale each series
+        chart.series.forEach(function (series) {
+            seriesAttribs = attribs || series.getPlotBox(); // #1701
+            if (series.xAxis && series.xAxis.zoomEnabled && series.group) {
+                series.group.attr(seriesAttribs);
+                if (series.markerGroup) {
+                    series.markerGroup.attr(seriesAttribs);
+                    series.markerGroup.clip(clip ? chart.clipRect : null);
+                }
+                if (series.dataLabelsGroup) {
+                    series.dataLabelsGroup.attr(seriesAttribs);
+                }
+            }
+        });
+        // Clip
+        chart.clipRect.attr(clip || chart.clipBox);
+    };
+    /**
+     * Set the JS DOM events on the container and document. This method should
+     * contain a one-to-one assignment between methods and their handlers. Any
+     * advanced logic should be moved to the handler reflecting the event's
+     * name.
+     *
+     * @private
+     * @function Highcharts.Pointer#setDOMEvents
+     *
+     * @return {void}
+     */
+    Pointer.prototype.setDOMEvents = function () {
+        var pointer = this, container = pointer.chart.container, ownerDoc = container.ownerDocument;
+        container.onmousedown = function (e) {
+            pointer.onContainerMouseDown(e);
+        };
+        container.onmousemove = function (e) {
+            pointer.onContainerMouseMove(e);
+        };
+        container.onclick = function (e) {
+            pointer.onContainerClick(e);
+        };
+        this.unbindContainerMouseLeave = addEvent(container, 'mouseleave', pointer.onContainerMouseLeave);
+        if (!H.unbindDocumentMouseUp) {
+            H.unbindDocumentMouseUp = addEvent(ownerDoc, 'mouseup', pointer.onDocumentMouseUp);
+        }
+        if (H.hasTouch) {
+            addEvent(container, 'touchstart', function (e) {
+                pointer.onContainerTouchStart(e);
+            });
+            addEvent(container, 'touchmove', function (e) {
+                pointer.onContainerTouchMove(e);
+            });
+            if (!H.unbindDocumentTouchEnd) {
+                H.unbindDocumentTouchEnd = addEvent(ownerDoc, 'touchend', pointer.onDocumentTouchEnd);
+            }
+        }
+    };
+    /**
      * General touch handler shared by touchstart and touchmove.
->>>>>>> 0b5d8744
      *
      * @private
      * @function Highcharts.Pointer#touch
