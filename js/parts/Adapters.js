--- conflicted
+++ resolved
@@ -5,18 +5,13 @@
 
 // Initialize the adapter
 if (globalAdapter) {
-<<<<<<< HEAD
-	globalAdapter.init.call(globalAdapter, H.pathAnim);
-=======
-	globalAdapter.init(pathAnim);
->>>>>>> 806e78df
+	globalAdapter.init(H.pathAnim);
 }
 
 
 // Utility functions. If the HighchartsAdapter is not defined, adapter is an empty object
 // and all the utility functions will be null. In that case they are populated by the
 // default adapters below.
-<<<<<<< HEAD
 H.adapterRun = adapter.adapterRun;
 H.addAnimSetter = adapter.addAnimSetter;
 H.addEvent = adapter.addEvent;
@@ -31,24 +26,4 @@
 H.stop = adapter.stop;
 
     return H;
-}(Highcharts));
-=======
-var adapterRun = adapter.adapterRun,
-	getScript = adapter.getScript,
-	inArray = adapter.inArray,
-	each = adapter.each,
-	grep = adapter.grep,
-	offset = adapter.offset,
-	map = adapter.map,
-	addEvent = adapter.addEvent,
-	removeEvent = adapter.removeEvent,
-	fireEvent = adapter.fireEvent,
-	washMouseEvent = adapter.washMouseEvent,
-	animate = adapter.animate,
-	stop = adapter.stop;
-
-Highcharts.addEvent = addEvent;
-Highcharts.each = each;
-Highcharts.fireEvent = fireEvent;
-Highcharts.removeEvent = removeEvent;
->>>>>>> 806e78df
+}(Highcharts));