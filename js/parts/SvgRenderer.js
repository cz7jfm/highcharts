--- conflicted
+++ resolved
@@ -1385,8 +1385,7 @@
 			parentToClean = wrapper.renderer.isSVG && element.nodeName === 'SPAN' && wrapper.parentGroup,
 			grandParent,
 			key,
-			i,
-			elementsWithClipPaths;
+			i;
 
 		// remove events
 		element.onclick = element.onmouseout = element.onmouseover = element.onmousemove = element.point = null;
@@ -1394,18 +1393,6 @@
 
 		if (wrapper.clipPath) {
 			// Look for existing references to this clipPath and remove them
-<<<<<<< HEAD
-			// before destroying the element
-			elementsWithClipPaths = wrapper.element.ownerSVGElement
-										.querySelectorAll('[clip-path]');
-			each(elementsWithClipPaths, function (el) {
-				if (el.getAttribute('clip-path').indexOf(
-						wrapper.clipPath.element.id) > -1) {
-					el.removeAttribute('clip-path');
-				}
-			});
-
-=======
 			// before destroying the element (#6196).
 			each(
 				wrapper.element.ownerSVGElement.querySelectorAll('[clip-path]'),
@@ -1416,7 +1403,6 @@
 					}
 				}
 			);
->>>>>>> 2fe91bd0
 			wrapper.clipPath = wrapper.clipPath.destroy();
 		}
 
