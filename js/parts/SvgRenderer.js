(function (H) {
/**
 * A wrapper object for SVG elements
 */
var SVGElement = Highcharts.SVGElement = function () {};

SVGElement.prototype = {
	
	// Default base for animation
	opacity: 1,
	SVG_NS: Highcharts.SVG_NS,
	// For labels, these CSS properties are applied to the <text> node directly
	textProps: ['fontSize', 'fontWeight', 'fontFamily', 'fontStyle', 'color', 
		'lineHeight', 'width', 'textDecoration', 'textShadow'],
	
	/**
	 * Initialize the SVG renderer
	 * @param {Object} renderer
	 * @param {String} nodeName
	 */
	init: function (renderer, nodeName) {
		var wrapper = this;
		wrapper.element = nodeName === 'span' ?
			Highcharts.createElement(nodeName) :
			document.createElementNS(wrapper.SVG_NS, nodeName);
		wrapper.renderer = renderer;
	},
	
	/**
	 * Animate a given attribute
	 * @param {Object} params
	 * @param {Number} options The same options as in jQuery animation
	 * @param {Function} complete Function to perform at the end of animation
	 */
	animate: function (params, options, complete) {
		var animOptions = Highcharts.pick(options, Highcharts.globalAnimation, true);
		HighchartsAdapter.stop(this); // stop regardless of animation actually running, or reverting to .attr (#607)
		if (animOptions) {
			animOptions = Highcharts.merge(animOptions, {}); //#2625
			if (complete) { // allows using a callback with the global animation without overwriting it
				animOptions.complete = complete;
			}
			HighchartsAdapter.animate(this, params, animOptions);
		} else {
			this.attr(params);
			if (complete) {
				complete();
			}
		}
		return this;
	},

	/**
	 * Build an SVG gradient out of a common JavaScript configuration object
	 */
	colorGradient: function (color, prop, elem) {
		var renderer = this.renderer,
			colorObject,
			gradName,
			gradAttr,
			gradients,
			gradientObject,
			stops,
			stopColor,
			stopOpacity,
			radialReference,
			n,
			id,
			key = [];

		// Apply linear or radial gradients
		if (color.linearGradient) {
			gradName = 'linearGradient';
		} else if (color.radialGradient) {
			gradName = 'radialGradient';
		}

		if (gradName) {
			gradAttr = color[gradName];
			gradients = renderer.gradients;
			stops = color.stops;
			radialReference = elem.radialReference;

			// Keep < 2.2 kompatibility
			if (Highcharts.isArray(gradAttr)) {
				color[gradName] = gradAttr = {
					x1: gradAttr[0],
					y1: gradAttr[1],
					x2: gradAttr[2],
					y2: gradAttr[3],
					gradientUnits: 'userSpaceOnUse'
				};
			}

			// Correct the radial gradient for the radial reference system
			if (gradName === 'radialGradient' && radialReference && !Highcharts.defined(gradAttr.gradientUnits)) {
				gradAttr = Highcharts.merge(gradAttr, {
					cx: (radialReference[0] - radialReference[2] / 2) + gradAttr.cx * radialReference[2],
					cy: (radialReference[1] - radialReference[2] / 2) + gradAttr.cy * radialReference[2],
					r: gradAttr.r * radialReference[2],
					gradientUnits: 'userSpaceOnUse'
				});
			}

			// Build the unique key to detect whether we need to create a new element (#1282)
			for (n in gradAttr) {
				if (n !== 'id') {
					key.push(n, gradAttr[n]);
				}
			}
			for (n in stops) {
				key.push(stops[n]);
			}
			key = key.join(',');

			// Check if a gradient object with the same config object is created within this renderer
			if (gradients[key]) {
				id = gradients[key].attr('id');

			} else {

				// Set the id and create the element
				gradAttr.id = id = 'highcharts-' + Highcharts.idCounter++;
				gradients[key] = gradientObject = renderer.createElement(gradName)
					.attr(gradAttr)
					.add(renderer.defs);


				// The gradient needs to keep a list of stops to be able to destroy them
				gradientObject.stops = [];
				Highcharts.each(stops, function (stop) {
					var stopObject;
					if (stop[1].indexOf('rgba') === 0) {
						colorObject = Highcharts.Color(stop[1]);
						stopColor = colorObject.get('rgb');
						stopOpacity = colorObject.get('a');
					} else {
						stopColor = stop[1];
						stopOpacity = 1;
					}
					stopObject = renderer.createElement('stop').attr({
						offset: stop[0],
						'stop-color': stopColor,
						'stop-opacity': stopOpacity
					}).add(gradientObject);

					// Add the stop element to the gradient
					gradientObject.stops.push(stopObject);
				});
			}

			// Set the reference to the gradient object
			elem.setAttribute(prop, 'url(' + renderer.url + '#' + id + ')');
		} 
	},

	/**
	 * Apply a polyfill to the text-stroke CSS property, by copying the text element
	 * and apply strokes to the copy.
	 *
	 * docs: update default, document the polyfill and the limitations on hex colors and pixel values, document contrast pseudo-color
	 * TODO: 
	 * - update defaults
	 */
	applyTextShadow: function (textShadow) {
		var elem = this.element,
			tspans,
			hasContrast = textShadow.indexOf('contrast') !== -1,
			styles = {},
			// IE10 and IE11 report textShadow in elem.style even though it doesn't work. Check
			// this again with new IE release. In exports, the rendering is passed to PhantomJS.
			isIE = Highcharts.isIE, 
			supports = this.renderer.forExport || (elem.style.textShadow !== undefined && !isIE);

		// When the text shadow is set to contrast, use dark stroke for light text and vice versa
		if (hasContrast) {
			styles.textShadow = textShadow.replace(/contrast/g, this.renderer.getContrast(elem.style.fill));
		}

		// Safari with retina displays as well as PhantomJS bug (#3974)
		styles.textRendering = 'geometricPrecision';

		/* Selective side-by-side testing in supported browser (http://jsfiddle.net/highcharts/73L1ptrh/)
		if (elem.textContent.indexOf('2.') === 0) {
			elem.style['text-shadow'] = 'none';
			supports = false;
		}
		// */

		// No reason to polyfill, we've got native support
		if (supports) {
<<<<<<< HEAD
			if (hasContrast) { // Apply the altered style
				Highcharts.css(elem, {
					textShadow: textShadow
				});
			}
=======
			css(elem, styles); // Apply altered textShadow or textRendering workaround
>>>>>>> 7a45a398
		} else {

			this.fakeTS = true; // Fake text shadow

			// In order to get the right y position of the clones, 
			// copy over the y setter
			this.ySetter = this.xSetter;

			tspans = [].slice.call(elem.getElementsByTagName('tspan'));
			Highcharts.each(textShadow.split(/\s?,\s?/g), function (textShadow) {
				var firstChild = elem.firstChild,
					color,
					strokeWidth;
				
				textShadow = textShadow.split(' ');
				color = textShadow[textShadow.length - 1];

				// Approximately tune the settings to the text-shadow behaviour
				strokeWidth = textShadow[textShadow.length - 2];

				if (strokeWidth) {
					Highcharts.each(tspans, function (tspan, y) {
						var clone;

						// Let the first line start at the correct X position
						if (y === 0) {
							tspan.setAttribute('x', elem.getAttribute('x'));
							y = elem.getAttribute('y');
							tspan.setAttribute('y', y || 0);
							if (y === null) {
								elem.setAttribute('y', 0);
							}
						}

						// Create the clone and apply shadow properties
						clone = tspan.cloneNode(1);
						Highcharts.attr(clone, {
							'class': 'highcharts-text-shadow',
							'fill': color,
							'stroke': color,
							'stroke-opacity': 1 / Math.max(Highcharts.pInt(strokeWidth), 3),
							'stroke-width': strokeWidth,
							'stroke-linejoin': 'round'
						});
						elem.insertBefore(clone, firstChild);
					});
				}
			});
		}
	},

	/**
	 * Set or get a given attribute
	 * @param {Object|String} hash
	 * @param {Mixed|Undefined} val
	 */
	attr: function (hash, val) {
		var key,
			value,
			element = this.element,
			hasSetSymbolSize,
			ret = this,
			skipAttr;

		// single key-value pair
		if (typeof hash === 'string' && val !== undefined) {
			key = hash;
			hash = {};
			hash[key] = val;
		}

		// used as a getter: first argument is a string, second is undefined
		if (typeof hash === 'string') {
			ret = (this[hash + 'Getter'] || this._defaultGetter).call(this, hash, element);
		
		// setter
		} else {

			for (key in hash) {
				value = hash[key];
				skipAttr = false;



				if (this.symbolName && /^(x|y|width|height|r|start|end|innerR|anchorX|anchorY)/.test(key)) {
					if (!hasSetSymbolSize) {
						this.symbolAttr(hash);
						hasSetSymbolSize = true;
					}
					skipAttr = true;
				}

				if (this.rotation && (key === 'x' || key === 'y')) {
					this.doTransform = true;
				}
				
				if (!skipAttr) {
					(this[key + 'Setter'] || this._defaultSetter).call(this, value, key, element);
				}

				// Let the shadow follow the main element
				if (this.shadows && /^(width|height|visibility|x|y|d|transform|cx|cy|r)$/.test(key)) {
					this.updateShadows(key, value);
				}
			}

			// Update transform. Do this outside the loop to prevent redundant updating for batch setting
			// of attributes.
			if (this.doTransform) {
				this.updateTransform();
				this.doTransform = false;
			}

		}

		return ret;
	},

	updateShadows: function (key, value) {
		var shadows = this.shadows,
			i = shadows.length;
		while (i--) {
			shadows[i].setAttribute(
				key,
				key === 'height' ?
					Math.max(value - (shadows[i].cutHeight || 0), 0) :
					key === 'd' ? this.d : value
			);
		}
	},

	/**
	 * Add a class name to an element
	 */
	addClass: function (className) {
		var element = this.element,
			attr = Highcharts.attr,
			currentClassName = attr(element, 'class') || '';

		if (currentClassName.indexOf(className) === -1) {
			attr(element, 'class', currentClassName + ' ' + className);
		}
		return this;
	},
	/* hasClass and removeClass are not (yet) needed
	hasClass: function (className) {
		return attr(this.element, 'class').indexOf(className) !== -1;
	},
	removeClass: function (className) {
		attr(this.element, 'class', attr(this.element, 'class').replace(className, ''));
		return this;
	},
	*/

	/**
	 * If one of the symbol size affecting parameters are changed,
	 * check all the others only once for each call to an element's
	 * .attr() method
	 * @param {Object} hash
	 */
	symbolAttr: function (hash) {
		var wrapper = this;

		Highcharts.each(['x', 'y', 'r', 'start', 'end', 'width', 'height', 'innerR', 'anchorX', 'anchorY'], function (key) {
			wrapper[key] = Highcharts.pick(hash[key], wrapper[key]);
		});

		wrapper.attr({
			d: wrapper.renderer.symbols[wrapper.symbolName](
				wrapper.x,
				wrapper.y,
				wrapper.width,
				wrapper.height,
				wrapper
			)
		});
	},

	/**
	 * Apply a clipping path to this object
	 * @param {String} id
	 */
	clip: function (clipRect) {
		return this.attr('clip-path', clipRect ? 'url(' + this.renderer.url + '#' + clipRect.id + ')' : 'none');
	},

	/**
	 * Calculate the coordinates needed for drawing a rectangle crisply and return the
	 * calculated attributes
	 * @param {Number} strokeWidth
	 * @param {Number} x
	 * @param {Number} y
	 * @param {Number} width
	 * @param {Number} height
	 */
	crisp: function (rect) {

		var wrapper = this,
			key,
			attribs = {},
			normalizer,
			strokeWidth = rect.strokeWidth || wrapper.strokeWidth || 0;

		normalizer = Math.round(strokeWidth) % 2 / 2; // Math.round because strokeWidth can sometimes have roundoff errors

		// normalize for crisp edges
		rect.x = Math.floor(rect.x || wrapper.x || 0) + normalizer;
		rect.y = Math.floor(rect.y || wrapper.y || 0) + normalizer;
		rect.width = Math.floor((rect.width || wrapper.width || 0) - 2 * normalizer);
		rect.height = Math.floor((rect.height || wrapper.height || 0) - 2 * normalizer);
		rect.strokeWidth = strokeWidth;

		for (key in rect) {
			if (wrapper[key] !== rect[key]) { // only set attribute if changed
				wrapper[key] = attribs[key] = rect[key];
			}
		}

		return attribs;
	},

	/**
	 * Set styles for the element
	 * @param {Object} styles
	 */
	css: function (styles) {
		var elemWrapper = this,
			oldStyles = elemWrapper.styles,
			newStyles = {},
			elem = elemWrapper.element,
			textWidth,
			n,
			serializedCss = '',
			hyphenate,
			isIE = Highcharts.isIE,
			hasNew = !oldStyles;

		// convert legacy
		if (styles && styles.color) {
			styles.fill = styles.color;
		}

		// Filter out existing styles to increase performance (#2640)
		if (oldStyles) {
			for (n in styles) {
				if (styles[n] !== oldStyles[n]) {
					newStyles[n] = styles[n];
					hasNew = true;
				}
			}
		}
		if (hasNew) {
			textWidth = elemWrapper.textWidth = 
				(styles && styles.width && elem.nodeName.toLowerCase() === 'text' && Highcharts.pInt(styles.width)) || 
				elemWrapper.textWidth; // #3501

			// Merge the new styles with the old ones
			if (oldStyles) {
				styles = Highcharts.extend(
					oldStyles,
					newStyles
				);
			}		

			// store object
			elemWrapper.styles = styles;

			if (textWidth && (Highcharts.useCanVG || (!Highcharts.svg && elemWrapper.renderer.forExport))) {
				delete styles.width;
			}

			// serialize and set style attribute
			if (isIE && !Highcharts.svg) {
				Highcharts.css(elemWrapper.element, styles);
			} else {
				/*jslint unparam: true*/
				hyphenate = function (a, b) { return '-' + b.toLowerCase(); };
				/*jslint unparam: false*/
				for (n in styles) {
					serializedCss += n.replace(/([A-Z])/g, hyphenate) + ':' + styles[n] + ';';
				}
				Highcharts.attr(elem, 'style', serializedCss); // #1881
			}


			// re-build text
			if (textWidth && elemWrapper.added) {
				elemWrapper.renderer.buildText(elemWrapper);
			}
		}

		return elemWrapper;
	},

	/**
	 * Add an event listener
	 * @param {String} eventType
	 * @param {Function} handler
	 */
	on: function (eventType, handler) {
		var svgElement = this,
			element = svgElement.element;
		
		// touch
		if (Highcharts.hasTouch && eventType === 'click') {
			element.ontouchstart = function (e) {			
				svgElement.touchEventFired = Date.now();				
				e.preventDefault();
				handler.call(element, e);
			};
			element.onclick = function (e) {												
				if (navigator.userAgent.indexOf('Android') === -1 || Date.now() - (svgElement.touchEventFired || 0) > 1100) { // #2269
					handler.call(element, e);
				}
			};			
		} else {
			// simplest possible event model for internal use
			element['on' + eventType] = handler;
		}
		return this;
	},

	/**
	 * Set the coordinates needed to draw a consistent radial gradient across
	 * pie slices regardless of positioning inside the chart. The format is
	 * [centerX, centerY, diameter] in pixels.
	 */
	setRadialReference: function (coordinates) {
		this.element.radialReference = coordinates;
		return this;
	},

	/**
	 * Move an object and its children by x and y values
	 * @param {Number} x
	 * @param {Number} y
	 */
	translate: function (x, y) {
		return this.attr({
			translateX: x,
			translateY: y
		});
	},

	/**
	 * Invert a group, rotate and flip
	 */
	invert: function () {
		var wrapper = this;
		wrapper.inverted = true;
		wrapper.updateTransform();
		return wrapper;
	},

	/**
	 * Private method to update the transform attribute based on internal
	 * properties
	 */
	updateTransform: function () {
		var wrapper = this,
			translateX = wrapper.translateX || 0,
			translateY = wrapper.translateY || 0,
			scaleX = wrapper.scaleX,
			scaleY = wrapper.scaleY,
			inverted = wrapper.inverted,
			rotation = wrapper.rotation,
			element = wrapper.element,
			defined = Highcharts.defined,
			pick = Highcharts.pick,
			transform;

		// flipping affects translate as adjustment for flipping around the group's axis
		if (inverted) {
			translateX += wrapper.attr('width');
			translateY += wrapper.attr('height');
		}

		// Apply translate. Nearly all transformed elements have translation, so instead
		// of checking for translate = 0, do it always (#1767, #1846).
		transform = ['translate(' + translateX + ',' + translateY + ')'];

		// apply rotation
		if (inverted) {
			transform.push('rotate(90) scale(-1,1)');
		} else if (rotation) { // text rotation
			transform.push('rotate(' + rotation + ' ' + (element.getAttribute('x') || 0) + ' ' + (element.getAttribute('y') || 0) + ')');
			
			// Delete bBox memo when the rotation changes
			//delete wrapper.bBox;
		}

		// apply scale
		if (defined(scaleX) || defined(scaleY)) {
			transform.push('scale(' + pick(scaleX, 1) + ' ' + pick(scaleY, 1) + ')');
		}

		if (transform.length) {
			element.setAttribute('transform', transform.join(' '));
		}
	},
	/**
	 * Bring the element to the front
	 */
	toFront: function () {
		var element = this.element;
		element.parentNode.appendChild(element);
		return this;
	},


	/**
	 * Break down alignment options like align, verticalAlign, x and y
	 * to x and y relative to the chart.
	 *
	 * @param {Object} alignOptions
	 * @param {Boolean} alignByTranslate
	 * @param {String[Object} box The box to align to, needs a width and height. When the
	 *		box is a string, it refers to an object in the Renderer. For example, when
	 *		box is 'spacingBox', it refers to Renderer.spacingBox which holds width, height
	 *		x and y properties.
	 *
	 */
	align: function (alignOptions, alignByTranslate, box) {
		var align,
			vAlign,
			x,
			y,
			attribs = {},
			alignTo,
			renderer = this.renderer,
			alignedObjects = renderer.alignedObjects;

		// First call on instanciate
		if (alignOptions) {
			this.alignOptions = alignOptions;
			this.alignByTranslate = alignByTranslate;
			if (!box || Highcharts.isString(box)) { // boxes other than renderer handle this internally
				this.alignTo = alignTo = box || 'renderer';
				Highcharts.erase(alignedObjects, this); // prevent duplicates, like legendGroup after resize
				alignedObjects.push(this);
				box = null; // reassign it below
			}

		// When called on resize, no arguments are supplied
		} else {
			alignOptions = this.alignOptions;
			alignByTranslate = this.alignByTranslate;
			alignTo = this.alignTo;
		}

		box = Highcharts.pick(box, renderer[alignTo], renderer);

		// Assign variables
		align = alignOptions.align;
		vAlign = alignOptions.verticalAlign;
		x = (box.x || 0) + (alignOptions.x || 0); // default: left align
		y = (box.y || 0) + (alignOptions.y || 0); // default: top align

		// Align
		if (align === 'right' || align === 'center') {
			x += (box.width - (alignOptions.width || 0)) /
					{ right: 1, center: 2 }[align];
		}
		attribs[alignByTranslate ? 'translateX' : 'x'] = Math.round(x);


		// Vertical align
		if (vAlign === 'bottom' || vAlign === 'middle') {
			y += (box.height - (alignOptions.height || 0)) /
					({ bottom: 1, middle: 2 }[vAlign] || 1);

		}
		attribs[alignByTranslate ? 'translateY' : 'y'] = Math.round(y);

		// Animate only if already placed
		this[this.placed ? 'animate' : 'attr'](attribs);
		this.placed = true;
		this.alignAttr = attribs;

		return this;
	},

	/**
	 * Get the bounding box (width, height, x and y) for the element
	 */
	getBBox: function (reload) {
		var wrapper = this,
			numRegex = /^[0-9]+$/,
			deg2rad = Highcharts.deg2rad,
			isIE = Highcharts.isIE,
			isFirefox = Highcharts.isFirefox,
			bBox,// = wrapper.bBox,
			renderer = wrapper.renderer,
			width,
			height,
			rotation = wrapper.rotation,
			element = wrapper.element,
			styles = wrapper.styles,
			rad = rotation * deg2rad,
			textStr = wrapper.textStr,
			textShadow,
			elemStyle = element.style,
			toggleTextShadowShim,
			cacheKey;

		if (textStr !== undefined) {

			// Properties that affect bounding box
			cacheKey = ['', rotation || 0, styles && styles.fontSize, element.style.width].join(',');

			// Since numbers are monospaced, and numerical labels appear a lot in a chart,
			// we assume that a label of n characters has the same bounding box as others 
			// of the same length.
			if (textStr === '' || numRegex.test(textStr)) {
				cacheKey = 'num:' + textStr.toString().length + cacheKey;

			// Caching all strings reduces rendering time by 4-5%.
			} else {
				cacheKey = textStr + cacheKey;
			}
		}

		if (cacheKey && !reload) {
			bBox = renderer.cache[cacheKey];
		}

		// No cache found
		if (!bBox) {

			// SVG elements
			if (element.namespaceURI === wrapper.SVG_NS || renderer.forExport) {
				try { // Fails in Firefox if the container has display: none.

					// When the text shadow shim is used, we need to hide the fake shadows
					// to get the correct bounding box (#3872)
					toggleTextShadowShim = this.fakeTS && function (display) {
						Highcharts.each(element.querySelectorAll('.' + 'highcharts-text-shadow'), function (tspan) {
							tspan.style.display = display;
						});
					};

					// Workaround for #3842, Firefox reporting wrong bounding box for shadows
					if (isFirefox && elemStyle.textShadow) {
						textShadow = elemStyle.textShadow;
						elemStyle.textShadow = '';
					} else if (toggleTextShadowShim) {
						toggleTextShadowShim('none');
					}

					bBox = element.getBBox ?
						// SVG: use extend because IE9 is not allowed to change width and height in case
						// of rotation (below)
						Highcharts.extend({}, element.getBBox()) :
						// Canvas renderer and legacy IE in export mode
						{
							width: element.offsetWidth,
							height: element.offsetHeight
						};

					// #3842
					if (textShadow) {
						elemStyle.textShadow = textShadow;
					} else if (toggleTextShadowShim) {
						toggleTextShadowShim('');
					}
				} catch (e) {}

				// If the bBox is not set, the try-catch block above failed. The other condition
				// is for Opera that returns a width of -Infinity on hidden elements.
				if (!bBox || bBox.width < 0) {
					bBox = { width: 0, height: 0 };
				}


			// VML Renderer or useHTML within SVG
			} else {

				bBox = wrapper.htmlGetBBox();

			}

			// True SVG elements as well as HTML elements in modern browsers using the .useHTML option
			// need to compensated for rotation
			if (renderer.isSVG) {
				width = bBox.width;
				height = bBox.height;

				// Workaround for wrong bounding box in IE9 and IE10 (#1101, #1505, #1669, #2568)
				if (isIE && styles && styles.fontSize === '11px' && height.toPrecision(3) === '16.9') {
					bBox.height = height = 14;
				}

				// Adjust for rotated text
				if (rotation) {
					bBox.width = Math.abs(height * Math.sin(rad)) + Math.abs(width * Math.cos(rad));
					bBox.height = Math.abs(height * Math.cos(rad)) + Math.abs(width * Math.sin(rad));
				}
			}

			// Cache it
			renderer.cache[cacheKey] = bBox;
		}
		return bBox;
	},

	/**
	 * Show the element
	 */
	show: function (inherit) {
		// IE9-11 doesn't handle visibilty:inherit well, so we remove the attribute instead (#2881)
		if (inherit && this.element.namespaceURI === this.SVG_NS) {
			this.element.removeAttribute('visibility');
		} else {
			this.attr({ visibility: inherit ? 'inherit' : 'visible' });
		}
		return this;
	},

	/**
	 * Hide the element
	 */
	hide: function () {
		return this.attr({ visibility: 'hidden' });
	},

	fadeOut: function (duration) {
		var elemWrapper = this;
		elemWrapper.animate({
			opacity: 0
		}, {
			duration: duration || 150,
			complete: function () {
				elemWrapper.attr({ y: -9999 }); // #3088, assuming we're only using this for tooltips
			}
		});
	},

	/**
	 * Add the element
	 * @param {Object|Undefined} parent Can be an element, an element wrapper or undefined
	 *	to append the element to the renderer.box.
	 */
	add: function (parent) {

		var renderer = this.renderer,
			element = this.element,
			inserted;

		if (parent) {
			this.parentGroup = parent;
		}

		// mark as inverted
		this.parentInverted = parent && parent.inverted;

		// build formatted text
		if (this.textStr !== undefined) {
			renderer.buildText(this);
		}

		// Mark as added
		this.added = true;

		// If we're adding to renderer root, or other elements in the group 
		// have a z index, we need to handle it
		if (!parent || parent.handleZ || this.zIndex) {
			inserted = this.zIndexSetter();
		}

		// If zIndex is not handled, append at the end
		if (!inserted) {
			(parent ? parent.element : renderer.box).appendChild(element);
		}

		// fire an event for internal hooks
		if (this.onAdd) {
			this.onAdd();
		}

		return this;
	},

	/**
	 * Removes a child either by removeChild or move to garbageBin.
	 * Issue 490; in VML removeChild results in Orphaned nodes according to sIEve, discardElement does not.
	 */
	safeRemoveChild: function (element) {
		var parentNode = element.parentNode;
		if (parentNode) {
			parentNode.removeChild(element);
		}
	},

	/**
	 * Destroy the element and element wrapper
	 */
	destroy: function () {
		var wrapper = this,
			element = wrapper.element || {},
			shadows = wrapper.shadows,
			parentToClean = wrapper.renderer.isSVG && element.nodeName === 'SPAN' && wrapper.parentGroup,
			grandParent,
			key,
			i;

		// remove events
		element.onclick = element.onmouseout = element.onmouseover = element.onmousemove = element.point = null;
		HighchartsAdapter.stop(wrapper); // stop running animations

		if (wrapper.clipPath) {
			wrapper.clipPath = wrapper.clipPath.destroy();
		}

		// Destroy stops in case this is a gradient object
		if (wrapper.stops) {
			for (i = 0; i < wrapper.stops.length; i++) {
				wrapper.stops[i] = wrapper.stops[i].destroy();
			}
			wrapper.stops = null;
		}

		// remove element
		wrapper.safeRemoveChild(element);

		// destroy shadows
		if (shadows) {
			Highcharts.each(shadows, function (shadow) {
				wrapper.safeRemoveChild(shadow);
			});
		}

		// In case of useHTML, clean up empty containers emulating SVG groups (#1960, #2393, #2697).
		while (parentToClean && parentToClean.div && parentToClean.div.childNodes.length === 0) {
			grandParent = parentToClean.parentGroup;
			wrapper.safeRemoveChild(parentToClean.div);
			delete parentToClean.div;
			parentToClean = grandParent;
		}

		// remove from alignObjects
		if (wrapper.alignTo) {
			Highcharts.erase(wrapper.renderer.alignedObjects, wrapper);
		}

		for (key in wrapper) {
			delete wrapper[key];
		}

		return null;
	},

	/**
	 * Add a shadow to the element. Must be done after the element is added to the DOM
	 * @param {Boolean|Object} shadowOptions
	 */
	shadow: function (shadowOptions, group, cutOff) {
		var shadows = [],
			attr = Highcharts.attr,
			pick = Highcharts.pick,
			i,
			shadow,
			element = this.element,
			strokeWidth,
			shadowWidth,
			shadowElementOpacity,

			// compensate for inverted plot area
			transform;


		if (shadowOptions) {
			shadowWidth = pick(shadowOptions.width, 3);
			shadowElementOpacity = (shadowOptions.opacity || 0.15) / shadowWidth;
			transform = this.parentInverted ?
				'(-1,-1)' :
				'(' + pick(shadowOptions.offsetX, 1) + ', ' + pick(shadowOptions.offsetY, 1) + ')';
			for (i = 1; i <= shadowWidth; i++) {
				shadow = element.cloneNode(0);
				strokeWidth = (shadowWidth * 2) + 1 - (2 * i);
				attr(shadow, {
					'isShadow': 'true',
					'stroke': shadowOptions.color || 'black',
					'stroke-opacity': shadowElementOpacity * i,
					'stroke-width': strokeWidth,
					'transform': 'translate' + transform,
					'fill': 'none'
				});
				if (cutOff) {
					attr(shadow, 'height', Math.max(attr(shadow, 'height') - strokeWidth, 0));
					shadow.cutHeight = strokeWidth;
				}

				if (group) {
					group.element.appendChild(shadow);
				} else {
					element.parentNode.insertBefore(shadow, element);
				}

				shadows.push(shadow);
			}

			this.shadows = shadows;
		}
		return this;

	},

	xGetter: function (key) {
		if (this.element.nodeName === 'circle') {
			key = { x: 'cx', y: 'cy' }[key] || key;
		}
		return this._defaultGetter(key);
	},

	/** 
	 * Get the current value of an attribute or pseudo attribute, used mainly
	 * for animation.
	 */
	_defaultGetter: function (key) {
		var ret = Highcharts.pick(this[key], this.element ? this.element.getAttribute(key) : null, 0);

		if (/^[\-0-9\.]+$/.test(ret)) { // is numerical
			ret = parseFloat(ret);
		}
		return ret;
	},


	dSetter: function (value, key, element) {
		if (value && value.join) { // join path
			value = value.join(' ');
		}
		if (/(NaN| {2}|^$)/.test(value)) {
			value = 'M 0 0';
		}
		element.setAttribute(key, value);

		this[key] = value;
	},
	dashstyleSetter: function (value) {
		var i;
		value = value && value.toLowerCase();
		if (value) {
			value = value
				.replace('shortdashdotdot', '3,1,1,1,1,1,')
				.replace('shortdashdot', '3,1,1,1')
				.replace('shortdot', '1,1,')
				.replace('shortdash', '3,1,')
				.replace('longdash', '8,3,')
				.replace(/dot/g, '1,3,')
				.replace('dash', '4,3,')
				.replace(/,$/, '')
				.split(','); // ending comma

			i = value.length;
			while (i--) {
				value[i] = Highcharts.pInt(value[i]) * this['stroke-width'];
			}
			value = value.join(',')
				.replace('NaN', 'none'); // #3226
			this.element.setAttribute('stroke-dasharray', value);
		}
	},
	alignSetter: function (value) {
		this.element.setAttribute('text-anchor', { left: 'start', center: 'middle', right: 'end' }[value]);
	},
	opacitySetter: function (value, key, element) {
		this[key] = value;
		element.setAttribute(key, value);
	},
	titleSetter: function (value) {
		var titleNode = this.element.getElementsByTagName('title')[0];
		if (!titleNode) {
			titleNode = document.createElementNS(this.SVG_NS, 'title');
			this.element.appendChild(titleNode);
		}
		titleNode.textContent = (String(Highcharts.pick(value), '')).replace(/<[^>]*>/g, ''); // #3276 #3895
	},
	textSetter: function (value) {
		if (value !== this.textStr) {
			// Delete bBox memo when the text changes
			delete this.bBox;
		
			this.textStr = value;
			if (this.added) {
				this.renderer.buildText(this);
			}
		}
	},
	fillSetter: function (value, key, element) {
		if (typeof value === 'string') {
			element.setAttribute(key, value);
		} else if (value) {
			this.colorGradient(value, key, element);
		}
	},
	zIndexSetter: function (value, key) {
		var renderer = this.renderer,
			defined = Highcharts.defined,
			parentGroup = this.parentGroup,
			parentWrapper = parentGroup || renderer,
			parentNode = parentWrapper.element || renderer.box,
			childNodes,
			otherElement,
			otherZIndex,
			element = this.element,
			inserted,
			run = this.added,
			i;
		
		if (defined(value)) {
			element.setAttribute(key, value); // So we can read it for other elements in the group
			value = +value;
			if (this[key] === value) { // Only update when needed (#3865)
				run = false;
			}
			this[key] = value;
		}

		// Insert according to this and other elements' zIndex. Before .add() is called,
		// nothing is done. Then on add, or by later calls to zIndexSetter, the node
		// is placed on the right place in the DOM.
		if (run) {
			value = this.zIndex;

			if (value && parentGroup) {
				parentGroup.handleZ = true;
			}
		
			childNodes = parentNode.childNodes;
			for (i = 0; i < childNodes.length && !inserted; i++) {
				otherElement = childNodes[i];
				otherZIndex = Highcharts.attr(otherElement, 'zIndex');
				if (otherElement !== element && (
						// Insert before the first element with a higher zIndex
						Highcharts.pInt(otherZIndex) > value ||
						// If no zIndex given, insert before the first element with a zIndex
						(!defined(value) && defined(otherZIndex))

						)) {
					parentNode.insertBefore(element, otherElement);
					inserted = true;
				}
			}
			if (!inserted) {
				parentNode.appendChild(element);
			}
		}
		return inserted;
	},
	_defaultSetter: function (value, key, element) {
		element.setAttribute(key, value);
	}
};

// Some shared setters and getters
SVGElement.prototype.yGetter = SVGElement.prototype.xGetter;
SVGElement.prototype.translateXSetter = SVGElement.prototype.translateYSetter = 
		SVGElement.prototype.rotationSetter = SVGElement.prototype.verticalAlignSetter = 
		SVGElement.prototype.scaleXSetter = SVGElement.prototype.scaleYSetter = function (value, key) {
	this[key] = value;
	this.doTransform = true;
};

// WebKit and Batik have problems with a stroke-width of zero, so in this case we remove the 
// stroke attribute altogether. #1270, #1369, #3065, #3072.
SVGElement.prototype['stroke-widthSetter'] = SVGElement.prototype.strokeSetter = function (value, key, element) {
	this[key] = value;
	// Only apply the stroke attribute if the stroke width is defined and larger than 0
	if (this.stroke && this['stroke-width']) {
		this.strokeWidth = this['stroke-width'];
		SVGElement.prototype.fillSetter.call(this, this.stroke, 'stroke', element); // use prototype as instance may be overridden
		element.setAttribute('stroke-width', this['stroke-width']);
		this.hasStroke = true;
	} else if (key === 'stroke-width' && value === 0 && this.hasStroke) {
		element.removeAttribute('stroke');
		this.hasStroke = false;
	}
};


/**
 * The default SVG renderer
 */
var SVGRenderer = Highcharts.SVGRenderer = function () {
	this.init.apply(this, arguments);
};
SVGRenderer.prototype = {
	Element: SVGElement,
	SVG_NS: Highcharts.SVG_NS,
	/**
	 * Initialize the SVGRenderer
	 * @param {Object} container
	 * @param {Number} width
	 * @param {Number} height
	 * @param {Boolean} forExport
	 */
	init: function (container, width, height, style, forExport) {
		var renderer = this,
			attr = Highcharts.attr,
			css = Highcharts.css,
			loc = location,
			boxWrapper,
			element,
			isFirefox = Highcharts.isFirefox,
			desc;

		boxWrapper = renderer.createElement('svg')
			.attr({
				version: '1.1'
			})
			.css(this.getStyle(style));
		element = boxWrapper.element;
		container.appendChild(element);

		// For browsers other than IE, add the namespace attribute (#1978)
		if (container.innerHTML.indexOf('xmlns') === -1) {
			attr(element, 'xmlns', this.SVG_NS);
		}

		// object properties
		renderer.isSVG = true;
		renderer.box = element;
		renderer.boxWrapper = boxWrapper;
		renderer.alignedObjects = [];

		// Page url used for internal references. #24, #672, #1070
		renderer.url = (isFirefox || Highcharts.isWebKit) && document.getElementsByTagName('base').length ?
			loc.href
				.replace(/#.*?$/, '') // remove the hash
				.replace(/([\('\)])/g, '\\$1') // escape parantheses and quotes
				.replace(/ /g, '%20') : // replace spaces (needed for Safari only)
			'';

		// Add description
		desc = this.createElement('desc').add();
		desc.element.appendChild(document.createTextNode('Created with @product.name@ @product.version@'));


		renderer.defs = this.createElement('defs').add();
		renderer.forExport = forExport;
		renderer.gradients = {}; // Object where gradient SvgElements are stored
		renderer.cache = {}; // Cache for numerical bounding boxes

		renderer.setSize(width, height, false);



		// Issue 110 workaround:
		// In Firefox, if a div is positioned by percentage, its pixel position may land
		// between pixels. The container itself doesn't display this, but an SVG element
		// inside this container will be drawn at subpixel precision. In order to draw
		// sharp lines, this must be compensated for. This doesn't seem to work inside
		// iframes though (like in jsFiddle).
		var subPixelFix, rect;
		if (isFirefox && container.getBoundingClientRect) {
			renderer.subPixelFix = subPixelFix = function () {
				css(container, { left: 0, top: 0 });
				rect = container.getBoundingClientRect();
				css(container, {
					left: (Math.ceil(rect.left) - rect.left) + 'px',
					top: (Math.ceil(rect.top) - rect.top) + 'px'
				});
			};

			// run the fix now
			subPixelFix();

			// run it on resize
			Highcharts.addEvent(window, 'resize', subPixelFix);
		}
	},

	getStyle: function (style) {
		return (this.style = Highcharts.extend({
			fontFamily: '"Lucida Grande", "Lucida Sans Unicode", Arial, Helvetica, sans-serif', // default font
			fontSize: '12px'
		}, style));
	},

	/**
	 * Detect whether the renderer is hidden. This happens when one of the parent elements
	 * has display: none. #608.
	 */
	isHidden: function () {
		return !this.boxWrapper.getBBox().width;
	},

	/**
	 * Destroys the renderer and its allocated members.
	 */
	destroy: function () {
		var renderer = this,
			rendererDefs = renderer.defs;
		renderer.box = null;
		renderer.boxWrapper = renderer.boxWrapper.destroy();

		// Call destroy on all gradient elements
		Highcharts.destroyObjectProperties(renderer.gradients || {});
		renderer.gradients = null;

		// Defs are null in VMLRenderer
		// Otherwise, destroy them here.
		if (rendererDefs) {
			renderer.defs = rendererDefs.destroy();
		}

		// Remove sub pixel fix handler
		// We need to check that there is a handler, otherwise all functions that are registered for event 'resize' are removed
		// See issue #982
		if (renderer.subPixelFix) {
			Highcharts.removeEvent(window, 'resize', renderer.subPixelFix);
		}

		renderer.alignedObjects = null;

		return null;
	},

	/**
	 * Create a wrapper for an SVG element
	 * @param {Object} nodeName
	 */
	createElement: function (nodeName) {
		var wrapper = new this.Element();
		wrapper.init(this, nodeName);
		return wrapper;
	},

	/**
	 * Dummy function for use in canvas renderer
	 */
	draw: function () {},

	/**
	 * Parse a simple HTML string into SVG tspans
	 *
	 * @param {Object} textNode The parent text SVG node
	 */
	buildText: function (wrapper) {
		var textNode = wrapper.element,
			renderer = this,
			forExport = renderer.forExport,
			textStr = Highcharts.pick(wrapper.textStr, '').toString(),
			hasMarkup = textStr.indexOf('<') !== -1,
			lines,
			childNodes = textNode.childNodes,
			styleRegex,
			hrefRegex,
			attr = Highcharts.attr,
			css = Highcharts.css,
			parentX = attr(textNode, 'x'),
			textStyles = wrapper.styles,
			width = wrapper.textWidth,
			textLineHeight = textStyles && textStyles.lineHeight,
			textShadow = textStyles && textStyles.textShadow,
			ellipsis = textStyles && textStyles.textOverflow === 'ellipsis',
			i = childNodes.length,
			tempParent = width && !wrapper.added && this.box,
			getLineHeight = function (tspan) {
				return textLineHeight ? 
					Highcharts.pInt(textLineHeight) :
					renderer.fontMetrics(
						/(px|em)$/.test(tspan && tspan.style.fontSize) ?
							tspan.style.fontSize :
							((textStyles && textStyles.fontSize) || renderer.style.fontSize || 12),
						tspan
					).h;
			},
			unescapeAngleBrackets = function (inputStr) {
				return inputStr.replace(/&lt;/g, '<').replace(/&gt;/g, '>');
			};

		/// remove old text
		while (i--) {
			textNode.removeChild(childNodes[i]);
		}

		// Skip tspans, add text directly to text node. The forceTSpan is a hook 
		// used in text outline hack.
		if (!hasMarkup && !textShadow && !ellipsis && textStr.indexOf(' ') === -1) {
			textNode.appendChild(document.createTextNode(unescapeAngleBrackets(textStr)));
			return;

		// Complex strings, add more logic
		} else {

			styleRegex = /<.*style="([^"]+)".*>/;
			hrefRegex = /<.*href="(http[^"]+)".*>/;

			if (tempParent) {
				tempParent.appendChild(textNode); // attach it to the DOM to read offset width
			}

			if (hasMarkup) {
				lines = textStr
					.replace(/<(b|strong)>/g, '<span style="font-weight:bold">')
					.replace(/<(i|em)>/g, '<span style="font-style:italic">')
					.replace(/<a/g, '<span')
					.replace(/<\/(b|strong|i|em|a)>/g, '</span>')
					.split(/<br.*?>/g);

			} else {
				lines = [textStr];
			}


			// remove empty line at end
			if (lines[lines.length - 1] === '') {
				lines.pop();
			}

			
			// build the lines
			Highcharts.each(lines, function (line, lineNo) {
				var spans, spanNo = 0;

				line = line.replace(/<span/g, '|||<span').replace(/<\/span>/g, '</span>|||');
				spans = line.split('|||');

				Highcharts.each(spans, function (span) {
					if (span !== '' || spans.length === 1) {
						var attributes = {},
							tspan = document.createElementNS(renderer.SVG_NS, 'tspan'),
							spanStyle; // #390
						if (styleRegex.test(span)) {
							spanStyle = span.match(styleRegex)[1].replace(/(;| |^)color([ :])/, '$1fill$2');
							attr(tspan, 'style', spanStyle);
						}
						if (hrefRegex.test(span) && !forExport) { // Not for export - #1529
							attr(tspan, 'onclick', 'location.href=\"' + span.match(hrefRegex)[1] + '\"');
							css(tspan, { cursor: 'pointer' });
						}

						span = unescapeAngleBrackets(span.replace(/<(.|\n)*?>/g, '') || ' ');

						// Nested tags aren't supported, and cause crash in Safari (#1596)
						if (span !== ' ') {

							// add the text node
							tspan.appendChild(document.createTextNode(span));

							if (!spanNo) { // first span in a line, align it to the left
								if (lineNo && parentX !== null) {
									attributes.x = parentX;
								}
							} else {
								attributes.dx = 0; // #16
							}

							// add attributes
							attr(tspan, attributes);

							// Append it
							textNode.appendChild(tspan);

							// first span on subsequent line, add the line height
							if (!spanNo && lineNo) {

								// allow getting the right offset height in exporting in IE
								if (!Highcharts.svg && forExport) {
									css(tspan, { display: 'block' });
								}

								// Set the line height based on the font size of either
								// the text element or the tspan element
								attr(
									tspan,
									'dy',
									getLineHeight(tspan)
								);
							}

							/*if (width) {
								renderer.breakText(wrapper, width);
							}*/

							// Check width and apply soft breaks or ellipsis
							if (width) {
								var words = span.replace(/([^\^])-/g, '$1- ').split(' '), // #1273
									hasWhiteSpace = spans.length > 1 || lineNo || (words.length > 1 && textStyles.whiteSpace !== 'nowrap'),
									tooLong,
									wasTooLong,
									actualWidth,
									rest = [],
									dy = getLineHeight(tspan),
									softLineNo = 1,
									rotation = wrapper.rotation,
									wordStr = span, // for ellipsis
									cursor = wordStr.length, // binary search cursor
									bBox;

								while ((hasWhiteSpace || ellipsis) && (words.length || rest.length)) {
									wrapper.rotation = 0; // discard rotation when computing box
									bBox = wrapper.getBBox(true);
									actualWidth = bBox.width;

									// Old IE cannot measure the actualWidth for SVG elements (#2314)
									if (!Highcharts.svg && renderer.forExport) {
										actualWidth = renderer.measureSpanWidth(tspan.firstChild.data, wrapper.styles);
									}

									tooLong = actualWidth > width;

									// For ellipsis, do a binary search for the correct string length
									if (wasTooLong === undefined) {
										wasTooLong = tooLong; // First time
									}
									if (ellipsis && wasTooLong) {
										cursor /= 2;

										if (wordStr === '' || (!tooLong && cursor < 0.5)) {
											words = []; // All ok, break out
										} else {
											if (tooLong) {
												wasTooLong = true;
											}
<<<<<<< HEAD
											wordStr = span.substring(0, wordStr.length + (tooLong ? -1 : 1) * Math.ceil(cursor));
											words = [wordStr + '\u2026'];
=======
											wordStr = span.substring(0, wordStr.length + (tooLong ? -1 : 1) * mathCeil(cursor));
											words = [wordStr + (width > 3 ? '\u2026' : '')];
>>>>>>> 7a45a398
											tspan.removeChild(tspan.firstChild);
										}

									// Looping down, this is the first word sequence that is not too long,
									// so we can move on to build the next line.
									} else if (!tooLong || words.length === 1) {
										words = rest;
										rest = [];
												
										if (words.length) {
											softLineNo++;
											
											tspan = document.createElementNS(renderer.SVG_NS, 'tspan');
											attr(tspan, {
												dy: dy,
												x: parentX
											});
											if (spanStyle) { // #390
												attr(tspan, 'style', spanStyle);
											}
											textNode.appendChild(tspan);
										}
										if (actualWidth > width) { // a single word is pressing it out
											width = actualWidth;
										}
									} else { // append to existing line tspan
										tspan.removeChild(tspan.firstChild);
										rest.unshift(words.pop());
									}
									if (words.length) {
										tspan.appendChild(document.createTextNode(words.join(' ').replace(/- /g, '-')));
									}
								}
								if (wasTooLong) {
									wrapper.attr('title', wrapper.textStr);
								}
								wrapper.rotation = rotation;
							}

							spanNo++;
						}
					}
				});
			});
			if (tempParent) {
				tempParent.removeChild(textNode); // attach it to the DOM to read offset width
			}

			// Apply the text shadow
			if (textShadow && wrapper.applyTextShadow) {
				wrapper.applyTextShadow(textShadow);
			}
		}
	},

	

	/*
	breakText: function (wrapper, width) {
		var bBox = wrapper.getBBox(),
			node = wrapper.element,
			textLength = node.textContent.length,
			pos = Math.round(width * textLength / bBox.width), // try this position first, based on average character width
			increment = 0,
			finalPos;

		if (bBox.width > width) {
			while (finalPos === undefined) {
				textLength = node.getSubStringLength(0, pos);

				if (textLength <= width) {
					if (increment === -1) {
						finalPos = pos;
					} else {
						increment = 1;
					}
				} else {
					if (increment === 1) {
						finalPos = pos - 1;
					} else {
						increment = -1;
					}
				}
				pos += increment;
			}
		}
		console.log(finalPos, node.getSubStringLength(0, finalPos))
	},
	*/

	/** 
	 * Returns white for dark colors and black for bright colors
	 */
	getContrast: function (color) {
		color = Highcharts.Color(color).rgba;
		return color[0] + color[1] + color[2] > 384 ? '#000' : '#FFF';
	},

	/**
	 * Create a button with preset states
	 * @param {String} text
	 * @param {Number} x
	 * @param {Number} y
	 * @param {Function} callback
	 * @param {Object} normalState
	 * @param {Object} hoverState
	 * @param {Object} pressedState
	 */
	button: function (text, x, y, callback, normalState, hoverState, pressedState, disabledState, shape) {
		var label = this.label(text, x, y, shape, null, null, null, null, 'button'),
			curState = 0,
			stateOptions,
			stateStyle,
			normalStyle,
			hoverStyle,
			pressedStyle,
			disabledStyle,
			isIE = Highcharts.isIE,
			addEvent = Highcharts.addEvent,
			verticalGradient = { x1: 0, y1: 0, x2: 0, y2: 1 };

		// Normal state - prepare the attributes
		normalState = Highcharts.merge({
			'stroke-width': 1,
			stroke: '#CCCCCC',
			fill: {
				linearGradient: verticalGradient,
				stops: [
					[0, '#FEFEFE'],
					[1, '#F6F6F6']
				]
			},
			r: 2,
			padding: 5,
			style: {
				color: 'black'
			}
		}, normalState);
		normalStyle = normalState.style;
		delete normalState.style;

		// Hover state
		hoverState = Highcharts.merge(normalState, {
			stroke: '#68A',
			fill: {
				linearGradient: verticalGradient,
				stops: [
					[0, '#FFF'],
					[1, '#ACF']
				]
			}
		}, hoverState);
		hoverStyle = hoverState.style;
		delete hoverState.style;

		// Pressed state
		pressedState = Highcharts.merge(normalState, {
			stroke: '#68A',
			fill: {
				linearGradient: verticalGradient,
				stops: [
					[0, '#9BD'],
					[1, '#CDF']
				]
			}
		}, pressedState);
		pressedStyle = pressedState.style;
		delete pressedState.style;

		// Disabled state
		disabledState = Highcharts.merge(normalState, {
			style: {
				color: '#CCC'
			}
		}, disabledState);
		disabledStyle = disabledState.style;
		delete disabledState.style;

		// Add the events. IE9 and IE10 need mouseover and mouseout to funciton (#667).
		addEvent(label.element, isIE ? 'mouseover' : 'mouseenter', function () {
			if (curState !== 3) {
				label.attr(hoverState)
					.css(hoverStyle);
			}
		});
		addEvent(label.element, isIE ? 'mouseout' : 'mouseleave', function () {
			if (curState !== 3) {
				stateOptions = [normalState, hoverState, pressedState][curState];
				stateStyle = [normalStyle, hoverStyle, pressedStyle][curState];
				label.attr(stateOptions)
					.css(stateStyle);
			}
		});

		label.setState = function (state) {
			label.state = curState = state;
			if (!state) {
				label.attr(normalState)
					.css(normalStyle);
			} else if (state === 2) {
				label.attr(pressedState)
					.css(pressedStyle);
			} else if (state === 3) {
				label.attr(disabledState)
					.css(disabledStyle);
			}
		};

		return label
			.on('click', function () {
				if (curState !== 3) {
					callback.call(label);
				}
			})
			.attr(normalState)
			.css(Highcharts.extend({ cursor: 'default' }, normalStyle));
	},

	/**
	 * Make a straight line crisper by not spilling out to neighbour pixels
	 * @param {Array} points
	 * @param {Number} width
	 */
	crispLine: function (points, width) {
		// points format: ['M', 0, 0, 'L', 100, 0]
		// normalize to a crisp line
		if (points[1] === points[4]) {
			// Substract due to #1129. Now bottom and left axis gridlines behave the same.
			points[1] = points[4] = Math.round(points[1]) - (width % 2 / 2);
		}
		if (points[2] === points[5]) {
			points[2] = points[5] = Math.round(points[2]) + (width % 2 / 2);
		}
		return points;
	},


	/**
	 * Draw a path
	 * @param {Array} path An SVG path in array form
	 */
	path: function (path) {
		var attr = {
			fill: 'none'
		};
		if (Highcharts.isArray(path)) {
			attr.d = path;
		} else if (Highcharts.isObject(path)) { // attributes
			Highcharts.extend(attr, path);
		}
		return this.createElement('path').attr(attr);
	},

	/**
	 * Draw and return an SVG circle
	 * @param {Number} x The x position
	 * @param {Number} y The y position
	 * @param {Number} r The radius
	 */
	circle: function (x, y, r) {
		var attr = Highcharts.isObject(x) ?
			x :
			{
				x: x,
				y: y,
				r: r
			},
			wrapper = this.createElement('circle');

		wrapper.xSetter = function (value) {
			this.element.setAttribute('cx', value);
		};
		wrapper.ySetter = function (value) {
			this.element.setAttribute('cy', value);
		};
		return wrapper.attr(attr);
	},

	/**
	 * Draw and return an arc
	 * @param {Number} x X position
	 * @param {Number} y Y position
	 * @param {Number} r Radius
	 * @param {Number} innerR Inner radius like used in donut charts
	 * @param {Number} start Starting angle
	 * @param {Number} end Ending angle
	 */
	arc: function (x, y, r, innerR, start, end) {
		var arc;

		if (Highcharts.isObject(x)) {
			y = x.y;
			r = x.r;
			innerR = x.innerR;
			start = x.start;
			end = x.end;
			x = x.x;
		}

		// Arcs are defined as symbols for the ability to set
		// attributes in attr and animate
		arc = this.symbol('arc', x || 0, y || 0, r || 0, r || 0, {
			innerR: innerR || 0,
			start: start || 0,
			end: end || 0
		});
		arc.r = r; // #959
		return arc;
	},

	/**
	 * Draw and return a rectangle
	 * @param {Number} x Left position
	 * @param {Number} y Top position
	 * @param {Number} width
	 * @param {Number} height
	 * @param {Number} r Border corner radius
	 * @param {Number} strokeWidth A stroke width can be supplied to allow crisp drawing
	 */
	rect: function (x, y, width, height, r, strokeWidth) {

		r = Highcharts.isObject(x) ? x.r : r;

		var wrapper = this.createElement('rect'),
			attribs = Highcharts.isObject(x) ? x : x === undefined ? {} : {
				x: x,
				y: y,
				width: Math.max(width, 0),
				height: Math.max(height, 0)
			};

		if (strokeWidth !== undefined) {
			attribs.strokeWidth = strokeWidth;
			attribs = wrapper.crisp(attribs);
		}

		if (r) {
			attribs.r = r;
		}

		wrapper.rSetter = function (value) {
			Highcharts.attr(this.element, {
				rx: value,
				ry: value
			});
		};
		
		return wrapper.attr(attribs);
	},

	/**
	 * Resize the box and re-align all aligned elements
	 * @param {Object} width
	 * @param {Object} height
	 * @param {Boolean} animate
	 *
	 */
	setSize: function (width, height, animate) {
		var renderer = this,
			alignedObjects = renderer.alignedObjects,
			i = alignedObjects.length;

		renderer.width = width;
		renderer.height = height;

		renderer.boxWrapper[Highcharts.pick(animate, true) ? 'animate' : 'attr']({
			width: width,
			height: height
		});

		while (i--) {
			alignedObjects[i].align();
		}
	},

	/**
	 * Create a group
	 * @param {String} name The group will be given a class name of 'highcharts-{name}'.
	 *	 This can be used for styling and scripting.
	 */
	g: function (name) {
		var elem = this.createElement('g');
		return Highcharts.defined(name) ? elem.attr({ 'class': 'highcharts-' + name }) : elem;
	},

	/**
	 * Display an image
	 * @param {String} src
	 * @param {Number} x
	 * @param {Number} y
	 * @param {Number} width
	 * @param {Number} height
	 */
	image: function (src, x, y, width, height) {
		var attribs = {
				preserveAspectRatio: 'none'
			},
			elemWrapper;

		// optional properties
		if (arguments.length > 1) {
			Highcharts.extend(attribs, {
				x: x,
				y: y,
				width: width,
				height: height
			});
		}

		elemWrapper = this.createElement('image').attr(attribs);

		// set the href in the xlink namespace
		if (elemWrapper.element.setAttributeNS) {
			elemWrapper.element.setAttributeNS('http://www.w3.org/1999/xlink',
				'href', src);
		} else {
			// could be exporting in IE
			// using href throws "not supported" in ie7 and under, requries regex shim to fix later
			elemWrapper.element.setAttribute('hc-svg-href', src);
		}
		return elemWrapper;
	},

	/**
	 * Draw a symbol out of pre-defined shape paths from the namespace 'symbol' object.
	 *
	 * @param {Object} symbol
	 * @param {Object} x
	 * @param {Object} y
	 * @param {Object} radius
	 * @param {Object} options
	 */
	symbol: function (symbol, x, y, width, height, options) {

		var obj,

			// get the symbol definition function
			symbolFn = this.symbols[symbol],

			// check if there's a path defined for this symbol
			path = symbolFn && symbolFn(
				Math.round(x),
				Math.round(y),
				width,
				height,
				options
			),

			imageElement,
			imageRegex = /^url\((.*?)\)$/,
			imageSrc,
			imageSize,
			centerImage,
			symbolSizes = {};

		if (path) {

			obj = this.path(path);
			// expando properties for use in animate and attr
			Highcharts.extend(obj, {
				symbolName: symbol,
				x: x,
				y: y,
				width: width,
				height: height
			});
			if (options) {
				Highcharts.extend(obj, options);
			}


		// image symbols
		} else if (imageRegex.test(symbol)) {

			// On image load, set the size and position
			centerImage = function (img, size) {
				if (img.element) { // it may be destroyed in the meantime (#1390)
					img.attr({
						width: size[0],
						height: size[1]
					});

					if (!img.alignByTranslate) { // #185
						img.translate(
							Math.round((width - size[0]) / 2), // #1378
							Math.round((height - size[1]) / 2)
						);
					}
				}
			};

			imageSrc = symbol.match(imageRegex)[1];
			imageSize = symbolSizes[imageSrc] || (options && options.width && options.height && [options.width, options.height]);

			// Ireate the image synchronously, add attribs async
			obj = this.image(imageSrc)
				.attr({
					x: x,
					y: y
				});
			obj.isImg = true;

			if (imageSize) {
				centerImage(obj, imageSize);
			} else {
				// Initialize image to be 0 size so export will still function if there's no cached sizes.
				obj.attr({ width: 0, height: 0 });

				// Create a dummy JavaScript image to get the width and height. Due to a bug in IE < 8,
				// the created element must be assigned to a variable in order to load (#292).
				imageElement = Highcharts.createElement('img', {
					onload: function () {
						centerImage(obj, symbolSizes[imageSrc] = [this.width, this.height]);
					},
					src: imageSrc
				});
			}
		}

		return obj;
	},

	/**
	 * An extendable collection of functions for defining symbol paths.
	 */
	symbols: {
		'circle': function (x, y, w, h) {
			var cpw = 0.166 * w;
			return [
				'M', x + w / 2, y,
				'C', x + w + cpw, y, x + w + cpw, y + h, x + w / 2, y + h,
				'C', x - cpw, y + h, x - cpw, y, x + w / 2, y,
				'Z'
			];
		},

		'square': function (x, y, w, h) {
			return [
				'M', x, y,
				'L', x + w, y,
				x + w, y + h,
				x, y + h,
				'Z'
			];
		},

		'triangle': function (x, y, w, h) {
			return [
				'M', x + w / 2, y,
				'L', x + w, y + h,
				x, y + h,
				'Z'
			];
		},

		'triangle-down': function (x, y, w, h) {
			return [
				'M', x, y,
				'L', x + w, y,
				x + w / 2, y + h,
				'Z'
			];
		},
		'diamond': function (x, y, w, h) {
			return [
				'M', x + w / 2, y,
				'L', x + w, y + h / 2,
				x + w / 2, y + h,
				x, y + h / 2,
				'Z'
			];
		},
		'arc': function (x, y, w, h, options) {
			var start = options.start,
				radius = options.r || w || h,
				end = options.end - 0.001, // to prevent cos and sin of start and end from becoming equal on 360 arcs (related: #1561)
				innerRadius = options.innerR,
				open = options.open,
				cosStart = Math.cos(start),
				sinStart = Math.sin(start),
				cosEnd = Math.cos(end),
				sinEnd = Math.sin(end),
				longArc = options.end - start < Math.PI ? 0 : 1;

			return [
				'M',
				x + radius * cosStart,
				y + radius * sinStart,
				'A', // arcTo
				radius, // x radius
				radius, // y radius
				0, // slanting
				longArc, // long or short arc
				1, // clockwise
				x + radius * cosEnd,
				y + radius * sinEnd,
				open ? 'M' : 'L',
				x + innerRadius * cosEnd,
				y + innerRadius * sinEnd,
				'A', // arcTo
				innerRadius, // x radius
				innerRadius, // y radius
				0, // slanting
				longArc, // long or short arc
				0, // clockwise
				x + innerRadius * cosStart,
				y + innerRadius * sinStart,

				open ? '' : 'Z' // close
			];
		},

		/**
		 * Callout shape used for default tooltips, also used for rounded rectangles in VML
		 */
		callout: function (x, y, w, h, options) {
			var arrowLength = 6,
				halfDistance = 6,
				r = Math.min((options && options.r) || 0, w, h),
				safeDistance = r + halfDistance,
				anchorX = options && options.anchorX,
				anchorY = options && options.anchorY,
				path,
				normalizer = Math.round(options.strokeWidth || 0) % 2 / 2; // Math.round because strokeWidth can sometimes have roundoff errors;

			x += normalizer;
			y += normalizer;
			path = [
				'M', x + r, y, 
				'L', x + w - r, y, // top side
				'C', x + w, y, x + w, y, x + w, y + r, // top-right corner
				'L', x + w, y + h - r, // right side
				'C', x + w, y + h, x + w, y + h, x + w - r, y + h, // bottom-right corner
				'L', x + r, y + h, // bottom side
				'C', x, y + h, x, y + h, x, y + h - r, // bottom-left corner
				'L', x, y + r, // left side
				'C', x, y, x, y, x + r, y // top-right corner
			];
			
			if (anchorX && anchorX > w && anchorY > y + safeDistance && anchorY < y + h - safeDistance) { // replace right side
				path.splice(13, 3,
					'L', x + w, anchorY - halfDistance, 
					x + w + arrowLength, anchorY,
					x + w, anchorY + halfDistance,
					x + w, y + h - r
				);
			} else if (anchorX && anchorX < 0 && anchorY > y + safeDistance && anchorY < y + h - safeDistance) { // replace left side
				path.splice(33, 3, 
					'L', x, anchorY + halfDistance, 
					x - arrowLength, anchorY,
					x, anchorY - halfDistance,
					x, y + r
				);
			} else if (anchorY && anchorY > h && anchorX > x + safeDistance && anchorX < x + w - safeDistance) { // replace bottom
				path.splice(23, 3,
					'L', anchorX + halfDistance, y + h,
					anchorX, y + h + arrowLength,
					anchorX - halfDistance, y + h,
					x + r, y + h
				);
			} else if (anchorY && anchorY < 0 && anchorX > x + safeDistance && anchorX < x + w - safeDistance) { // replace top
				path.splice(3, 3,
					'L', anchorX - halfDistance, y,
					anchorX, y - arrowLength,
					anchorX + halfDistance, y,
					w - r, y
				);
			}
			return path;
		}
	},

	/**
	 * Define a clipping rectangle
	 * @param {String} id
	 * @param {Number} x
	 * @param {Number} y
	 * @param {Number} width
	 * @param {Number} height
	 */
	clipRect: function (x, y, width, height) {
		var wrapper,
			id = 'highcharts-' + Highcharts.idCounter++,

			clipPath = this.createElement('clipPath').attr({
				id: id
			}).add(this.defs);

		wrapper = this.rect(x, y, width, height, 0).add(clipPath);
		wrapper.id = id;
		wrapper.clipPath = clipPath;
		wrapper.count = 0;

		return wrapper;
	},


	


	/**
	 * Add text to the SVG object
	 * @param {String} str
	 * @param {Number} x Left position
	 * @param {Number} y Top position
	 * @param {Boolean} useHTML Use HTML to render the text
	 */
	text: function (str, x, y, useHTML) {

		// declare variables
		var renderer = this,
			fakeSVG = Highcharts.useCanVG || (!Highcharts.svg && renderer.forExport),
			wrapper,
			attr = {};

		if (useHTML && !renderer.forExport) {
			return renderer.html(str, x, y);
		}

		attr.x = Math.round(x || 0); // X is always needed for line-wrap logic
		if (y) {
			attr.y = Math.round(y);
		}
		if (str || str === 0) {
			attr.text = str;
		}

		wrapper = renderer.createElement('text')
			.attr(attr);

		// Prevent wrapping from creating false offsetWidths in export in legacy IE (#1079, #1063)
		if (fakeSVG) {
			wrapper.css({
				position: 'absolute'
			});
		}

		if (!useHTML) {
			wrapper.xSetter = function (value, key, element) {
				var tspans = element.getElementsByTagName('tspan'),
					tspan,
					parentVal = element.getAttribute(key),
					i;
				for (i = 0; i < tspans.length; i++) {
					tspan = tspans[i];
					// If the x values are equal, the tspan represents a linebreak
					if (tspan.getAttribute(key) === parentVal) {
						tspan.setAttribute(key, value);
					}
				}
				element.setAttribute(key, value);
			};
		}
		
		return wrapper;
	},

	/**
	 * Utility to return the baseline offset and total line height from the font size
	 */
	fontMetrics: function (fontSize, elem) {
		fontSize = fontSize || this.style.fontSize;
		if (elem && window.getComputedStyle) {
			elem = elem.element || elem; // SVGElement
			fontSize = window.getComputedStyle(elem, "").fontSize;
		}
		fontSize = /px/.test(fontSize) ? Highcharts.pInt(fontSize) : /em/.test(fontSize) ? parseFloat(fontSize) * 12 : 12;

		// Empirical values found by comparing font size and bounding box height.
		// Applies to the default font family. http://jsfiddle.net/highcharts/7xvn7/
		var lineHeight = fontSize < 24 ? fontSize + 3 : Math.round(fontSize * 1.2),
			baseline = Math.round(lineHeight * 0.8);

		return {
			h: lineHeight,
			b: baseline,
			f: fontSize
		};
	},

	/**
	 * Correct X and Y positioning of a label for rotation (#1764)
	 */
	rotCorr: function (baseline, rotation, alterY) {
		var y = baseline,
			deg2rad = Highcharts.deg2rad;
		if (rotation && alterY) {
			y = Math.max(y * Math.cos(rotation * deg2rad), 4);
		}
		return {
			x: (-baseline / 3) * Math.sin(rotation * deg2rad),
			y: y
		};
	},

	/**
	 * Add a label, a text item that can hold a colored or gradient background
	 * as well as a border and shadow.
	 * @param {string} str
	 * @param {Number} x
	 * @param {Number} y
	 * @param {String} shape
	 * @param {Number} anchorX In case the shape has a pointer, like a flag, this is the
	 *	coordinates it should be pinned to
	 * @param {Number} anchorY
	 * @param {Boolean} baseline Whether to position the label relative to the text baseline,
	 *	like renderer.text, or to the upper border of the rectangle.
	 * @param {String} className Class name for the group
	 */
	label: function (str, x, y, shape, anchorX, anchorY, useHTML, baseline, className) {

		var renderer = this,
			wrapper = renderer.g(className),
			text = renderer.text('', 0, 0, useHTML)
				.attr({
					zIndex: 1
				}),
				//.add(wrapper),
			box,
			bBox,
			alignFactor = 0,
			padding = 3,
			paddingLeft = 0,
			width,
			height,
			wrapperX,
			wrapperY,
			crispAdjust = 0,
			deferredAttr = {},
			baselineOffset,
			needsBox;

		/**
		 * This function runs after the label is added to the DOM (when the bounding box is
		 * available), and after the text of the label is updated to detect the new bounding
		 * box and reflect it in the border box.
		 */
		function updateBoxSize() {
			var boxX,
				boxY,
				style = text.element.style;

			bBox = (width === undefined || height === undefined || wrapper.styles.textAlign) && Highcharts.defined(text.textStr) && 
				text.getBBox(); //#3295 && 3514 box failure when string equals 0
			wrapper.width = (width || bBox.width || 0) + 2 * padding + paddingLeft;
			wrapper.height = (height || bBox.height || 0) + 2 * padding;

			// update the label-scoped y offset
			baselineOffset = padding + renderer.fontMetrics(style && style.fontSize, text).b;

			
			if (needsBox) {

				// create the border box if it is not already present
				if (!box) {
					boxX = Math.round(-alignFactor * padding);
					boxY = baseline ? -baselineOffset : 0;

					wrapper.box = box = shape ?
						renderer.symbol(shape, boxX, boxY, wrapper.width, wrapper.height, deferredAttr) :
						renderer.rect(boxX, boxY, wrapper.width, wrapper.height, 0, deferredAttr['stroke-width']);
					box.attr('fill', 'none').add(wrapper);
				}

				// apply the box attributes
				if (!box.isImg) { // #1630
					box.attr(Highcharts.extend({
						width: Math.round(wrapper.width),
						height: Math.round(wrapper.height)
					}, deferredAttr));
				}
				deferredAttr = null;
			}
		}

		/**
		 * This function runs after setting text or padding, but only if padding is changed
		 */
		function updateTextPadding() {
			var styles = wrapper.styles,
				textAlign = styles && styles.textAlign,
				x = paddingLeft + padding * (1 - alignFactor),
				y;

			// determin y based on the baseline
			y = baseline ? 0 : baselineOffset;

			// compensate for alignment
			if (Highcharts.defined(width) && bBox && (textAlign === 'center' || textAlign === 'right')) {
				x += { center: 0.5, right: 1 }[textAlign] * (width - bBox.width);
			}

			// update if anything changed
			if (x !== text.x || y !== text.y) {
				text.attr('x', x);
<<<<<<< HEAD
				if (y !== undefined) {
					// As a workaround for #3649, use translation instead of y attribute. #3649
					// is a rendering bug in WebKit for Retina (Mac, iOS, PhantomJS) that 
					// results in duplicated text when an y attribute is used in combination 
					// with a CSS text-style.
					text.attr(text.element.nodeName === 'SPAN' ? 'y' : 'translateY', y);
=======
				if (y !== UNDEFINED) {
					text.attr('y', y);
>>>>>>> 7a45a398
				}
			}

			// record current values
			text.x = x;
			text.y = y;
		}

		/**
		 * Set a box attribute, or defer it if the box is not yet created
		 * @param {Object} key
		 * @param {Object} value
		 */
		function boxAttr(key, value) {
			if (box) {
				box.attr(key, value);
			} else {
				deferredAttr[key] = value;
			}
		}

		/**
		 * After the text element is added, get the desired size of the border box
		 * and add it before the text in the DOM.
		 */
		wrapper.onAdd = function () {
			text.add(wrapper);
			wrapper.attr({
				text: (str || str === 0) ? str : '', // alignment is available now // #3295: 0 not rendered if given as a value
				x: x,
				y: y
			});

			if (box && Highcharts.defined(anchorX)) {
				wrapper.attr({
					anchorX: anchorX,
					anchorY: anchorY
				});
			}
		};

		/*
		 * Add specific attribute setters.
		 */

		// only change local variables
		wrapper.widthSetter = function (value) {
			width = value;
		};
		wrapper.heightSetter = function (value) {
			height = value;
		};
		wrapper.paddingSetter =  function (value) {
			if (Highcharts.defined(value) && value !== padding) {
				padding = wrapper.padding = value;
				updateTextPadding();
			}
		};
		wrapper.paddingLeftSetter =  function (value) {
			if (Highcharts.defined(value) && value !== paddingLeft) {
				paddingLeft = value;
				updateTextPadding();
			}
		};


		// change local variable and prevent setting attribute on the group
		wrapper.alignSetter = function (value) {
			alignFactor = { left: 0, center: 0.5, right: 1 }[value];
		};

		// apply these to the box and the text alike
		wrapper.textSetter = function (value) {
			if (value !== undefined) {
				text.textSetter(value);
			}
			updateBoxSize();
			updateTextPadding();
		};

		// apply these to the box but not to the text
		wrapper['stroke-widthSetter'] = function (value, key) {
			if (value) {
				needsBox = true;
			}
			crispAdjust = value % 2 / 2;
			boxAttr(key, value);
		};
		wrapper.strokeSetter = wrapper.fillSetter = wrapper.rSetter = function (value, key) {
			if (key === 'fill' && value) {
				needsBox = true;
			}
			boxAttr(key, value);
		};
		wrapper.anchorXSetter = function (value, key) {
			anchorX = value;
			boxAttr(key, value + crispAdjust - wrapperX);
		};
		wrapper.anchorYSetter = function (value, key) {
			anchorY = value;
			boxAttr(key, value - wrapperY);
		};

		// rename attributes
		wrapper.xSetter = function (value) {
			wrapper.x = value; // for animation getter
			if (alignFactor) {
				value -= alignFactor * ((width || bBox.width) + padding);
			}
			wrapperX = Math.round(value);
			wrapper.attr('translateX', wrapperX);
		};
		wrapper.ySetter = function (value) {
			wrapperY = wrapper.y = Math.round(value);
			wrapper.attr('translateY', wrapperY);
		};

		// Redirect certain methods to either the box or the text
		var baseCss = wrapper.css;
		return Highcharts.extend(wrapper, {
			/**
			 * Pick up some properties and apply them to the text instead of the wrapper
			 */
			css: function (styles) {
				if (styles) {
					var textStyles = {};
					styles = Highcharts.merge(styles); // create a copy to avoid altering the original object (#537)
					Highcharts.each(wrapper.textProps, function (prop) {
						if (styles[prop] !== undefined) {
							textStyles[prop] = styles[prop];
							delete styles[prop];
						}
					});
					text.css(textStyles);
				}
				return baseCss.call(wrapper, styles);
			},
			/**
			 * Return the bounding box of the box, not the group
			 */
			getBBox: function () {
				return {
					width: bBox.width + 2 * padding,
					height: bBox.height + 2 * padding,
					x: bBox.x - padding,
					y: bBox.y - padding
				};
			},
			/**
			 * Apply the shadow to the box
			 */
			shadow: function (b) {
				if (box) {
					box.shadow(b);
				}
				return wrapper;
			},
			/**
			 * Destroy and release memory.
			 */
			destroy: function () {
				var removeEvent = Highcharts.removeEvent;

				// Added by button implementation
				removeEvent(wrapper.element, 'mouseenter');
				removeEvent(wrapper.element, 'mouseleave');

				if (text) {
					text = text.destroy();
				}
				if (box) {
					box = box.destroy();
				}
				// Call base implementation to destroy the rest
				SVGElement.prototype.destroy.call(wrapper);

				// Release local pointers (#1298)
				wrapper = renderer = updateBoxSize = updateTextPadding = boxAttr = null;
			}
		});
	}
}; // end SVGRenderer


// general renderer
Highcharts.Renderer = SVGRenderer;

	return H;
}(Highcharts));<|MERGE_RESOLUTION|>--- conflicted
+++ resolved
@@ -189,15 +189,7 @@
 
 		// No reason to polyfill, we've got native support
 		if (supports) {
-<<<<<<< HEAD
-			if (hasContrast) { // Apply the altered style
-				Highcharts.css(elem, {
-					textShadow: textShadow
-				});
-			}
-=======
-			css(elem, styles); // Apply altered textShadow or textRendering workaround
->>>>>>> 7a45a398
+			Highcharts.css(elem, styles); // Apply altered textShadow or textRendering workaround
 		} else {
 
 			this.fakeTS = true; // Fake text shadow
@@ -1515,13 +1507,9 @@
 											if (tooLong) {
 												wasTooLong = true;
 											}
-<<<<<<< HEAD
+
 											wordStr = span.substring(0, wordStr.length + (tooLong ? -1 : 1) * Math.ceil(cursor));
-											words = [wordStr + '\u2026'];
-=======
-											wordStr = span.substring(0, wordStr.length + (tooLong ? -1 : 1) * mathCeil(cursor));
 											words = [wordStr + (width > 3 ? '\u2026' : '')];
->>>>>>> 7a45a398
 											tspan.removeChild(tspan.firstChild);
 										}
 
@@ -2417,17 +2405,8 @@
 			// update if anything changed
 			if (x !== text.x || y !== text.y) {
 				text.attr('x', x);
-<<<<<<< HEAD
 				if (y !== undefined) {
-					// As a workaround for #3649, use translation instead of y attribute. #3649
-					// is a rendering bug in WebKit for Retina (Mac, iOS, PhantomJS) that 
-					// results in duplicated text when an y attribute is used in combination 
-					// with a CSS text-style.
-					text.attr(text.element.nodeName === 'SPAN' ? 'y' : 'translateY', y);
-=======
-				if (y !== UNDEFINED) {
 					text.attr('y', y);
->>>>>>> 7a45a398
 				}
 			}
 
