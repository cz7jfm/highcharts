--- conflicted
+++ resolved
@@ -452,12 +452,7 @@
 		var wrapper = this,
 			key,
 			attribs = {},
-<<<<<<< HEAD
 			normalizer;
-=======
-			normalizer,
-			strokeWidth = wrapper.strokeWidth || 0;
->>>>>>> e251c56b
 
 		strokeWidth = strokeWidth || rect.strokeWidth || 0;
 		normalizer = Math.round(strokeWidth) % 2 / 2; // Math.round because strokeWidth can sometimes have roundoff errors
@@ -2013,14 +2008,9 @@
 				height: Math.max(height, 0)
 			};
 
-<<<<<<< HEAD
 		/*= if (build.classic) { =*/
 		if (strokeWidth !== undefined) {
 			attribs.strokeWidth = strokeWidth;
-=======
-		if (strokeWidth !== UNDEFINED) {
-			wrapper.strokeWidth = strokeWidth;
->>>>>>> e251c56b
 			attribs = wrapper.crisp(attribs);
 		}
 		attribs.fill = 'none';
