--- conflicted
+++ resolved
@@ -389,11 +389,7 @@
 
 			// If the index is within the range of the ordinal positions, return the associated
 			// or interpolated value. If not, just return the value
-<<<<<<< HEAD
 			return distance !== undefined && ordinalPositions[i] !== undefined ?
-=======
-			ret = distance !== UNDEFINED && ordinalPositions[i] !== UNDEFINED ?
->>>>>>> 806e78df
 				ordinalPositions[i] + (distance ? distance * (ordinalPositions[i + 1] - ordinalPositions[i]) : 0) :
 				val;
 		}
