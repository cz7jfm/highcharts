(function (H) {
	var correctFloat = H.correctFloat,
		defined = H.defined,
		destroyObjectProperties = H.destroyObjectProperties,
		lin2log = H.lin2log,
		merge = H.merge,
		pick = H.pick,
		deg2rad = H.deg2rad;

/**
 * The Tick class
 */
H.Tick = function (axis, pos, type, noLabel) {
	this.axis = axis;
	this.pos = pos;
	this.type = type || '';
	this.isNew = true;

	if (!type && !noLabel) {
		this.addLabel();
	}
};

H.Tick.prototype = {
	/**
	 * Write the tick label
	 */
	addLabel: function () {
		var tick = this,
			axis = tick.axis,
			options = axis.options,
			chart = axis.chart,
			categories = axis.categories,
			names = axis.names,
			pos = tick.pos,
			labelOptions = options.labels,
			str,
			tickPositions = axis.tickPositions,
			isFirst = pos === tickPositions[0],
			isLast = pos === tickPositions[tickPositions.length - 1],
			value = categories ?
				pick(categories[pos], names[pos], pos) :
				pos,
			label = tick.label,
			tickPositionInfo = tickPositions.info,
			dateTimeLabelFormat;

		// Set the datetime label format. If a higher rank is set for this position, use that. If not,
		// use the general format.
		if (axis.isDatetimeAxis && tickPositionInfo) {
			dateTimeLabelFormat = options.dateTimeLabelFormats[tickPositionInfo.higherRanks[pos] || tickPositionInfo.unitName];
		}
		// set properties for access in render method
		tick.isFirst = isFirst;
		tick.isLast = isLast;

		// get the string
		str = axis.labelFormatter.call({
			axis: axis,
			chart: chart,
			isFirst: isFirst,
			isLast: isLast,
			dateTimeLabelFormat: dateTimeLabelFormat,
			value: axis.isLog ? correctFloat(axis.lin2log(value)) : value
		});

		// prepare CSS
		//css = width && { width: Math.max(1, Math.round(width - 2 * (labelOptions.padding || 10))) + 'px' };
		
		// first call
		if (!defined(label)) {

			tick.label = label =
				defined(str) && labelOptions.enabled ?
					chart.renderer.text(
							str,
							0,
							0,
							labelOptions.useHTML
						)
						/*= if (build.classic) { =*/
						// without position absolute, IE export sometimes is wrong
						.css(merge(labelOptions.style))
						/*= } =*/
						.add(axis.labelGroup) :
					null;
			tick.labelLength = label && label.getBBox().width; // Un-rotated length
			tick.rotation = 0; // Base value to detect change for new calls to getBBox

		// update
		} else if (label) {
			label.attr({ text: str });
		}
	},

	/**
	 * Get the offset height or width of the label
	 */
	getLabelSize: function () {
		return this.label ?
			this.label.getBBox()[this.axis.horiz ? 'height' : 'width'] :
			0;
	},

	/**
	 * Handle the label overflow by adjusting the labels to the left and right edge, or
	 * hide them if they collide into the neighbour label.
	 */
	handleOverflow: function (xy) {
		var axis = this.axis,
			pxPos = xy.x,
			chartWidth = axis.chart.chartWidth,
			spacing = axis.chart.spacing,
			leftBound = pick(axis.labelLeft, Math.min(axis.pos, spacing[3])),
			rightBound = pick(axis.labelRight, Math.max(axis.pos + axis.len, chartWidth - spacing[1])),
			label = this.label,
			rotation = this.rotation,
			factor = { left: 0, center: 0.5, right: 1 }[axis.labelAlign],
			labelWidth = label.getBBox().width,
			slotWidth = axis.getSlotWidth(),
			modifiedSlotWidth = slotWidth,
			xCorrection = factor,
			goRight = 1,
			leftPos,
			rightPos,
			textWidth,
			css = {};

		// Check if the label overshoots the chart spacing box. If it does, move it.
		// If it now overshoots the slotWidth, add ellipsis.
		if (!rotation) {
			leftPos = pxPos - factor * labelWidth;
			rightPos = pxPos + (1 - factor) * labelWidth;

			if (leftPos < leftBound) {
				modifiedSlotWidth = xy.x + modifiedSlotWidth * (1 - factor) - leftBound;
			} else if (rightPos > rightBound) {
				modifiedSlotWidth = rightBound - xy.x + modifiedSlotWidth * factor;
				goRight = -1;
			}

			modifiedSlotWidth = Math.min(slotWidth, modifiedSlotWidth); // #4177
			if (modifiedSlotWidth < slotWidth && axis.labelAlign === 'center') {
				xy.x += goRight * (slotWidth - modifiedSlotWidth - xCorrection * (slotWidth - Math.min(labelWidth, modifiedSlotWidth)));
			}
			// If the label width exceeds the available space, set a text width to be
			// picked up below. Also, if a width has been set before, we need to set a new
			// one because the reported labelWidth will be limited by the box (#3938).
			if (labelWidth > modifiedSlotWidth || (axis.autoRotation && (label.styles || {}).width)) {
				textWidth = modifiedSlotWidth;
			}

		// Add ellipsis to prevent rotated labels to be clipped against the edge of the chart
		} else if (rotation < 0 && pxPos - factor * labelWidth < leftBound) {
			textWidth = Math.round(pxPos / Math.cos(rotation * deg2rad) - leftBound);
		} else if (rotation > 0 && pxPos + factor * labelWidth > rightBound) {
			textWidth = Math.round((chartWidth - pxPos) / Math.cos(rotation * deg2rad));
		}

		if (textWidth) {
			css.width = textWidth;
			if (!(axis.options.labels.style || {}).textOverflow) {
				css.textOverflow = 'ellipsis';
			}
			label.css(css);
		}
	},

	/**
	 * Get the x and y position for ticks and labels
	 */
	getPosition: function (horiz, pos, tickmarkOffset, old) {
		var axis = this.axis,
			chart = axis.chart,
			cHeight = (old && chart.oldChartHeight) || chart.chartHeight;

		return {
			x: horiz ?
				axis.translate(pos + tickmarkOffset, null, null, old) + axis.transB :
				axis.left + axis.offset + (axis.opposite ? ((old && chart.oldChartWidth) || chart.chartWidth) - axis.right - axis.left : 0),

			y: horiz ?
				cHeight - axis.bottom + axis.offset - (axis.opposite ? axis.height : 0) :
				cHeight - axis.translate(pos + tickmarkOffset, null, null, old) - axis.transB
		};

	},

	/**
	 * Get the x, y position of the tick label
	 */
	getLabelPosition: function (x, y, label, horiz, labelOptions, tickmarkOffset, index, step) {
		var axis = this.axis,
			transA = axis.transA,
			reversed = axis.reversed,
			staggerLines = axis.staggerLines,
			rotCorr = axis.tickRotCorr || { x: 0, y: 0 },
			yOffset = labelOptions.y,
			line;

		if (!defined(yOffset)) {
			if (axis.side === 0) {
				yOffset = label.rotation ? -8 : -label.getBBox().height;
			} else if (axis.side === 2) {
				yOffset = rotCorr.y + 8;
			} else {
				// #3140, #3140
<<<<<<< HEAD
				yOffset = Math.cos(label.rotation * deg2rad) * (rotCorr.y - label.getBBox(false, 0).height / 2);
=======
				yOffset = mathCos(label.rotation * deg2rad) * (rotCorr.y - label.getBBox(false, 0).height / 2);
			}
>>>>>>> fae5b77c
		}

		x = x + labelOptions.x + rotCorr.x - (tickmarkOffset && horiz ?
			tickmarkOffset * transA * (reversed ? -1 : 1) : 0);
		y = y + yOffset - (tickmarkOffset && !horiz ?
			tickmarkOffset * transA * (reversed ? 1 : -1) : 0);

		// Correct for staggered labels
		if (staggerLines) {
			line = (index / (step || 1) % staggerLines);
			if (axis.opposite) {
				line = staggerLines - line - 1;
			}
			y += line * (axis.labelOffset / staggerLines);
		}

		return {
			x: x,
			y: Math.round(y)
		};
	},

	/**
	 * Extendible method to return the path of the marker
	 */
	getMarkPath: function (x, y, tickLength, tickWidth, horiz, renderer) {
		return renderer.crispLine([
			'M',
			x,
			y,
			'L',
			x + (horiz ? 0 : -tickLength),
			y + (horiz ? tickLength : 0)
		], tickWidth);
	},

	/**
	 * Put everything in place
	 *
	 * @param index {Number}
	 * @param old {Boolean} Use old coordinates to prepare an animation into new position
	 */
	render: function (index, old, opacity) {
		var tick = this,
			axis = tick.axis,
			options = axis.options,
			chart = axis.chart,
			renderer = chart.renderer,
			horiz = axis.horiz,
			type = tick.type,
			label = tick.label,
			pos = tick.pos,
			labelOptions = options.labels,
			gridLine = tick.gridLine,
			tickPrefix = type ? type + 'Tick' : 'tick',
			tickPosition = options[tickPrefix + 'Position'],
			tickSize = axis.tickSize(tickPrefix),
			gridLinePath,
			mark = tick.mark,
			isNewMark = !mark,
			step = labelOptions.step,
			attribs = {},
			show = true,
			tickmarkOffset = axis.tickmarkOffset,
			xy = tick.getPosition(horiz, pos, tickmarkOffset, old),
			x = xy.x,
			y = xy.y,
			reverseCrisp = ((horiz && x === axis.pos + axis.len) || (!horiz && y === axis.pos)) ? -1 : 1; // #1480, #1687

		/*= if (build.classic) { =*/
		var gridPrefix = type ? type + 'Grid' : 'grid',
			gridLineWidth = options[gridPrefix + 'LineWidth'],
			gridLineColor = options[gridPrefix + 'LineColor'],
			dashStyle = options[gridPrefix + 'LineDashStyle'],
			tickWidth = pick(options[tickPrefix + 'Width'], !type && axis.isXAxis ? 1 : 0), // X axis defaults to 1
			tickColor = options[tickPrefix + 'Color'];
		/*= } =*/

		opacity = pick(opacity, 1);
		this.isActive = true;

		// Create the grid line
		if (gridLine === undefined) {
			/*= if (build.classic) { =*/
			attribs.stroke = gridLineColor;
			attribs['stroke-width'] = gridLineWidth;
			if (dashStyle) {
				attribs.dashstyle = dashStyle;
			}
			/*= } =*/
			if (!type) {
				attribs.zIndex = 1;
			}
			if (old) {
				attribs.opacity = 0;
			}
			tick.gridLine = gridLine = renderer.path()
				.attr(attribs)
				.addClass('highcharts-' + (type ? type + '-' : '') + 'grid-line')
				.add(axis.gridGroup);
		}

		// If the parameter 'old' is set, the current call will be followed
		// by another call, therefore do not do any animations this time
		if (!old && gridLine) {
			gridLinePath = axis.getPlotLinePath(pos + tickmarkOffset, gridLine.strokeWidth() * reverseCrisp, old, true);
			gridLine[tick.isNew ? 'attr' : 'animate']({
				d: gridLinePath,
				opacity: opacity
			});
		}

		// create the tick mark
		if (tickSize) {

			// negate the length
			if (tickPosition === 'inside') {
				tickSize[0] = -tickSize[0];
			}
			if (axis.opposite) {
				tickSize[0] = -tickSize[0];
			}

			// First time, create it
			if (isNewMark) {
				tick.mark = mark = renderer.path()
					.addClass('highcharts-' + (type ? type + '-' : '') + 'tick')
					.add(axis.axisGroup);

				/*= if (build.classic) { =*/
				mark.attr({
					stroke: tickColor,
					'stroke-width': tickWidth
				});
				/*= } =*/
			}
			mark[isNewMark ? 'attr' : 'animate']({
				d: tick.getMarkPath(x, y, tickSize[1], mark.strokeWidth() * reverseCrisp, horiz, renderer),
				opacity: opacity
			});
			
		}

		// the label is created on init - now move it into place
		if (label && isNumber(x)) {
			label.xy = xy = tick.getLabelPosition(x, y, label, horiz, labelOptions, tickmarkOffset, index, step);

			// Apply show first and show last. If the tick is both first and last, it is
			// a single centered tick, in which case we show the label anyway (#2100).
			if ((tick.isFirst && !tick.isLast && !pick(options.showFirstLabel, 1)) ||
					(tick.isLast && !tick.isFirst && !pick(options.showLastLabel, 1))) {
				show = false;

			// Handle label overflow and show or hide accordingly
			} else if (horiz && !axis.isRadial && !labelOptions.step && !labelOptions.rotation && !old && opacity !== 0) {
				tick.handleOverflow(xy);
			}

			// apply step
			if (step && index % step) {
				// show those indices dividable by step
				show = false;
			}

			// Set the new position, and show or hide
			if (show && isNumber(xy.y)) {
				xy.opacity = opacity;
				label[tick.isNew ? 'attr' : 'animate'](xy);
				tick.isNew = false;
			} else {
				label.attr('y', -9999); // #1338
			}
		}
	},

	/**
	 * Destructor for the tick prototype
	 */
	destroy: function () {
		destroyObjectProperties(this, this.axis);
	}
};

	return H;
}(Highcharts));<|MERGE_RESOLUTION|>--- conflicted
+++ resolved
@@ -2,7 +2,7 @@
 	var correctFloat = H.correctFloat,
 		defined = H.defined,
 		destroyObjectProperties = H.destroyObjectProperties,
-		lin2log = H.lin2log,
+		isNumber = H.isNumber,
 		merge = H.merge,
 		pick = H.pick,
 		deg2rad = H.deg2rad;
@@ -205,12 +205,8 @@
 				yOffset = rotCorr.y + 8;
 			} else {
 				// #3140, #3140
-<<<<<<< HEAD
 				yOffset = Math.cos(label.rotation * deg2rad) * (rotCorr.y - label.getBBox(false, 0).height / 2);
-=======
-				yOffset = mathCos(label.rotation * deg2rad) * (rotCorr.y - label.getBBox(false, 0).height / 2);
-			}
->>>>>>> fae5b77c
+			}
 		}
 
 		x = x + labelOptions.x + rotCorr.x - (tickmarkOffset && horiz ?
