--- conflicted
+++ resolved
@@ -18,18 +18,7 @@
 
 /**
  * The Tick class
-<<<<<<< HEAD
- * @param {Axis} axis The axis which the tick is displayed on.
- * @param {number} pos The position of the tick on the axis.
- * @param {string} [type] The type of tick.
- * @param {boolean} [noLabel] Wether to disable the label or not. Defaults to
- * false.
- * @param {object} [parameters] Optional parameters for the tick.
- * @param {object} [parameters.tickmarkOffset] Set tickmarkOffset for the tick.
- * @param {object} [parameters.category] Set category for the tick.
-=======
  * @ignore
->>>>>>> e9082f1e
  */
 H.Tick = function (axis, pos, type, noLabel, parameters) {
     var params = parameters ? parameters : {};
@@ -40,7 +29,7 @@
     this.isNew = true;
     this.isNewLabel = true;
     this.tickmarkOffset = pick(params.tickmarkOffset, axis.tickmarkOffset);
-    this.category =  pick(
+    this.category = pick(
         params.category,
         isArray(axis.categories) ? axis.categories[pos] : undefined,
         isArray(axis.names) ? axis.names[pos] : undefined
@@ -66,7 +55,7 @@
             tickPositions = axis.tickPositions,
             isFirst = pos === tickPositions[0],
             isLast = pos === tickPositions[tickPositions.length - 1],
-            value =  defined(tick.category) ? tick.category : pos,
+            value = defined(tick.category) ? tick.category : pos,
             label = tick.label,
             tickPositionInfo = tickPositions.info,
             dateTimeLabelFormat,
