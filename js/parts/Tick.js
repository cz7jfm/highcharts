/* *
 *
 *  (c) 2010-2019 Torstein Honsi
 *
 *  License: www.highcharts.com/license
 *
 *  !!!!!!! SOURCE GETS TRANSPILED BY TYPESCRIPT. EDIT TS FILE ONLY. !!!!!!!
 *
 * */
'use strict';
import H from './Globals.js';
/**
 * Optional parameters for the tick.
 * @private
 * @interface Highcharts.TickParametersObject
 */ /**
* Set category for the tick.
* @name Highcharts.TickParametersObject#category
* @type {string|undefined}
*/ /**
* @name Highcharts.TickParametersObject#options
* @type {Highcharts.Dictionary<any>|undefined}
*/ /**
* Set tickmarkOffset for the tick.
* @name Highcharts.TickParametersObject#tickmarkOffset
* @type {number|undefined}
*/
import U from './Utilities.js';
<<<<<<< HEAD
var defined = U.defined, destroyObjectProperties = U.destroyObjectProperties, extend = U.extend, isNumber = U.isNumber, objectEach = U.objectEach, pick = U.pick;
var correctFloat = H.correctFloat, fireEvent = H.fireEvent, merge = H.merge, deg2rad = H.deg2rad;
=======
var correctFloat = U.correctFloat, defined = U.defined, destroyObjectProperties = U.destroyObjectProperties, extend = U.extend, isNumber = U.isNumber, pick = U.pick;
var fireEvent = H.fireEvent, merge = H.merge, deg2rad = H.deg2rad;
>>>>>>> cda57fe0
/* eslint-disable no-invalid-this, valid-jsdoc */
/**
 * The Tick class.
 *
 * @class
 * @name Highcharts.Tick
 *
 * @param {Highcharts.Axis} axis
 * The axis of the tick.
 *
 * @param {number} pos
 * The position of the tick on the axis in terms of axis values.
 *
 * @param {string} [type]
 * The type of tick, either 'minor' or an empty string
 *
 * @param {boolean} [noLabel=false]
 * Whether to disable the label or not. Defaults to false.
 *
 * @param {object} [parameters]
 * Optional parameters for the tick.
 */
H.Tick = function (axis, pos, type, noLabel, parameters) {
    /**
     * The related axis of the tick.
     * @name Highcharts.Tick#axis
     * @type {Highcharts.Axis}
     */
    this.axis = axis;
    /**
     * The logical position of the tick on the axis in terms of axis values.
     * @name Highcharts.Tick#pos
     * @type {number}
     */
    this.pos = pos;
    /**
     * The tick type, which can be `"minor"`, or an empty string.
     * @name Highcharts.Tick#type
     * @type {string}
     */
    this.type = type || '';
    this.isNew = true;
    this.isNewLabel = true;
    this.parameters = parameters || {};
    /**
     * The mark offset of the tick on the axis. Usually `undefined`, numeric for
     * grid axes.
     * @name Highcharts.Tick#tickmarkOffset
     * @type {number|undefined}
     */
    this.tickmarkOffset = this.parameters.tickmarkOffset;
    this.options = this.parameters.options;
    if (!type && !noLabel) {
        this.addLabel();
    }
};
/** @lends Highcharts.Tick.prototype */
H.Tick.prototype = {
    /**
     * Write the tick label.
     *
     * @private
     * @function Highcharts.Tick#addLabel
     * @return {void}
     */
    addLabel: function () {
        var tick = this, axis = tick.axis, options = axis.options, chart = axis.chart, categories = axis.categories, names = axis.names, pos = tick.pos, labelOptions = pick(tick.options && tick.options.labels, options.labels), str, tickPositions = axis.tickPositions, isFirst = pos === tickPositions[0], isLast = pos === tickPositions[tickPositions.length - 1], value = this.parameters.category || (categories ?
            pick(categories[pos], names[pos], pos) :
            pos), label = tick.label, animateLabels = (!labelOptions.step || labelOptions.step === 1) &&
            axis.tickInterval === 1, tickPositionInfo = tickPositions.info, dateTimeLabelFormat, dateTimeLabelFormats, i, list;
        // Set the datetime label format. If a higher rank is set for this
        // position, use that. If not, use the general format.
        if (axis.isDatetimeAxis && tickPositionInfo) {
            dateTimeLabelFormats = chart.time.resolveDTLFormat(options.dateTimeLabelFormats[(!options.grid &&
                tickPositionInfo.higherRanks[pos]) ||
                tickPositionInfo.unitName]);
            dateTimeLabelFormat = dateTimeLabelFormats.main;
        }
        // set properties for access in render method
        /**
         * True if the tick is the first one on the axis.
         * @name Highcharts.Tick#isFirst
         * @readonly
         * @type {boolean|undefined}
         */
        tick.isFirst = isFirst;
        /**
         * True if the tick is the last one on the axis.
         * @name Highcharts.Tick#isLast
         * @readonly
         * @type {boolean|undefined}
         */
        tick.isLast = isLast;
        // Get the string
        tick.formatCtx = {
            axis: axis,
            chart: chart,
            isFirst: isFirst,
            isLast: isLast,
            dateTimeLabelFormat: dateTimeLabelFormat,
            tickPositionInfo: tickPositionInfo,
            value: axis.isLog ? correctFloat(axis.lin2log(value)) : value,
            pos: pos
        };
        str = axis.labelFormatter.call(tick.formatCtx, this.formatCtx);
        // Set up conditional formatting based on the format list if existing.
        list = dateTimeLabelFormats && dateTimeLabelFormats.list;
        if (list) {
            tick.shortenLabel = function () {
                for (i = 0; i < list.length; i++) {
                    label.attr({
                        text: axis.labelFormatter.call(extend(tick.formatCtx, { dateTimeLabelFormat: list[i] }))
                    });
                    if (label.getBBox().width <
                        axis.getSlotWidth(tick) - 2 *
                            pick(labelOptions.padding, 5)) {
                        return;
                    }
                }
                label.attr({
                    text: ''
                });
            };
        }
        // Call only after first render
        if (animateLabels && axis._addedPlotLB && axis.isXAxis) {
            tick.moveLabel(str, labelOptions);
        }
        // First call
        if (!defined(label) && !tick.movedLabel) {
            tick.label = label = tick.createLabel({ x: 0, y: 0 }, str, labelOptions);
            // Base value to detect change for new calls to getBBox
            tick.rotation = 0;
            // update
        }
        else if (label && label.textStr !== str && !animateLabels) {
            // When resetting text, also reset the width if dynamically set
            // (#8809)
            if (label.textWidth &&
                !(labelOptions.style && labelOptions.style.width) &&
                !label.styles.width) {
                label.css({ width: null });
            }
            label.attr({ text: str });
            label.textPxLength = label.getBBox().width;
        }
    },
    /**
     * Try to replace the label if the same one already exists.
     *
     * @private
     * @function Highcharts.Tick#moveLabel
     * @param {string} str
     * @param {Highcharts.XAxisLabelsOptions} labelOptions
     *
     * @return {void}
     */
    moveLabel: function (str, labelOptions) {
        var tick = this, label = tick.label, moved = false, xAxis = tick.axis, chart = xAxis.chart, labelPos, reversed = xAxis.reversed, inverted = chart.inverted, xPos, yPos;
        if (label && label.textStr === str) {
            tick.movedLabel = label;
            moved = true;
            delete tick.label;
        }
        else { // Find a label with the same string
            objectEach(xAxis.ticks, function (currentTick) {
                if (!moved &&
                    !currentTick.isNew &&
                    currentTick !== tick &&
                    currentTick.label &&
                    currentTick.label.textStr === str) {
                    tick.movedLabel = currentTick.label;
                    moved = true;
                    currentTick.labelPos = tick.movedLabel.xy;
                    delete currentTick.label;
                }
            });
        }
        // Create new label if the actual one is moved
        if (!moved && (tick.labelPos || label)) {
            labelPos = tick.labelPos || label.xy;
            xPos = inverted ?
                labelPos.x : (reversed ? 0 : xAxis.width + xAxis.left);
            yPos = inverted ?
                (reversed ? (xAxis.width + xAxis.left) : 0) : labelPos.y;
            tick.movedLabel = tick.createLabel({ x: xPos, y: yPos }, str, labelOptions);
            if (tick.movedLabel) {
                tick.movedLabel.attr({ opacity: 0 });
            }
        }
    },
    /**
     * Render and return the label of the tick.
     *
     * @private
     * @function Highcharts.Tick#createLabel
     * @param {Highcharts.PositionObject} xy
     * @param {string} str
     * @param {Highcharts.XAxisLabelsOptions} labelOptions
     * @return {Highcharts.SVGElement|undefined}
     */
    createLabel: function (xy, str, labelOptions) {
        var axis = this.axis, chart = axis.chart, label = defined(str) && labelOptions.enabled ?
            chart.renderer
                .text(str, xy.x, xy.y, labelOptions.useHTML)
                .add(axis.labelGroup) :
            null;
        // Un-rotated length
        if (label) {
            // Without position absolute, IE export sometimes is wrong
            if (!chart.styledMode) {
                label.css(merge(labelOptions.style));
            }
            label.textPxLength = label.getBBox().width;
        }
        return label;
    },
    /**
     * Replace labels with the moved ones to perform animation. Additionally
     * destroy unused labels.
     *
     * @private
     * @function Highcharts.Tick#replaceMovedLabel
     * @return {void}
     */
    replaceMovedLabel: function () {
        var tick = this, label = tick.label, axis = tick.axis, reversed = axis.reversed, chart = tick.axis.chart, inverted = chart.inverted, x, y;
        // Animate and destroy
        if (label && !tick.isNew) {
            x = inverted ? label.xy.x : (reversed ? axis.left : axis.width + axis.left);
            y = inverted ?
                (reversed ? axis.width + axis.top : axis.top) :
                label.xy.y;
            label.animate({ x: x, y: y, opacity: 0 }, undefined, label.destroy);
            delete tick.label;
        }
        axis.isDirty = true;
        tick.label = tick.movedLabel;
        delete tick.movedLabel;
    },
    /**
     * Get the offset height or width of the label
     *
     * @private
     * @function Highcharts.Tick#getLabelSize
     * @return {number}
     */
    getLabelSize: function () {
        return this.label ?
            this.label.getBBox()[this.axis.horiz ? 'height' : 'width'] :
            0;
    },
    /**
     * Handle the label overflow by adjusting the labels to the left and right
     * edge, or hide them if they collide into the neighbour label.
     *
     * @private
     * @function Highcharts.Tick#handleOverflow
     * @param {Highcharts.PositionObject} xy
     * @return {void}
     */
    handleOverflow: function (xy) {
        var tick = this, axis = this.axis, labelOptions = axis.options.labels, pxPos = xy.x, chartWidth = axis.chart.chartWidth, spacing = axis.chart.spacing, leftBound = pick(axis.labelLeft, Math.min(axis.pos, spacing[3])), rightBound = pick(axis.labelRight, Math.max(!axis.isRadial ? axis.pos + axis.len : 0, chartWidth - spacing[1])), label = this.label, rotation = this.rotation, factor = {
            left: 0,
            center: 0.5,
            right: 1
        }[axis.labelAlign || label.attr('align')], labelWidth = label.getBBox().width, slotWidth = axis.getSlotWidth(tick), modifiedSlotWidth = slotWidth, xCorrection = factor, goRight = 1, leftPos, rightPos, textWidth, css = {};
        // Check if the label overshoots the chart spacing box. If it does, move
        // it. If it now overshoots the slotWidth, add ellipsis.
        if (!rotation &&
            pick(labelOptions.overflow, 'justify') === 'justify') {
            leftPos = pxPos - factor * labelWidth;
            rightPos = pxPos + (1 - factor) * labelWidth;
            if (leftPos < leftBound) {
                modifiedSlotWidth =
                    xy.x + modifiedSlotWidth * (1 - factor) - leftBound;
            }
            else if (rightPos > rightBound) {
                modifiedSlotWidth =
                    rightBound - xy.x + modifiedSlotWidth * factor;
                goRight = -1;
            }
            modifiedSlotWidth = Math.min(slotWidth, modifiedSlotWidth); // #4177
            if (modifiedSlotWidth < slotWidth && axis.labelAlign === 'center') {
                xy.x += (goRight *
                    (slotWidth -
                        modifiedSlotWidth -
                        xCorrection * (slotWidth - Math.min(labelWidth, modifiedSlotWidth))));
            }
            // If the label width exceeds the available space, set a text width
            // to be picked up below. Also, if a width has been set before, we
            // need to set a new one because the reported labelWidth will be
            // limited by the box (#3938).
            if (labelWidth > modifiedSlotWidth ||
                (axis.autoRotation && (label.styles || {}).width)) {
                textWidth = modifiedSlotWidth;
            }
            // Add ellipsis to prevent rotated labels to be clipped against the edge
            // of the chart
        }
        else if (rotation < 0 &&
            pxPos - factor * labelWidth < leftBound) {
            textWidth = Math.round(pxPos / Math.cos(rotation * deg2rad) - leftBound);
        }
        else if (rotation > 0 &&
            pxPos + factor * labelWidth > rightBound) {
            textWidth = Math.round((chartWidth - pxPos) /
                Math.cos(rotation * deg2rad));
        }
        if (textWidth) {
            if (tick.shortenLabel) {
                tick.shortenLabel();
            }
            else {
                css.width = Math.floor(textWidth);
                if (!(labelOptions.style || {}).textOverflow) {
                    css.textOverflow = 'ellipsis';
                }
                label.css(css);
            }
        }
    },
    /**
     * Gets the x and y positions for ticks in terms of pixels.
     *
     * @private
     * @function Highcharts.Tick#getPosition
     *
     * @param {boolean} horiz
     * Whether the tick is on an horizontal axis or not.
     *
     * @param {number} tickPos
     * Position of the tick.
     *
     * @param {number} tickmarkOffset
     * Tickmark offset for all ticks.
     *
     * @param {boolean} [old]
     * Whether the axis has changed or not.
     *
     * @return {Highcharts.PositionObject}
     * The tick position.
     *
     * @fires Highcharts.Tick#event:afterGetPosition
     */
    getPosition: function (horiz, tickPos, tickmarkOffset, old) {
        var axis = this.axis, chart = axis.chart, cHeight = (old && chart.oldChartHeight) || chart.chartHeight, pos;
        pos = {
            x: horiz ?
                correctFloat(axis.translate(tickPos + tickmarkOffset, null, null, old) +
                    axis.transB) :
                (axis.left +
                    axis.offset +
                    (axis.opposite ?
                        (((old && chart.oldChartWidth) ||
                            chart.chartWidth) -
                            axis.right -
                            axis.left) :
                        0)),
            y: horiz ?
                (cHeight -
                    axis.bottom +
                    axis.offset -
                    (axis.opposite ? axis.height : 0)) :
                correctFloat(cHeight -
                    axis.translate(tickPos + tickmarkOffset, null, null, old) -
                    axis.transB)
        };
        // Chrome workaround for #10516
        pos.y = Math.max(Math.min(pos.y, 1e5), -1e5);
        fireEvent(this, 'afterGetPosition', { pos: pos });
        return pos;
    },
    /**
     * Get the x, y position of the tick label
     *
     * @private
     * @return {Highcharts.PositionObject}
     */
    getLabelPosition: function (x, y, label, horiz, labelOptions, tickmarkOffset, index, step) {
        var axis = this.axis, transA = axis.transA, reversed = ( // #7911
        axis.isLinked && axis.linkedParent ?
            axis.linkedParent.reversed :
            axis.reversed), staggerLines = axis.staggerLines, rotCorr = axis.tickRotCorr || { x: 0, y: 0 }, yOffset = labelOptions.y, 
        // Adjust for label alignment if we use reserveSpace: true (#5286)
        labelOffsetCorrection = (!horiz && !axis.reserveSpaceDefault ?
            -axis.labelOffset * (axis.labelAlign === 'center' ? 0.5 : 1) :
            0), line, pos = {};
        if (!defined(yOffset)) {
            if (axis.side === 0) {
                yOffset = label.rotation ? -8 : -label.getBBox().height;
            }
            else if (axis.side === 2) {
                yOffset = rotCorr.y + 8;
            }
            else {
                // #3140, #3140
                yOffset = Math.cos(label.rotation * deg2rad) *
                    (rotCorr.y - label.getBBox(false, 0).height / 2);
            }
        }
        x = x +
            labelOptions.x +
            labelOffsetCorrection +
            rotCorr.x -
            (tickmarkOffset && horiz ?
                tickmarkOffset * transA * (reversed ? -1 : 1) :
                0);
        y = y + yOffset - (tickmarkOffset && !horiz ?
            tickmarkOffset * transA * (reversed ? 1 : -1) : 0);
        // Correct for staggered labels
        if (staggerLines) {
            line = (index / (step || 1) % staggerLines);
            if (axis.opposite) {
                line = staggerLines - line - 1;
            }
            y += line * (axis.labelOffset / staggerLines);
        }
        pos.x = x;
        pos.y = Math.round(y);
        fireEvent(this, 'afterGetLabelPosition', { pos: pos, tickmarkOffset: tickmarkOffset, index: index });
        return pos;
    },
    /**
     * Extendible method to return the path of the marker
     *
     * @private
     *
     */
    getMarkPath: function (x, y, tickLength, tickWidth, horiz, renderer) {
        return renderer.crispLine([
            'M',
            x,
            y,
            'L',
            x + (horiz ? 0 : -tickLength),
            y + (horiz ? tickLength : 0)
        ], tickWidth);
    },
    /**
     * Renders the gridLine.
     *
     * @private
     * @param {boolean} old  Whether or not the tick is old
     * @param {number} opacity  The opacity of the grid line
     * @param {number} reverseCrisp  Modifier for avoiding overlapping 1 or -1
     * @return {void}
     */
    renderGridLine: function (old, opacity, reverseCrisp) {
        var tick = this, axis = tick.axis, options = axis.options, gridLine = tick.gridLine, gridLinePath, attribs = {}, pos = tick.pos, type = tick.type, tickmarkOffset = pick(tick.tickmarkOffset, axis.tickmarkOffset), renderer = axis.chart.renderer, gridPrefix = type ? type + 'Grid' : 'grid', gridLineWidth = options[gridPrefix + 'LineWidth'], gridLineColor = options[gridPrefix + 'LineColor'], dashStyle = options[gridPrefix + 'LineDashStyle'];
        if (!gridLine) {
            if (!axis.chart.styledMode) {
                attribs.stroke = gridLineColor;
                attribs['stroke-width'] = gridLineWidth;
                if (dashStyle) {
                    attribs.dashstyle = dashStyle;
                }
            }
            if (!type) {
                attribs.zIndex = 1;
            }
            if (old) {
                opacity = 0;
            }
            /**
             * The rendered grid line of the tick.
             * @name Highcharts.Tick#gridLine
             * @type {Highcharts.SVGElement|undefined}
             */
            tick.gridLine = gridLine = renderer.path()
                .attr(attribs)
                .addClass('highcharts-' + (type ? type + '-' : '') + 'grid-line')
                .add(axis.gridGroup);
        }
        if (gridLine) {
            gridLinePath = axis.getPlotLinePath({
                value: pos + tickmarkOffset,
                lineWidth: gridLine.strokeWidth() * reverseCrisp,
                force: 'pass',
                old: old
            });
            // If the parameter 'old' is set, the current call will be followed
            // by another call, therefore do not do any animations this time
            if (gridLinePath) {
                gridLine[old || tick.isNew ? 'attr' : 'animate']({
                    d: gridLinePath,
                    opacity: opacity
                });
            }
        }
    },
    /**
     * Renders the tick mark.
     *
     * @private
     * @param {Highcharts.PositionObject} xy  The position vector of the mark
     * @param {number} opacity  The opacity of the mark
     * @param {number} reverseCrisp  Modifier for avoiding overlapping 1 or -1
     * @return {void}
     */
    renderMark: function (xy, opacity, reverseCrisp) {
        var tick = this, axis = tick.axis, options = axis.options, renderer = axis.chart.renderer, type = tick.type, tickPrefix = type ? type + 'Tick' : 'tick', tickSize = axis.tickSize(tickPrefix), mark = tick.mark, isNewMark = !mark, x = xy.x, y = xy.y, tickWidth = pick(options[tickPrefix + 'Width'], !type && axis.isXAxis ? 1 : 0), // X axis defaults to 1
        tickColor = options[tickPrefix + 'Color'];
        if (tickSize) {
            // negate the length
            if (axis.opposite) {
                tickSize[0] = -tickSize[0];
            }
            // First time, create it
            if (isNewMark) {
                /**
                 * The rendered mark of the tick.
                 * @name Highcharts.Tick#mark
                 * @type {Highcharts.SVGElement|undefined}
                 */
                tick.mark = mark = renderer.path()
                    .addClass('highcharts-' + (type ? type + '-' : '') + 'tick')
                    .add(axis.axisGroup);
                if (!axis.chart.styledMode) {
                    mark.attr({
                        stroke: tickColor,
                        'stroke-width': tickWidth
                    });
                }
            }
            mark[isNewMark ? 'attr' : 'animate']({
                d: tick.getMarkPath(x, y, tickSize[0], mark.strokeWidth() * reverseCrisp, axis.horiz, renderer),
                opacity: opacity
            });
        }
    },
    /**
     * Renders the tick label.
     * Note: The label should already be created in init(), so it should only
     * have to be moved into place.
     *
     * @private
     * @param {Highcharts.PositionObject} xy  The position vector of the label
     * @param {boolean} old  Whether or not the tick is old
     * @param {number} opacity  The opacity of the label
     * @param {number} index  The index of the tick
     * @return {void}
     */
    renderLabel: function (xy, old, opacity, index) {
        var tick = this, axis = tick.axis, horiz = axis.horiz, options = axis.options, label = tick.label, labelOptions = options.labels, step = labelOptions.step, tickmarkOffset = pick(tick.tickmarkOffset, axis.tickmarkOffset), show = true, x = xy.x, y = xy.y;
        if (label && isNumber(x)) {
            label.xy = xy = tick.getLabelPosition(x, y, label, horiz, labelOptions, tickmarkOffset, index, step);
            // Apply show first and show last. If the tick is both first and
            // last, it is a single centered tick, in which case we show the
            // label anyway (#2100).
            if ((tick.isFirst &&
                !tick.isLast &&
                !pick(options.showFirstLabel, 1)) ||
                (tick.isLast &&
                    !tick.isFirst &&
                    !pick(options.showLastLabel, 1))) {
                show = false;
                // Handle label overflow and show or hide accordingly
            }
            else if (horiz &&
                !labelOptions.step &&
                !labelOptions.rotation &&
                !old &&
                opacity !== 0) {
                tick.handleOverflow(xy);
            }
            // apply step
            if (step && index % step) {
                // show those indices dividable by step
                show = false;
            }
            // Set the new position, and show or hide
            if (show && isNumber(xy.y)) {
                xy.opacity = opacity;
                label[tick.isNewLabel ? 'attr' : 'animate'](xy);
                tick.isNewLabel = false;
            }
            else {
                label.attr('y', -9999); // #1338
                tick.isNewLabel = true;
            }
        }
    },
    /**
     * Put everything in place
     *
     * @private
     * @param {number} index
     * @param {boolean} [old]
     *        Use old coordinates to prepare an animation into new position
     * @param {number} [opacity]
     * @return {voids}
     */
    render: function (index, old, opacity) {
        var tick = this, axis = tick.axis, horiz = axis.horiz, pos = tick.pos, tickmarkOffset = pick(tick.tickmarkOffset, axis.tickmarkOffset), xy = tick.getPosition(horiz, pos, tickmarkOffset, old), x = xy.x, y = xy.y, reverseCrisp = ((horiz && x === axis.pos + axis.len) ||
            (!horiz && y === axis.pos)) ? -1 : 1; // #1480, #1687
        opacity = pick(opacity, 1);
        this.isActive = true;
        // Create the grid line
        this.renderGridLine(old, opacity, reverseCrisp);
        // create the tick mark
        this.renderMark(xy, opacity, reverseCrisp);
        // the label is created on init - now move it into place
        this.renderLabel(xy, old, opacity, index);
        tick.isNew = false;
        H.fireEvent(this, 'afterRender');
    },
    /**
     * Destructor for the tick prototype
     *
     * @private
     * @function Highcharts.Tick#destroy
     * @return {void}
     */
    destroy: function () {
        destroyObjectProperties(this, this.axis);
    }
};<|MERGE_RESOLUTION|>--- conflicted
+++ resolved
@@ -26,13 +26,8 @@
 * @type {number|undefined}
 */
 import U from './Utilities.js';
-<<<<<<< HEAD
-var defined = U.defined, destroyObjectProperties = U.destroyObjectProperties, extend = U.extend, isNumber = U.isNumber, objectEach = U.objectEach, pick = U.pick;
-var correctFloat = H.correctFloat, fireEvent = H.fireEvent, merge = H.merge, deg2rad = H.deg2rad;
-=======
-var correctFloat = U.correctFloat, defined = U.defined, destroyObjectProperties = U.destroyObjectProperties, extend = U.extend, isNumber = U.isNumber, pick = U.pick;
+var correctFloat = U.correctFloat, defined = U.defined, destroyObjectProperties = U.destroyObjectProperties, extend = U.extend, isNumber = U.isNumber, objectEach = U.objectEach, pick = U.pick;
 var fireEvent = H.fireEvent, merge = H.merge, deg2rad = H.deg2rad;
->>>>>>> cda57fe0
 /* eslint-disable no-invalid-this, valid-jsdoc */
 /**
  * The Tick class.
