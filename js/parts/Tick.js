/**
 * (c) 2010-2018 Torstein Honsi
 *
 * License: www.highcharts.com/license
 */

'use strict';

import H from './Globals.js';
import './Utilities.js';

var correctFloat = H.correctFloat,
    defined = H.defined,
    destroyObjectProperties = H.destroyObjectProperties,
    fireEvent = H.fireEvent,
    isNumber = H.isNumber,
    merge = H.merge,
    pick = H.pick,
    deg2rad = H.deg2rad;

/**
 * The Tick class.
 *
 * @private
 * @class
 * @name Highcharts.Tick
 *
 * @param {Highcharts.Axis} axis
 *
 * @param {number} pos The position of the tick on the axis.
 *
 * @param {string} [type] The type of tick.
 *
 * @param {boolean} [noLabel=false] Wether to disable the label or not. Defaults to
 * false.
 *
 * @param {object} [parameters] Optional parameters for the tick.
 *
 * @param {object} [parameters.tickmarkOffset] Set tickmarkOffset for the tick.
 *
 * @param {object} [parameters.category] Set category for the tick.
 */
H.Tick = function (axis, pos, type, noLabel, parameters) {
    this.axis = axis;
    this.pos = pos;
    this.type = type || '';
    this.isNew = true;
    this.isNewLabel = true;
    this.parameters = parameters || {};
    // Usually undefined, numeric for grid axes
    this.tickmarkOffset = this.parameters.tickmarkOffset;

    this.options = this.parameters.options;
    if (!type && !noLabel) {
        this.addLabel();
    }
};

/** @lends Highcharts.Tick.prototype */
H.Tick.prototype = {

    /**
     * Write the tick label.
     *
     * @private
     * @function Highcharts.Tick#addLabel
     */
    addLabel: function () {
        var tick = this,
            axis = tick.axis,
            options = axis.options,
            chart = axis.chart,
            categories = axis.categories,
            names = axis.names,
            pos = tick.pos,
            labelOptions = pick(
                tick.options && tick.options.labels,
                options.labels
            ),
            str,
            tickPositions = axis.tickPositions,
            isFirst = pos === tickPositions[0],
            isLast = pos === tickPositions[tickPositions.length - 1],
            value = this.parameters.category || (
                categories ?
                    pick(categories[pos], names[pos], pos) :
                    pos
            ),
            label = tick.label,
            tickPositionInfo = tickPositions.info,
            dateTimeLabelFormat,
            dateTimeLabelFormats,
            i,
            list;

        // Set the datetime label format. If a higher rank is set for this
        // position, use that. If not, use the general format.
        if (axis.isDatetimeAxis && tickPositionInfo) {
            dateTimeLabelFormats = chart.time.resolveDTLFormat(
                options.dateTimeLabelFormats[
                    (
                        !options.grid &&
                        tickPositionInfo.higherRanks[pos]
                    ) ||
                    tickPositionInfo.unitName
                ]
            );
            dateTimeLabelFormat = dateTimeLabelFormats.main;
        }

        // set properties for access in render method
        tick.isFirst = isFirst;
        tick.isLast = isLast;

        // Get the string
        tick.formatCtx = {
            axis: axis,
            chart: chart,
            isFirst: isFirst,
            isLast: isLast,
            dateTimeLabelFormat: dateTimeLabelFormat,
            tickPositionInfo: tickPositionInfo,
            value: axis.isLog ? correctFloat(axis.lin2log(value)) : value,
            pos: pos
        };
        str = axis.labelFormatter.call(tick.formatCtx, this.formatCtx);

        // Set up conditional formatting based on the format list if existing.
        list = dateTimeLabelFormats && dateTimeLabelFormats.list;
        if (list) {
            tick.shortenLabel = function () {
                for (i = 0; i < list.length; i++) {
                    label.attr({
                        text: axis.labelFormatter.call(H.extend(
                            tick.formatCtx,
                            { dateTimeLabelFormat: list[i] }
                        ))
                    });
                    if (
                        label.getBBox().width <
                        axis.getSlotWidth(tick) - 2 *
                            pick(labelOptions.padding, 5)
                    ) {
                        return;
                    }
                }
                label.attr({
                    text: ''
                });
            };
        }

        // first call
        if (!defined(label)) {

            tick.label = label =
                defined(str) && labelOptions.enabled ?
                    chart.renderer.text(
                            str,
                            0,
                            0,
                            labelOptions.useHTML
                        )
                        .add(axis.labelGroup) :
                    null;

            // Un-rotated length
            if (label) {
                // Without position absolute, IE export sometimes is wrong
                if (!chart.styledMode) {
                    label.css(merge(labelOptions.style));
                }

                label.textPxLength = label.getBBox().width;
            }


            // Base value to detect change for new calls to getBBox
            tick.rotation = 0;

        // update
        } else if (label && label.textStr !== str) {
            // When resetting text, also reset the width if dynamically set
            // (#8809)
            if (
                label.textWidth &&
                !(labelOptions.style && labelOptions.style.width) &&
                !label.styles.width
            ) {
                label.css({ width: null });
            }

            label.attr({ text: str });
        }
    },

    /**
     * Get the offset height or width of the label
     *
     * @private
     * @function Highcharts.Tick#getLabelSize
     *
     * @return {number}
     */
    getLabelSize: function () {
        return this.label ?
            this.label.getBBox()[this.axis.horiz ? 'height' : 'width'] :
            0;
    },

    /**
     * Handle the label overflow by adjusting the labels to the left and right
     * edge, or hide them if they collide into the neighbour label.
     *
     * @private
     * @function Highcharts.Tick#handleOverflow
     *
     * @param {Highcharts.PositionObject} xy
     */
    handleOverflow: function (xy) {
        var tick = this,
            axis = this.axis,
            labelOptions = axis.options.labels,
            pxPos = xy.x,
            chartWidth = axis.chart.chartWidth,
            spacing = axis.chart.spacing,
            leftBound = pick(axis.labelLeft, Math.min(axis.pos, spacing[3])),
            rightBound = pick(
                axis.labelRight,
                Math.max(
                    !axis.isRadial ? axis.pos + axis.len : 0,
                    chartWidth - spacing[1]
                )
            ),
            label = this.label,
            rotation = this.rotation,
            factor = { left: 0, center: 0.5, right: 1 }[
                axis.labelAlign || label.attr('align')
            ],
            labelWidth = label.getBBox().width,
            slotWidth = axis.getSlotWidth(tick),
            modifiedSlotWidth = slotWidth,
            xCorrection = factor,
            goRight = 1,
            leftPos,
            rightPos,
            textWidth,
            css = {};

        // Check if the label overshoots the chart spacing box. If it does, move
        // it. If it now overshoots the slotWidth, add ellipsis.
        if (!rotation && pick(labelOptions.overflow, 'justify') === 'justify') {
            leftPos = pxPos - factor * labelWidth;
            rightPos = pxPos + (1 - factor) * labelWidth;

            if (leftPos < leftBound) {
                modifiedSlotWidth =
                    xy.x + modifiedSlotWidth * (1 - factor) - leftBound;
            } else if (rightPos > rightBound) {
                modifiedSlotWidth =
                    rightBound - xy.x + modifiedSlotWidth * factor;
                goRight = -1;
            }

            modifiedSlotWidth = Math.min(slotWidth, modifiedSlotWidth); // #4177
            if (modifiedSlotWidth < slotWidth && axis.labelAlign === 'center') {
                xy.x += (
                    goRight *
                    (
                        slotWidth -
                        modifiedSlotWidth -
                        xCorrection * (
                            slotWidth - Math.min(labelWidth, modifiedSlotWidth)
                        )
                    )
                );
            }
            // If the label width exceeds the available space, set a text width
            // to be picked up below. Also, if a width has been set before, we
            // need to set a new one because the reported labelWidth will be
            // limited by the box (#3938).
            if (
                labelWidth > modifiedSlotWidth ||
                (axis.autoRotation && (label.styles || {}).width)
            ) {
                textWidth = modifiedSlotWidth;
            }

        // Add ellipsis to prevent rotated labels to be clipped against the edge
        // of the chart
        } else if (rotation < 0 && pxPos - factor * labelWidth < leftBound) {
            textWidth = Math.round(
                pxPos / Math.cos(rotation * deg2rad) - leftBound
            );
        } else if (rotation > 0 && pxPos + factor * labelWidth > rightBound) {
            textWidth = Math.round(
                (chartWidth - pxPos) / Math.cos(rotation * deg2rad)
            );
        }

        if (textWidth) {
            if (tick.shortenLabel) {
                tick.shortenLabel();
            } else {
                css.width = textWidth;
                if (!(labelOptions.style || {}).textOverflow) {
                    css.textOverflow = 'ellipsis';
                }
                label.css(css);
            }
        }
    },

    /**
     * Get the x and y position for ticks and labels
     *
     * @private
     * @function Highcharts.Tick#getPosition
     *
     * @param {boolean} horiz
     *
     * @param {number} tickPos
     *
     * @param {number} tickmarkOffset
     *
     * @param {boolean} [old]
     *
     * @return {number}
     *
     * @fires Highcharts.Tick#event:afterGetPosition
     */
    getPosition: function (horiz, tickPos, tickmarkOffset, old) {
        var axis = this.axis,
            chart = axis.chart,
            cHeight = (old && chart.oldChartHeight) || chart.chartHeight,
            pos;

        pos = {
            x: horiz ?
                H.correctFloat(
                    axis.translate(tickPos + tickmarkOffset, null, null, old) +
                    axis.transB
                ) :
                (
                    axis.left +
                    axis.offset +
                    (
                        axis.opposite ?
                            (
                                (
                                    (old && chart.oldChartWidth) ||
                                    chart.chartWidth
                                ) -
                                axis.right -
                                axis.left
                            ) :
                            0
                    )
                ),

            y: horiz ?
                (
                    cHeight -
                    axis.bottom +
                    axis.offset -
                    (axis.opposite ? axis.height : 0)
                ) :
                H.correctFloat(
                    cHeight -
                    axis.translate(tickPos + tickmarkOffset, null, null, old) -
                    axis.transB
                )
        };

        fireEvent(this, 'afterGetPosition', { pos: pos });

        return pos;

    },

    /**
     * Get the x, y position of the tick label
     *
     * @private
     *
     */
    getLabelPosition: function (
        x,
        y,
        label,
        horiz,
        labelOptions,
        tickmarkOffset,
        index,
        step
    ) {
        var axis = this.axis,
            transA = axis.transA,
            reversed = axis.reversed,
            staggerLines = axis.staggerLines,
            rotCorr = axis.tickRotCorr || { x: 0, y: 0 },
            yOffset = labelOptions.y,

            // Adjust for label alignment if we use reserveSpace: true (#5286)
            labelOffsetCorrection = (
                !horiz && !axis.reserveSpaceDefault ?
                    -axis.labelOffset * (
                        axis.labelAlign === 'center' ? 0.5 : 1
                    ) :
                    0
            ),
            line,
            pos = {};

        if (!defined(yOffset)) {
            if (axis.side === 0) {
                yOffset = label.rotation ? -8 : -label.getBBox().height;
            } else if (axis.side === 2) {
                yOffset = rotCorr.y + 8;
            } else {
                // #3140, #3140
                yOffset = Math.cos(label.rotation * deg2rad) *
                    (rotCorr.y - label.getBBox(false, 0).height / 2);
            }
        }

        x = x +
            labelOptions.x +
            labelOffsetCorrection +
            rotCorr.x -
            (
                tickmarkOffset && horiz ?
                    tickmarkOffset * transA * (reversed ? -1 : 1) :
                    0
            );
        y = y + yOffset - (tickmarkOffset && !horiz ?
            tickmarkOffset * transA * (reversed ? 1 : -1) : 0);

        // Correct for staggered labels
        if (staggerLines) {
            line = (index / (step || 1) % staggerLines);
            if (axis.opposite) {
                line = staggerLines - line - 1;
            }
            y += line * (axis.labelOffset / staggerLines);
        }

        pos.x = x;
        pos.y = Math.round(y);

        fireEvent(this, 'afterGetLabelPosition', { pos: pos });

        return pos;
    },

    /**
     * Extendible method to return the path of the marker
     *
     * @private
     *
     */
    getMarkPath: function (x, y, tickLength, tickWidth, horiz, renderer) {
        return renderer.crispLine([
            'M',
            x,
            y,
            'L',
            x + (horiz ? 0 : -tickLength),
            y + (horiz ? tickLength : 0)
        ], tickWidth);
    },

    /**
     * Renders the gridLine.
     *
     * @private
     *
     * @param  {Boolean} old         Whether or not the tick is old
     * @param  {number} opacity      The opacity of the grid line
     * @param  {number} reverseCrisp Modifier for avoiding overlapping 1 or -1
     * @return {undefined}
     */
    renderGridLine: function (old, opacity, reverseCrisp) {
        var tick = this,
            axis = tick.axis,
            options = axis.options,
            gridLine = tick.gridLine,
            gridLinePath,
            attribs = {},
            pos = tick.pos,
            type = tick.type,
<<<<<<< HEAD
            tickmarkOffset = axis.tickmarkOffset,
            renderer = axis.chart.renderer,
            gridPrefix = type ? type + 'Grid' : 'grid',
=======
            tickmarkOffset = pick(tick.tickmarkOffset, axis.tickmarkOffset),
            renderer = axis.chart.renderer;

        /*= if (build.classic) { =*/
        var gridPrefix = type ? type + 'Grid' : 'grid',
>>>>>>> c00f410c
            gridLineWidth = options[gridPrefix + 'LineWidth'],
            gridLineColor = options[gridPrefix + 'LineColor'],
            dashStyle = options[gridPrefix + 'LineDashStyle'];

        if (!gridLine) {
            if (!axis.chart.styledMode) {
                attribs.stroke = gridLineColor;
                attribs['stroke-width'] = gridLineWidth;
                if (dashStyle) {
                    attribs.dashstyle = dashStyle;
                }
            }
            if (!type) {
                attribs.zIndex = 1;
            }
            if (old) {
                opacity = 0;
            }
            tick.gridLine = gridLine = renderer.path()
                .attr(attribs)
                .addClass(
                    'highcharts-' + (type ? type + '-' : '') + 'grid-line'
                )
                .add(axis.gridGroup);

        }

        if (gridLine) {
            gridLinePath = axis.getPlotLinePath(
                pos + tickmarkOffset,
                gridLine.strokeWidth() * reverseCrisp,
                old,
                'pass'
            );

            // If the parameter 'old' is set, the current call will be followed
            // by another call, therefore do not do any animations this time
            if (gridLinePath) {
                gridLine[old || tick.isNew ? 'attr' : 'animate']({
                    d: gridLinePath,
                    opacity: opacity
                });
            }
        }
    },

    /**
     * Renders the tick mark.
     *
     * @private
     *
     * @param  {Object} xy           The position vector of the mark
     * @param  {number} xy.x         The x position of the mark
     * @param  {number} xy.y         The y position of the mark
     * @param  {number} opacity      The opacity of the mark
     * @param  {number} reverseCrisp Modifier for avoiding overlapping 1 or -1
     * @return {undefined}
     */
    renderMark: function (xy, opacity, reverseCrisp) {
        var tick = this,
            axis = tick.axis,
            options = axis.options,
            renderer = axis.chart.renderer,
            type = tick.type,
            tickPrefix = type ? type + 'Tick' : 'tick',
            tickSize = axis.tickSize(tickPrefix),
            mark = tick.mark,
            isNewMark = !mark,
            x = xy.x,
            y = xy.y,
            tickWidth = pick(
                options[tickPrefix + 'Width'],
                !type && axis.isXAxis ? 1 : 0
            ), // X axis defaults to 1
            tickColor = options[tickPrefix + 'Color'];

        if (tickSize) {

            // negate the length
            if (axis.opposite) {
                tickSize[0] = -tickSize[0];
            }

            // First time, create it
            if (isNewMark) {
                tick.mark = mark = renderer.path()
                    .addClass('highcharts-' + (type ? type + '-' : '') + 'tick')
                    .add(axis.axisGroup);

                if (!axis.chart.styledMode) {
                    mark.attr({
                        stroke: tickColor,
                        'stroke-width': tickWidth
                    });
                }
            }
            mark[isNewMark ? 'attr' : 'animate']({
                d: tick.getMarkPath(
                    x,
                    y,
                    tickSize[0],
                    mark.strokeWidth() * reverseCrisp,
                    axis.horiz,
                    renderer),
                opacity: opacity
            });

        }
    },

    /**
     * Renders the tick label.
     * Note: The label should already be created in init(), so it should only
     * have to be moved into place.
     *
     * @private
     *
     * @param  {Object} xy      The position vector of the label
     * @param  {number} xy.x    The x position of the label
     * @param  {number} xy.y    The y position of the label
     * @param  {Boolean} old    Whether or not the tick is old
     * @param  {number} opacity The opacity of the label
     * @param  {number} index   The index of the tick
     * @return {undefined}
     */
    renderLabel: function (xy, old, opacity, index) {
        var tick = this,
            axis = tick.axis,
            horiz = axis.horiz,
            options = axis.options,
            label = tick.label,
            labelOptions = options.labels,
            step = labelOptions.step,
            tickmarkOffset = pick(tick.tickmarkOffset, axis.tickmarkOffset),
            show = true,
            x = xy.x,
            y = xy.y;
        if (label && isNumber(x)) {
            label.xy = xy = tick.getLabelPosition(
                x,
                y,
                label,
                horiz,
                labelOptions,
                tickmarkOffset,
                index,
                step
            );

            // Apply show first and show last. If the tick is both first and
            // last, it is a single centered tick, in which case we show the
            // label anyway (#2100).
            if (
                (
                    tick.isFirst &&
                    !tick.isLast &&
                    !pick(options.showFirstLabel, 1)
                ) ||
                (
                    tick.isLast &&
                    !tick.isFirst &&
                    !pick(options.showLastLabel, 1)
                )
            ) {
                show = false;

            // Handle label overflow and show or hide accordingly
            } else if (
                horiz &&
                !labelOptions.step &&
                !labelOptions.rotation &&
                !old &&
                opacity !== 0
            ) {
                tick.handleOverflow(xy);
            }

            // apply step
            if (step && index % step) {
                // show those indices dividable by step
                show = false;
            }

            // Set the new position, and show or hide
            if (show && isNumber(xy.y)) {
                xy.opacity = opacity;
                label[tick.isNewLabel ? 'attr' : 'animate'](xy);
                tick.isNewLabel = false;
            } else {
                label.attr('y', -9999); // #1338
                tick.isNewLabel = true;
            }
        }
    },

    /**
     * Put everything in place
     *
     * @private
     *
     * @param index {Number}
     * @param old {Boolean} Use old coordinates to prepare an animation into new
     *                      position
     */
    render: function (index, old, opacity) {
        var tick = this,
            axis = tick.axis,
            horiz = axis.horiz,
            pos = tick.pos,
            tickmarkOffset = pick(tick.tickmarkOffset, axis.tickmarkOffset),
            xy = tick.getPosition(horiz, pos, tickmarkOffset, old),
            x = xy.x,
            y = xy.y,
            reverseCrisp = ((horiz && x === axis.pos + axis.len) ||
                (!horiz && y === axis.pos)) ? -1 : 1; // #1480, #1687

        opacity = pick(opacity, 1);
        this.isActive = true;

        // Create the grid line
        this.renderGridLine(old, opacity, reverseCrisp);

        // create the tick mark
        this.renderMark(xy, opacity, reverseCrisp);

        // the label is created on init - now move it into place
        this.renderLabel(xy, old, opacity, index);

        tick.isNew = false;

        H.fireEvent(this, 'afterRender');
    },

    /**
     * Destructor for the tick prototype
     *
     * @private
     * @function Highcharts.Tick#destroy
     */
    destroy: function () {
        destroyObjectProperties(this, this.axis);
    }
};<|MERGE_RESOLUTION|>--- conflicted
+++ resolved
@@ -489,17 +489,9 @@
             attribs = {},
             pos = tick.pos,
             type = tick.type,
-<<<<<<< HEAD
-            tickmarkOffset = axis.tickmarkOffset,
+            tickmarkOffset = pick(tick.tickmarkOffset, axis.tickmarkOffset),
             renderer = axis.chart.renderer,
             gridPrefix = type ? type + 'Grid' : 'grid',
-=======
-            tickmarkOffset = pick(tick.tickmarkOffset, axis.tickmarkOffset),
-            renderer = axis.chart.renderer;
-
-        /*= if (build.classic) { =*/
-        var gridPrefix = type ? type + 'Grid' : 'grid',
->>>>>>> c00f410c
             gridLineWidth = options[gridPrefix + 'LineWidth'],
             gridLineColor = options[gridPrefix + 'LineColor'],
             dashStyle = options[gridPrefix + 'LineDashStyle'];
