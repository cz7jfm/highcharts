/**
 * (c) 2010-2018 Torstein Honsi
 *
 * License: www.highcharts.com/license
 */

'use strict';

import H from './Globals.js';
import './Utilities.js';
import './Point.js';
<<<<<<< HEAD
var Point = H.Point,
=======

var each = H.each,
    Point = H.Point,
>>>>>>> aa967c07
    seriesType = H.seriesType,
    seriesTypes = H.seriesTypes;

/**
 * The ohlc series type.
 *
 * @private
 * @class
 * @name Highcharts.seriesTypes.ohlc
 *
 * @augments Highcharts.seriesTypes.column
 */

seriesType('ohlc', 'column'

/**
 * An OHLC chart is a style of financial chart used to describe price
 * movements over time. It displays open, high, low and close values per data
 * point.
 *
 * @sample stock/demo/ohlc/
 *         OHLC chart
 *
 * @extends      plotOptions.column
 * @excluding    borderColor, borderRadius, borderWidth, crisp, stacking, stack
 * @product      highstock
 * @optionparent plotOptions.ohlc
 */
, {

    /**
     * The approximate pixel width of each group. If for example a series
     * with 30 points is displayed over a 600 pixel wide plot area, no grouping
     * is performed. If however the series contains so many points that
     * the spacing is less than the groupPixelWidth, Highcharts will try
     * to group it into appropriate groups so that each is more or less
     * two pixels wide. Defaults to `5`.
     *
     * @type      {number}
     * @default   5
     * @product   highstock
     * @apioption plotOptions.ohlc.dataGrouping.groupPixelWidth
     */

    /**
     * The pixel width of the line/border. Defaults to `1`.
     *
     * @sample {highstock} stock/plotoptions/ohlc-linewidth/
     *         A greater line width
     *
     * @type    {number}
     * @default 1
     * @product highstock
     */
    lineWidth: 1,

    tooltip: {
<<<<<<< HEAD
        pointFormat: '<span style="color:{point.color}">\u25CF</span> ' +
            '<b> {series.name}</b><br/>' +
=======

        /*= if (!build.classic) { =*/

        pointFormat: '<span class="highcharts-color-{point.colorIndex}">\u25CF</span> <b> {series.name}</b><br/>' +
            'Open: {point.open}<br/>' +
            'High: {point.high}<br/>' +
            'Low: {point.low}<br/>' +
            'Close: {point.close}<br/>',

        /*= } else { =*/

        pointFormat: '<span style="color:{point.color}">\u25CF</span> <b> {series.name}</b><br/>' +
>>>>>>> aa967c07
            'Open: {point.open}<br/>' +
            'High: {point.high}<br/>' +
            'Low: {point.low}<br/>' +
            'Close: {point.close}<br/>'
<<<<<<< HEAD
    },

    threshold: null,
=======

        /*= } =*/

    },

    threshold: null,

    /*= if (build.classic) { =*/
>>>>>>> aa967c07

    states: {

        /**
         * @extends plotOptions.column.states.hover
         * @product highstock
         */
        hover: {

            /**
             * The pixel width of the line representing the OHLC point.
             *
             * @type    {number}
             * @default 3
             * @product highstock
             */
            lineWidth: 3
        }
    },

    /**
     * Determines which one of `open`, `high`, `low`, `close` values should be
     * represented as `point.y`, which is later used to set dataLabel position.
     *
     * @sample {highstock} stock/plotoptions/ohlc-pointvalkey/
     *         Possible values
     *
     * @type       {string}
     * @default    close
     * @validvalue ["open", "high", "low", "close"]
     * @product    highstock
     * @apioption  plotOptions.ohlc.pointValKey
     */

    /**
     * Line color for up points.
     *
     * @type      {Highcharts.ColorString}
     * @product   highstock
     * @apioption plotOptions.ohlc.upColor
     */

    stickyTracking: true

}, /** @lends Highcharts.seriesTypes.ohlc */ {
    directTouch: false,
    pointArrayMap: ['open', 'high', 'low', 'close'],
    toYData: function (point) { // return a plain array for speedy calculation
        return [point.open, point.high, point.low, point.close];
    },
    pointValKey: 'close',

<<<<<<< HEAD
=======
    /*= if (build.classic) { =*/

>>>>>>> aa967c07
    pointAttrToOptions: {
        'stroke': 'color',
        'stroke-width': 'lineWidth'
    },

    /**
     * @private
     * @function Highcarts.seriesTypes.ohlc#init
     */
    init: function () {
        seriesTypes.column.prototype.init.apply(this, arguments);

        this.options.stacking = false; // #8817
    },

    /**
     * Postprocess mapping between options and SVG attributes
     *
     * @private
     * @function Highcharts.seriesTypes.ohlc#pointAttribs
     *
     * @param {Highcharts.Point} point
     *
     * @param {string} state
     *
     * @return {Highcharts.Dictionary<*>}
     */
    pointAttribs: function (point, state) {
        var attribs = seriesTypes.column.prototype.pointAttribs.call(
                this,
                point,
                state
            ),
            options = this.options;

        delete attribs.fill;

        if (
            !point.options.color &&
            options.upColor &&
            point.open < point.close
        ) {
            attribs.stroke = options.upColor;
        }

        return attribs;
    },
<<<<<<< HEAD
=======

    /*= } =*/
>>>>>>> aa967c07

    /**
     * Translate data points from raw values x and y to plotX and plotY
     *
     * @private
     * @function Highcharts.seriesTypes.ohlc#translate
     */
    translate: function () {
        var series = this,
            yAxis = series.yAxis,
            hasModifyValue = !!series.modifyValue,
            translated = [
                'plotOpen',
                'plotHigh',
                'plotLow',
                'plotClose',
                'yBottom'
            ]; // translate OHLC for

        seriesTypes.column.prototype.translate.apply(series);

        // Do the translation
        series.points.forEach(function (point) {
            [point.open, point.high, point.low, point.close, point.low].forEach(
                function (value, i) {
                    if (value !== null) {
                        if (hasModifyValue) {
                            value = series.modifyValue(value);
                        }
                        point[translated[i]] = yAxis.toPixels(value, true);
                    }
                }
            );

            // Align the tooltip to the high value to avoid covering the point
            point.tooltipPos[1] =
                point.plotHigh + yAxis.pos - series.chart.plotTop;
        });
    },

    /**
     * Draw the data points
     *
     * @private
     * @function Highcharts.seriesTypes.ohlc#drawPoints
     */
    drawPoints: function () {
        var series = this,
            points = series.points,
            chart = series.chart;


        points.forEach(function (point) {
            var plotOpen,
                plotClose,
                crispCorr,
                halfWidth,
                path,
                graphic = point.graphic,
                crispX,
                isNew = !graphic;

            if (point.plotY !== undefined) {

                // Create and/or update the graphic
                if (!graphic) {
                    point.graphic = graphic = chart.renderer.path()
                        .add(series.group);
                }

                if (!chart.styledMode) {
                    graphic.attr(
                        series.pointAttribs(point, point.selected && 'select')
                    ); // #3897
                }

                // crisp vector coordinates
                crispCorr = (graphic.strokeWidth() % 2) / 2;
                crispX = Math.round(point.plotX) - crispCorr;  // #2596
                halfWidth = Math.round(point.shapeArgs.width / 2);

                // the vertical stem
                path = [
                    'M',
                    crispX, Math.round(point.yBottom),
                    'L',
                    crispX, Math.round(point.plotHigh)
                ];

                // open
                if (point.open !== null) {
                    plotOpen = Math.round(point.plotOpen) + crispCorr;
                    path.push(
                        'M',
                        crispX,
                        plotOpen,
                        'L',
                        crispX - halfWidth,
                        plotOpen
                    );
                }

                // close
                if (point.close !== null) {
                    plotClose = Math.round(point.plotClose) + crispCorr;
                    path.push(
                        'M',
                        crispX,
                        plotClose,
                        'L',
                        crispX + halfWidth,
                        plotClose
                    );
                }

                graphic[isNew ? 'attr' : 'animate']({ d: path })
                    .addClass(point.getClassName(), true);

            }


        });

    },

    animate: null // Disable animation

}, /** @lends Highcharts.seriesTypes.ohlc.prototype.pointClass.prototype */ {

    /**
     * Extend the parent method by adding up or down to the class name.
     *
     * @private
     * @function Highcharts.seriesTypes.ohlc#getClassName
     */
    getClassName: function () {
        return Point.prototype.getClassName.call(this) +
            (
                this.open < this.close ?
                    ' highcharts-point-up' :
                    ' highcharts-point-down'
            );
    }

});

/**
 * A `ohlc` series. If the [type](#series.ohlc.type) option is not
 * specified, it is inherited from [chart.type](#chart.type).
 *
 * @extends   series,plotOptions.ohlc
 * @excluding dataParser, dataURL
 * @product   highstock
 * @apioption series.ohlc
 */

/**
 * An array of data points for the series. For the `ohlc` series type,
 * points can be given in the following ways:
 *
 * 1.  An array of arrays with 5 or 4 values. In this case, the values
 * correspond to `x,open,high,low,close`. If the first value is a string,
 * it is applied as the name of the point, and the `x` value is inferred.
 * The `x` value can also be omitted, in which case the inner arrays
 * should be of length 4\. Then the `x` value is automatically calculated,
 * either starting at 0 and incremented by 1, or from `pointStart`
 * and `pointInterval` given in the series options.
 *
 * ```js
 *     data: [
 *         [0, 6, 5, 6, 7],
 *         [1, 9, 4, 8, 2],
 *         [2, 6, 3, 4, 10]
 *     ]
 * ```
 *
 * 2.  An array of objects with named values. The following snippet shows only a
 * few settings, see the complete options set below. If the total number of data
 * points exceeds the series' [turboThreshold](#series.ohlc.turboThreshold),
 * this option is not available.
 *
 *  ```js
 *     data: [{
 *         x: 1,
 *         open: 3,
 *         high: 4,
 *         low: 5,
 *         close: 2,
 *         name: "Point2",
 *         color: "#00FF00"
 *     }, {
 *         x: 1,
 *         open: 4,
 *         high: 3,
 *         low: 6,
 *         close: 7,
 *         name: "Point1",
 *         color: "#FF00FF"
 *     }]
 *  ```
 *
 * @type      {Array<Array<number>|*>}
 * @extends   series.arearange.data
 * @excluding y, marker
 * @product   highstock
 * @apioption series.ohlc.data
 */

/**
 * The closing value of each data point.
 *
 * @type      {number}
 * @product   highstock
 * @apioption series.ohlc.data.close
 */

/**
 * The opening value of each data point.
 *
 * @type      {number}
 * @product   highstock
 * @apioption series.ohlc.data.open
 */<|MERGE_RESOLUTION|>--- conflicted
+++ resolved
@@ -9,13 +9,8 @@
 import H from './Globals.js';
 import './Utilities.js';
 import './Point.js';
-<<<<<<< HEAD
+
 var Point = H.Point,
-=======
-
-var each = H.each,
-    Point = H.Point,
->>>>>>> aa967c07
     seriesType = H.seriesType,
     seriesTypes = H.seriesTypes;
 
@@ -73,41 +68,15 @@
     lineWidth: 1,
 
     tooltip: {
-<<<<<<< HEAD
         pointFormat: '<span style="color:{point.color}">\u25CF</span> ' +
             '<b> {series.name}</b><br/>' +
-=======
-
-        /*= if (!build.classic) { =*/
-
-        pointFormat: '<span class="highcharts-color-{point.colorIndex}">\u25CF</span> <b> {series.name}</b><br/>' +
-            'Open: {point.open}<br/>' +
-            'High: {point.high}<br/>' +
-            'Low: {point.low}<br/>' +
-            'Close: {point.close}<br/>',
-
-        /*= } else { =*/
-
-        pointFormat: '<span style="color:{point.color}">\u25CF</span> <b> {series.name}</b><br/>' +
->>>>>>> aa967c07
             'Open: {point.open}<br/>' +
             'High: {point.high}<br/>' +
             'Low: {point.low}<br/>' +
             'Close: {point.close}<br/>'
-<<<<<<< HEAD
     },
 
     threshold: null,
-=======
-
-        /*= } =*/
-
-    },
-
-    threshold: null,
-
-    /*= if (build.classic) { =*/
->>>>>>> aa967c07
 
     states: {
 
@@ -160,11 +129,6 @@
     },
     pointValKey: 'close',
 
-<<<<<<< HEAD
-=======
-    /*= if (build.classic) { =*/
-
->>>>>>> aa967c07
     pointAttrToOptions: {
         'stroke': 'color',
         'stroke-width': 'lineWidth'
@@ -212,11 +176,6 @@
 
         return attribs;
     },
-<<<<<<< HEAD
-=======
-
-    /*= } =*/
->>>>>>> aa967c07
 
     /**
      * Translate data points from raw values x and y to plotX and plotY
