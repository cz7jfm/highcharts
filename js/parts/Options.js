--- conflicted
+++ resolved
@@ -2934,17 +2934,12 @@
          *         A fixed tooltip position on top of the chart
          * @sample {highmaps} maps/tooltip/positioner/
          *         A fixed tooltip position
-<<<<<<< HEAD
          * @sample {highstock} stock/tooltip/split-positioner/
          *         Split tooltip with fixed positions
-         * @since 2.2.4
-         * @apioption tooltip.positioner
-=======
          *
          * @type       {Function}
          * @since      2.2.4
          * @apioption  tooltip.positioner
->>>>>>> 245a4bae
          */
 
         /**
