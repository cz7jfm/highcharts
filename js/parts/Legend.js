/**
 * The overview of the chart's series
 */
function Legend(chart) {

	this.init(chart);
}

Legend.prototype = {
	
	/**
	 * Initialize the legend
	 */
	init: function (chart) {
		var legend = this,
			options = legend.options = chart.options.legend;
	
		if (!options.enabled) {
			return;
		}
	
		var //style = options.style || {}, // deprecated
			itemStyle = options.itemStyle,
			padding = pick(options.padding, 8),
			itemMarginTop = options.itemMarginTop || 0;
	
		legend.baseline = pInt(itemStyle.fontSize) + 3 + itemMarginTop; // used in Series prototype
		legend.itemStyle = itemStyle;
		legend.itemHiddenStyle = merge(itemStyle, options.itemHiddenStyle);
		legend.itemMarginTop = itemMarginTop;
		legend.padding = padding;
		legend.initialItemX = padding;
		legend.initialItemY = padding - 5; // 5 is the number of pixels above the text
		legend.maxItemWidth = 0;
		legend.chart = chart;
		//legend.allItems = UNDEFINED;
		//legend.legendWidth = UNDEFINED;
		//legend.legendHeight = UNDEFINED;
		//legend.offsetWidth = UNDEFINED;
		legend.itemHeight = 0;
		legend.lastLineHeight = 0;
		//legend.itemX = UNDEFINED;
		//legend.itemY = UNDEFINED;
		//legend.lastItemY = UNDEFINED;
	
		// Elements
		//legend.group = UNDEFINED;
		//legend.box = UNDEFINED;

		// run legend
		legend.render();

		// move checkboxes
		addEvent(legend.chart, 'endResize', function () { legend.positionCheckboxes(); });

/*		// expose
		return {
			colorizeItem: colorizeItem,
			destroyItem: destroyItem,
			render: render,
			destroy: destroy,
			getLegendWidth: getLegendWidth,
			getLegendHeight: getLegendHeight
		};*/
	},

	/**
	 * Set the colors for the legend item
	 * @param {Object} item A Series or Point instance
	 * @param {Object} visible Dimmed or colored
	 */
	colorizeItem: function (item, visible) {
		var legend = this,
			options = legend.options,
			legendItem = item.legendItem,
			legendLine = item.legendLine,
			legendSymbol = item.legendSymbol,
			hiddenColor = legend.itemHiddenStyle.color,
			textColor = visible ? options.itemStyle.color : hiddenColor,
			symbolColor = visible ? item.color : hiddenColor,
			markerOptions = item.options && item.options.marker,
			symbolAttr = {
				stroke: symbolColor,
				fill: symbolColor
			},
			key,
			val;

		
		if (legendItem) {
			legendItem.css({ fill: textColor });
		}
		if (legendLine) {
			legendLine.attr({ stroke: symbolColor });
		}
		
		if (legendSymbol) {
			
			// Apply marker options
			if (markerOptions) {
				markerOptions = item.convertAttribs(markerOptions);
				for (key in markerOptions) {
					val = markerOptions[key];
					if (val !== UNDEFINED) {
						symbolAttr[key] = val;
					}
				}
			}

			legendSymbol.attr(symbolAttr);
		}
	},

	/**
	 * Position the legend item
	 * @param {Object} item A Series or Point instance
	 */
	positionItem: function (item) {
		var legend = this,
			options = legend.options,
			symbolPadding = options.symbolPadding,
			ltr = !options.rtl,
			legendItemPos = item._legendItemPos,
			itemX = legendItemPos[0],
			itemY = legendItemPos[1],
			checkbox = item.checkbox;

		if (item.legendGroup) {
			item.legendGroup.translate(
				ltr ? itemX : legend.legendWidth - itemX - 2 * symbolPadding - 4,
				itemY
			);
		}

		if (checkbox) {
			checkbox.x = itemX;
			checkbox.y = itemY;
		}
	},

	/**
	 * Destroy a single legend item
	 * @param {Object} item The series or point
	 */
	destroyItem: function (item) {
		var checkbox = item.checkbox;

		// destroy SVG elements
		each(['legendItem', 'legendLine', 'legendSymbol', 'legendGroup'], function (key) {
			if (item[key]) {
				item[key].destroy();
			}
		});

		if (checkbox) {
			discardElement(item.checkbox);
		}
	},

	/**
	 * Destroys the legend.
	 */
	destroy: function () {
		var legend = this,
			legendGroup = legend.group,
			box = legend.box;

		if (box) {
			legend.box = box.destroy();
		}

		if (legendGroup) {
			legend.group = legendGroup.destroy();
		}
	},

	/**
	 * Position the checkboxes after the width is determined
	 */
	positionCheckboxes: function (scrollOffset) {
		var alignAttr = this.group.alignAttr,
			translateY,
			clipHeight = this.clipHeight || this.legendHeight;

		if (alignAttr) {
			translateY = alignAttr.translateY;
			each(this.allItems, function (item) {
				var checkbox = item.checkbox,
<<<<<<< HEAD
					top = (translateY + checkbox.y + (scrollOffset || 0) + 3);
				
				if (checkbox) {
=======
					top;
				
				if (checkbox) {
					top = (translateY + checkbox.y + (scrollOffset || 0) + 3);
>>>>>>> 00e15073
					css(checkbox, {
						left: (alignAttr.translateX + item.legendItemWidth + checkbox.x - 20) + PX,
						top: top + PX,
						display: top > translateY - 6 && top < translateY + clipHeight - 6 ? '' : NONE
					});
				}
			});
		}
	},

	/**
	 * Render a single specific legend item
	 * @param {Object} item A series or point
	 */
	renderItem: function (item) {
		var legend = this,
			chart = legend.chart,
			renderer = chart.renderer,
			options = legend.options,
			horizontal = options.layout === 'horizontal',
			symbolWidth = options.symbolWidth,
			symbolPadding = options.symbolPadding,
			itemStyle = legend.itemStyle,
			itemHiddenStyle = legend.itemHiddenStyle,
			padding = legend.padding,
			ltr = !options.rtl,
			itemHeight,
			widthOption = options.width,
			itemMarginBottom = options.itemMarginBottom || 0,
			itemMarginTop = legend.itemMarginTop,
			initialItemX = legend.initialItemX,
			bBox,
			itemWidth,
			li = item.legendItem,
			series = item.series || item,
			itemOptions = series.options,
			showCheckbox = itemOptions.showCheckbox,
			useHTML = options.useHTML;

		if (!li) { // generate it once, later move it

			// Generate the group box
			// A group to hold the symbol and text. Text is to be appended in Legend class.
			item.legendGroup = renderer.g('legend-item')
				.attr({ zIndex: 1 })
				.add(legend.scrollGroup);

			// Draw the legend symbol inside the group box
			series.drawLegendSymbol(legend, item);

			// Generate the list item text and add it to the group
			item.legendItem = li = renderer.text(
					options.labelFormat ? format(options.labelFormat, item) : options.labelFormatter.call(item), // docs,
					ltr ? symbolWidth + symbolPadding : -symbolPadding,
					legend.baseline,
					useHTML
				)
				.css(merge(item.visible ? itemStyle : itemHiddenStyle)) // merge to prevent modifying original (#1021)
				.attr({
					align: ltr ? 'left' : 'right',
					zIndex: 2
				})
				.add(item.legendGroup);

			// Set the events on the item group, or in case of useHTML, the item itself (#1249)
			(useHTML ? li : item.legendGroup).on('mouseover', function () {
					item.setState(HOVER_STATE);
					li.css(legend.options.itemHoverStyle);
				})
				.on('mouseout', function () {
					li.css(item.visible ? itemStyle : itemHiddenStyle);
					item.setState();
				})
				.on('click', function (event) {
					var strLegendItemClick = 'legendItemClick',
						fnLegendItemClick = function () {
							item.setVisible();
						};
						
					// Pass over the click/touch event. #4.
					event = {
						browserEvent: event
					};

					// click the name or symbol
					if (item.firePointEvent) { // point
						item.firePointEvent(strLegendItemClick, event, fnLegendItemClick);
					} else {
						fireEvent(item, strLegendItemClick, event, fnLegendItemClick);
					}
				});

			// Colorize the items
			legend.colorizeItem(item, item.visible);

			// add the HTML checkbox on top
			if (itemOptions && showCheckbox) {
				item.checkbox = createElement('input', {
					type: 'checkbox',
					checked: item.selected,
					defaultChecked: item.selected // required by IE7
				}, options.itemCheckboxStyle, chart.container);

				addEvent(item.checkbox, 'click', function (event) {
					var target = event.target;
					fireEvent(item, 'checkboxClick', {
							checked: target.checked
						},
						function () {
							item.select();
						}
					);
				});
			}
		}

		// calculate the positions for the next line
		bBox = li.getBBox();

		itemWidth = item.legendItemWidth =
			options.itemWidth || symbolWidth + symbolPadding + bBox.width + padding +
			(showCheckbox ? 20 : 0);
		legend.itemHeight = itemHeight = bBox.height;

		// if the item exceeds the width, start a new line
		if (horizontal && legend.itemX - initialItemX + itemWidth >
				(widthOption || (chart.chartWidth - 2 * padding - initialItemX))) {
			legend.itemX = initialItemX;
			legend.itemY += itemMarginTop + legend.lastLineHeight + itemMarginBottom;
			legend.lastLineHeight = 0; // reset for next line
		}

		// If the item exceeds the height, start a new column
		/*if (!horizontal && legend.itemY + options.y + itemHeight > chart.chartHeight - spacingTop - spacingBottom) {
			legend.itemY = legend.initialItemY;
			legend.itemX += legend.maxItemWidth;
			legend.maxItemWidth = 0;
		}*/

		// Set the edge positions
		legend.maxItemWidth = mathMax(legend.maxItemWidth, itemWidth);
		legend.lastItemY = itemMarginTop + legend.itemY + itemMarginBottom;
		legend.lastLineHeight = mathMax(itemHeight, legend.lastLineHeight); // #915

		// cache the position of the newly generated or reordered items
		item._legendItemPos = [legend.itemX, legend.itemY];

		// advance
		if (horizontal) {
			legend.itemX += itemWidth;

		} else {
			legend.itemY += itemMarginTop + itemHeight + itemMarginBottom;
			legend.lastLineHeight = itemHeight;
		}

		// the width of the widest item
		legend.offsetWidth = widthOption || mathMax(
			horizontal ? legend.itemX - initialItemX : itemWidth,
			legend.offsetWidth
		);
	},

	/**
	 * Render the legend. This method can be called both before and after
	 * chart.render. If called after, it will only rearrange items instead
	 * of creating new ones.
	 */
	render: function () {
		var legend = this,
			chart = legend.chart,
			renderer = chart.renderer,
			legendGroup = legend.group,
			allItems,
			display,
			legendWidth,
			legendHeight,
			box = legend.box,
			options = legend.options,
			padding = legend.padding,
			legendBorderWidth = options.borderWidth,
			legendBackgroundColor = options.backgroundColor;

		legend.itemX = legend.initialItemX;
		legend.itemY = legend.initialItemY;
		legend.offsetWidth = 0;
		legend.lastItemY = 0;

		if (!legendGroup) {
			legend.group = legendGroup = renderer.g('legend')
				// #414, #759. Trackers will be drawn above the legend, but we have 
				// to sacrifice that because tooltips need to be above the legend
				// and trackers above tooltips
				.attr({ zIndex: 7 }) 
				.add();
			legend.contentGroup = renderer.g()
				.attr({ zIndex: 1 }) // above background
				.add(legendGroup);
			legend.scrollGroup = renderer.g()
				.add(legend.contentGroup);
			legend.clipRect = renderer.clipRect(0, 0, 9999, chart.chartHeight);
			legend.contentGroup.clip(legend.clipRect);
		}

		// add each series or point
		allItems = [];
		each(chart.series, function (serie) {
			var seriesOptions = serie.options;

			if (!seriesOptions.showInLegend) {
				return;
			}

			// use points or series for the legend item depending on legendType
			allItems = allItems.concat(
					serie.legendItems ||
					(seriesOptions.legendType === 'point' ?
							serie.data :
							serie)
			);
		});

		// sort by legendIndex
		stableSort(allItems, function (a, b) {
			return ((a.options && a.options.legendIndex) || 0) - ((b.options && b.options.legendIndex) || 0);
		});

		// reversed legend
		if (options.reversed) {
			allItems.reverse();
		}

		legend.allItems = allItems;
		legend.display = display = !!allItems.length;

		// render the items
		each(allItems, function (item) {
			legend.renderItem(item); 
		});

		// Draw the border
		legendWidth = options.width || legend.offsetWidth;
		legendHeight = legend.lastItemY + legend.lastLineHeight;
		
		
		legendHeight = legend.handleOverflow(legendHeight);

		if (legendBorderWidth || legendBackgroundColor) {
			legendWidth += padding;
			legendHeight += padding;

			if (!box) {
				legend.box = box = renderer.rect(
					0,
					0,
					legendWidth,
					legendHeight,
					options.borderRadius,
					legendBorderWidth || 0
				).attr({
					stroke: options.borderColor,
					'stroke-width': legendBorderWidth || 0,
					fill: legendBackgroundColor || NONE
				})
				.add(legendGroup)
				.shadow(options.shadow);
				box.isNew = true;

			} else if (legendWidth > 0 && legendHeight > 0) {
				box[box.isNew ? 'attr' : 'animate'](
					box.crisp(null, null, null, legendWidth, legendHeight)
				);
				box.isNew = false;
			}

			// hide the border if no items
			box[display ? 'show' : 'hide']();
		}
		
		legend.legendWidth = legendWidth;
		legend.legendHeight = legendHeight;

		// Now that the legend width and height are established, put the items in the 
		// final position
		each(allItems, function (item) {
			legend.positionItem(item);
		});

		// 1.x compatibility: positioning based on style
		/*var props = ['left', 'right', 'top', 'bottom'],
			prop,
			i = 4;
		while (i--) {
			prop = props[i];
			if (options.style[prop] && options.style[prop] !== 'auto') {
				options[i < 2 ? 'align' : 'verticalAlign'] = prop;
				options[i < 2 ? 'x' : 'y'] = pInt(options.style[prop]) * (i % 2 ? -1 : 1);
			}
		}*/

		if (display) {
			legendGroup.align(extend({
				width: legendWidth,
				height: legendHeight
			}, options), true, chart.spacingBox);
		}

		if (!chart.isResizing) {
			this.positionCheckboxes();
		}
	},
	
	/**
	 * Set up the overflow handling by adding navigation with up and down arrows below the
	 * legend.
	 */
	handleOverflow: function (legendHeight) {
		var legend = this,
			chart = this.chart,
			renderer = chart.renderer,
			pageCount,
			options = this.options,
			optionsY = options.y,
			alignTop = options.verticalAlign === 'top',
			spaceHeight = chart.spacingBox.height + (alignTop ? -optionsY : optionsY) - this.padding,
			maxHeight = options.maxHeight,
			clipHeight,
			clipRect = this.clipRect,
			navOptions = options.navigation,
			animation = pick(navOptions.animation, true),
			arrowSize = navOptions.arrowSize || 12,
			nav = this.nav;
			
		// Adjust the height
		if (options.layout === 'horizontal') {
			spaceHeight /= 2;
		}
		if (maxHeight) {
			spaceHeight = mathMin(spaceHeight, maxHeight);
		}
		
		// Reset the legend height and adjust the clipping rectangle
		if (legendHeight > spaceHeight) {
			
			this.clipHeight = clipHeight = spaceHeight - 20;
			this.pageCount = pageCount = mathCeil(legendHeight / clipHeight);
			this.currentPage = pick(this.currentPage, 1);
			this.fullHeight = legendHeight;
			
			clipRect.attr({
				height: clipHeight
			});
			
			// Add navigation elements
			if (!nav) {
				this.nav = nav = renderer.g().attr({ zIndex: 1 }).add(this.group);
				this.up = renderer.symbol('triangle', 0, 0, arrowSize, arrowSize)
					.on('click', function () {
						legend.scroll(-1, animation);
					})
					.add(nav);
				this.pager = renderer.text('', 15, 10)
					.css(navOptions.style)
					.add(nav);
				this.down = renderer.symbol('triangle-down', 0, 0, arrowSize, arrowSize)
					.on('click', function () {
						legend.scroll(1, animation);
					})
					.add(nav);
			}
			
			// Set initial position
			legend.scroll(0);
			
			legendHeight = spaceHeight;
			
		} else if (nav) {
			clipRect.attr({
				height: chart.chartHeight
			});
			nav.hide();
			this.scrollGroup.attr({
				translateY: 1
			});
		}
		
		return legendHeight;
	},
	
	/**
	 * Scroll the legend by a number of pages
	 * @param {Object} scrollBy
	 * @param {Object} animation
	 */
	scroll: function (scrollBy, animation) {
		var pageCount = this.pageCount,
			currentPage = this.currentPage + scrollBy,
			clipHeight = this.clipHeight,
			navOptions = this.options.navigation,
			activeColor = navOptions.activeColor,
			inactiveColor = navOptions.inactiveColor,
			pager = this.pager,
			padding = this.padding,
			scrollOffset;
		
		// When resizing while looking at the last page
		if (currentPage > pageCount) {
			currentPage = pageCount;
		}
		
		if (currentPage > 0) {
			
			if (animation !== UNDEFINED) {
				setAnimation(animation, this.chart);
			}
			
			this.nav.attr({
				translateX: padding,
				translateY: clipHeight + 7,
				visibility: VISIBLE
			});
			this.up.attr({
					fill: currentPage === 1 ? inactiveColor : activeColor
				})
				.css({
					cursor: currentPage === 1 ? 'default' : 'pointer'
				});
			pager.attr({
				text: currentPage + '/' + this.pageCount
			});
			this.down.attr({
					x: 18 + this.pager.getBBox().width, // adjust to text width
					fill: currentPage === pageCount ? inactiveColor : activeColor
				})
				.css({
					cursor: currentPage === pageCount ? 'default' : 'pointer'
				});
			
			scrollOffset = -mathMin(clipHeight * (currentPage - 1), this.fullHeight - clipHeight + padding) + 1;
			this.scrollGroup.animate({
				translateY: scrollOffset
			});
			pager.attr({
				text: currentPage + '/' + pageCount
			});
			
			
			this.currentPage = currentPage;
			this.positionCheckboxes(scrollOffset);
		}
			
	}
	
};
<|MERGE_RESOLUTION|>--- conflicted
+++ resolved
@@ -186,16 +186,10 @@
 			translateY = alignAttr.translateY;
 			each(this.allItems, function (item) {
 				var checkbox = item.checkbox,
-<<<<<<< HEAD
-					top = (translateY + checkbox.y + (scrollOffset || 0) + 3);
-				
-				if (checkbox) {
-=======
 					top;
 				
 				if (checkbox) {
 					top = (translateY + checkbox.y + (scrollOffset || 0) + 3);
->>>>>>> 00e15073
 					css(checkbox, {
 						left: (alignAttr.translateX + item.legendItemWidth + checkbox.x - 20) + PX,
 						top: top + PX,
