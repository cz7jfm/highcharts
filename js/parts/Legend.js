/**
 * The overview of the chart's series
 */
var Legend = Highcharts.Legend = function (chart, options) {
	this.init(chart, options);
};

Legend.prototype = {
	
	/**
	 * Initialize the legend
	 */
	init: function (chart, options) {
		
		var legend = this,
			itemStyle = options.itemStyle,
			padding,
			itemMarginTop = options.itemMarginTop || 0;
	
		this.options = options;

		if (!options.enabled) {
			return;
		}
	
		legend.itemStyle = itemStyle;
		legend.itemHiddenStyle = merge(itemStyle, options.itemHiddenStyle);
		legend.itemMarginTop = itemMarginTop;
		legend.padding = padding = pick(options.padding, 8);
		legend.initialItemX = padding;
		legend.initialItemY = padding - 5; // 5 is the number of pixels above the text
		legend.maxItemWidth = 0;
		legend.chart = chart;
		legend.itemHeight = 0;
		legend.symbolWidth = pick(options.symbolWidth, 16);
		legend.pages = [];


		// Render it
		legend.render();

		// move checkboxes
		addEvent(legend.chart, 'endResize', function () { 
			legend.positionCheckboxes();
		});

	},

	/**
	 * Set the colors for the legend item
	 * @param {Object} item A Series or Point instance
	 * @param {Object} visible Dimmed or colored
	 */
	colorizeItem: function (item, visible) {
		var legend = this,
			options = legend.options,
			legendItem = item.legendItem,
			legendLine = item.legendLine,
			legendSymbol = item.legendSymbol,
			hiddenColor = legend.itemHiddenStyle.color,
			textColor = visible ? options.itemStyle.color : hiddenColor,
			symbolColor = visible ? (item.legendColor || item.color || '#CCC') : hiddenColor,
			markerOptions = item.options && item.options.marker,
			symbolAttr = { fill: symbolColor },
			key,
			val;
		
		if (legendItem) {
			legendItem.css({ fill: textColor, color: textColor }); // color for #1553, oldIE
		}
		if (legendLine) {
			legendLine.attr({ stroke: symbolColor });
		}
		
		if (legendSymbol) {
			
			// Apply marker options
			if (markerOptions && legendSymbol.isMarker) { // #585
				symbolAttr.stroke = symbolColor;
				markerOptions = item.convertAttribs(markerOptions);
				for (key in markerOptions) {
					val = markerOptions[key];
					if (val !== undefined) {
						symbolAttr[key] = val;
					}
				}
			}

			legendSymbol.attr(symbolAttr);
		}
	},

	/**
	 * Position the legend item
	 * @param {Object} item A Series or Point instance
	 */
	positionItem: function (item) {
		var legend = this,
			options = legend.options,
			symbolPadding = options.symbolPadding,
			ltr = !options.rtl,
			legendItemPos = item._legendItemPos,
			itemX = legendItemPos[0],
			itemY = legendItemPos[1],
			checkbox = item.checkbox;

		if (item.legendGroup) {
			item.legendGroup.translate(
				ltr ? itemX : legend.legendWidth - itemX - 2 * symbolPadding - 4,
				itemY
			);
		}

		if (checkbox) {
			checkbox.x = itemX;
			checkbox.y = itemY;
		}
	},

	/**
	 * Destroy a single legend item
	 * @param {Object} item The series or point
	 */
	destroyItem: function (item) {
		var checkbox = item.checkbox;

		// destroy SVG elements
		each(['legendItem', 'legendLine', 'legendSymbol', 'legendGroup'], function (key) {
			if (item[key]) {
				item[key] = item[key].destroy();
			}
		});

		if (checkbox) {
			discardElement(item.checkbox);
		}
	},

	/**
	 * Destroy all items.
	 */
	clearItems: function () {
		var legend = this;
		each(legend.getAllItems(), function (item) {
			legend.destroyItem(item); 
		});		
	},

	/**
	 * Destroys the legend.
	 */
	destroy: function () {
		var legend = this,
			legendGroup = legend.group,
			box = legend.box;

		if (box) {
			legend.box = box.destroy();
		}

		if (legendGroup) {
			legend.group = legendGroup.destroy();
		}
	},

	/**
	 * Position the checkboxes after the width is determined
	 */
	positionCheckboxes: function (scrollOffset) {
		var alignAttr = this.group.alignAttr,
			translateY,
			clipHeight = this.clipHeight || this.legendHeight;

		if (alignAttr) {
			translateY = alignAttr.translateY;
			each(this.allItems, function (item) {
				var checkbox = item.checkbox,
					top;
				
				if (checkbox) {
					top = (translateY + checkbox.y + (scrollOffset || 0) + 3);
					css(checkbox, {
						left: (alignAttr.translateX + item.checkboxOffset + checkbox.x - 20) + 'px',
						top: top + 'px',
						display: top > translateY - 6 && top < translateY + clipHeight - 6 ? '' : 'none'
					});
				}
			});
		}
	},
	
	/**
	 * Render the legend title on top of the legend
	 */
	renderTitle: function () {
		var options = this.options,
			padding = this.padding,
			titleOptions = options.title,
			titleHeight = 0,
			bBox;
		
		if (titleOptions.text) {
			if (!this.title) {
				this.title = this.chart.renderer.label(titleOptions.text, padding - 3, padding - 4, null, null, null, null, null, 'legend-title')
					.attr({ zIndex: 1 })
					.css(titleOptions.style)
					.add(this.group);
			}
			bBox = this.title.getBBox();
			titleHeight = bBox.height;
			this.offsetWidth = bBox.width; // #1717
			this.contentGroup.attr({ translateY: titleHeight });
		}
		this.titleHeight = titleHeight;
	},

	/**
	 * Render a single specific legend item
	 * @param {Object} item A series or point
	 */
	renderItem: function (item) {
		var legend = this,
			chart = legend.chart,
			renderer = chart.renderer,
			options = legend.options,
			horizontal = options.layout === 'horizontal',
			symbolWidth = legend.symbolWidth,
			symbolPadding = options.symbolPadding,
			itemStyle = legend.itemStyle,
			itemHiddenStyle = legend.itemHiddenStyle,
			padding = legend.padding,
			itemDistance = horizontal ? pick(options.itemDistance, 20) : 0,
			ltr = !options.rtl,
			itemHeight,
			widthOption = options.width,
			itemMarginBottom = options.itemMarginBottom || 0,
			itemMarginTop = legend.itemMarginTop,
			initialItemX = legend.initialItemX,
			bBox,
			itemWidth,
			li = item.legendItem,
			series = item.series && item.series.drawLegendSymbol ? item.series : item,
			seriesOptions = series.options,
			showCheckbox = legend.createCheckboxForItem && seriesOptions && seriesOptions.showCheckbox,
			useHTML = options.useHTML;

		if (!li) { // generate it once, later move it

			// Generate the group box
			// A group to hold the symbol and text. Text is to be appended in Legend class.
			item.legendGroup = renderer.g('legend-item')
				.attr({ zIndex: 1 })
				.add(legend.scrollGroup);

			// Generate the list item text and add it to the group
			item.legendItem = li = renderer.text(
					options.labelFormat ? format(options.labelFormat, item) : options.labelFormatter.call(item),
					ltr ? symbolWidth + symbolPadding : -symbolPadding,
					legend.baseline || 0,
					useHTML
				)
				.css(merge(item.visible ? itemStyle : itemHiddenStyle)) // merge to prevent modifying original (#1021)
				.attr({
					align: ltr ? 'left' : 'right',
					zIndex: 2
				})
				.add(item.legendGroup);

			// Get the baseline for the first item - the font size is equal for all
			if (!legend.baseline) {
				legend.fontMetrics = renderer.fontMetrics(itemStyle.fontSize, li);
				legend.baseline = legend.fontMetrics.f + 3 + itemMarginTop;
				li.attr('y', legend.baseline);
			}

			// Draw the legend symbol inside the group box
			series.drawLegendSymbol(legend, item);

			if (legend.setItemEvents) {
				legend.setItemEvents(item, li, useHTML, itemStyle, itemHiddenStyle);
			}			

			// Colorize the items
			legend.colorizeItem(item, item.visible);

			// add the HTML checkbox on top
			if (showCheckbox) {
				legend.createCheckboxForItem(item);				
			}
		}

		// calculate the positions for the next line
		bBox = li.getBBox();

		itemWidth = item.checkboxOffset = 
			options.itemWidth || 
			item.legendItemWidth || 
			symbolWidth + symbolPadding + bBox.width + itemDistance + (showCheckbox ? 20 : 0);
		legend.itemHeight = itemHeight = Math.round(item.legendItemHeight || bBox.height);

		// if the item exceeds the width, start a new line
		if (horizontal && legend.itemX - initialItemX + itemWidth >
				(widthOption || (chart.chartWidth - 2 * padding - initialItemX - options.x))) {
			legend.itemX = initialItemX;
			legend.itemY += itemMarginTop + legend.lastLineHeight + itemMarginBottom;
			legend.lastLineHeight = 0; // reset for next line (#915, #3976)
		}

		// If the item exceeds the height, start a new column
		/*if (!horizontal && legend.itemY + options.y + itemHeight > chart.chartHeight - spacingTop - spacingBottom) {
			legend.itemY = legend.initialItemY;
			legend.itemX += legend.maxItemWidth;
			legend.maxItemWidth = 0;
		}*/

		// Set the edge positions
		legend.maxItemWidth = Math.max(legend.maxItemWidth, itemWidth);
		legend.lastItemY = itemMarginTop + legend.itemY + itemMarginBottom;
		legend.lastLineHeight = Math.max(itemHeight, legend.lastLineHeight); // #915

		// cache the position of the newly generated or reordered items
		item._legendItemPos = [legend.itemX, legend.itemY];

		// advance
		if (horizontal) {
			legend.itemX += itemWidth;

		} else {
			legend.itemY += itemMarginTop + itemHeight + itemMarginBottom;
			legend.lastLineHeight = itemHeight;
		}

		// the width of the widest item
		legend.offsetWidth = widthOption || Math.max(
			(horizontal ? legend.itemX - initialItemX - itemDistance : itemWidth) + padding,
			legend.offsetWidth
		);
	},

	/**
	 * Get all items, which is one item per series for normal series and one item per point
	 * for pie series.
	 */
	getAllItems: function () {
		var allItems = [];
		each(this.chart.series, function (series) {
			var seriesOptions = series.options;

			// Handle showInLegend. If the series is linked to another series, defaults to false.
			if (!pick(seriesOptions.showInLegend, !defined(seriesOptions.linkedTo) ? undefined : false, true)) {
				return;
			}

			// use points or series for the legend item depending on legendType
			allItems = allItems.concat(
					series.legendItems ||
					(seriesOptions.legendType === 'point' ?
							series.data :
							series)
			);
		});
		return allItems;
	},

	/**
	 * Adjust the chart margins by reserving space for the legend on only one side
	 * of the chart. If the position is set to a corner, top or bottom is reserved
	 * for horizontal legends and left or right for vertical ones.
	 */
	adjustMargins: function (margin, spacing) {
		var chart = this.chart, 
			options = this.options,
			// Use the first letter of each alignment option in order to detect the side 
			alignment = options.align[0] + options.verticalAlign[0] + options.layout[0];
			
		if (this.display && !options.floating) {

			each([
				/(lth|ct|rth)/,
				/(rtv|rm|rbv)/,
				/(rbh|cb|lbh)/,
				/(lbv|lm|ltv)/
			], function (alignments, side) {
				if (alignments.test(alignment) && !defined(margin[side])) {
					// Now we have detected on which side of the chart we should reserve space for the legend
					chart[marginNames[side]] = Math.max(
						chart[marginNames[side]],
						chart.legend[(side + 1) % 2 ? 'legendHeight' : 'legendWidth'] + 
							[1, -1, -1, 1][side] * options[(side % 2) ? 'x' : 'y'] + 
							pick(options.margin, 12) +
							spacing[side]
					);
				}
			});
		}
	},

	/**
	 * Render the legend. This method can be called both before and after
	 * chart.render. If called after, it will only rearrange items instead
	 * of creating new ones.
	 */
	render: function () {
		var legend = this,
			chart = legend.chart,
			renderer = chart.renderer,
			legendGroup = legend.group,
			allItems,
			display,
			legendWidth,
			legendHeight,
			box = legend.box,
			options = legend.options,
			padding = legend.padding,
			legendBorderWidth = options.borderWidth,
			legendBackgroundColor = options.backgroundColor;

		legend.itemX = legend.initialItemX;
		legend.itemY = legend.initialItemY;
		legend.offsetWidth = 0;
		legend.lastItemY = 0;

		if (!legendGroup) {
			legend.group = legendGroup = renderer.g('legend')
				.attr({ zIndex: 7 }) 
				.add();
			legend.contentGroup = renderer.g()
				.attr({ zIndex: 1 }) // above background
				.add(legendGroup);
			legend.scrollGroup = renderer.g()
				.add(legend.contentGroup);
		}
		
		legend.renderTitle();

		// add each series or point
		allItems = legend.getAllItems();

		// sort by legendIndex
		stableSort(allItems, function (a, b) {
			return ((a.options && a.options.legendIndex) || 0) - ((b.options && b.options.legendIndex) || 0);
		});

		// reversed legend
		if (options.reversed) {
			allItems.reverse();
		}

		legend.allItems = allItems;
		legend.display = display = !!allItems.length;

		// render the items
		legend.lastLineHeight = 0;
		each(allItems, function (item) {
			legend.renderItem(item); 
		});

		// Get the box
		legendWidth = (options.width || legend.offsetWidth) + padding;
		legendHeight = legend.lastItemY + legend.lastLineHeight + legend.titleHeight;
		legendHeight = legend.handleOverflow(legendHeight);
		legendHeight += padding;

		// Draw the border and/or background
		if (legendBorderWidth || legendBackgroundColor) {

			if (!box) {
				legend.box = box = renderer.rect(
					0,
					0,
					legendWidth,
					legendHeight,
					options.borderRadius,
					legendBorderWidth || 0
				).attr({
					stroke: options.borderColor,
					'stroke-width': legendBorderWidth || 0,
					fill: legendBackgroundColor || 'none'
				})
				.add(legendGroup)
				.shadow(options.shadow);
				box.isNew = true;

			} else if (legendWidth > 0 && legendHeight > 0) {
				box[box.isNew ? 'attr' : 'animate'](
					box.crisp({ width: legendWidth, height: legendHeight })
				);
				box.isNew = false;
			}

			// hide the border if no items
			box[display ? 'show' : 'hide']();
		}
		
		legend.legendWidth = legendWidth;
		legend.legendHeight = legendHeight;

		// Now that the legend width and height are established, put the items in the 
		// final position
		each(allItems, function (item) {
			legend.positionItem(item);
		});

		// 1.x compatibility: positioning based on style
		/*var props = ['left', 'right', 'top', 'bottom'],
			prop,
			i = 4;
		while (i--) {
			prop = props[i];
			if (options.style[prop] && options.style[prop] !== 'auto') {
				options[i < 2 ? 'align' : 'verticalAlign'] = prop;
				options[i < 2 ? 'x' : 'y'] = pInt(options.style[prop]) * (i % 2 ? -1 : 1);
			}
		}*/

		if (display) {
			legendGroup.align(extend({
				width: legendWidth,
				height: legendHeight
			}, options), true, 'spacingBox');
		}

		if (!chart.isResizing) {
			this.positionCheckboxes();
		}
	},
	
	/**
	 * Set up the overflow handling by adding navigation with up and down arrows below the
	 * legend.
	 */
	handleOverflow: function (legendHeight) {
		var legend = this,
			chart = this.chart,
			renderer = chart.renderer,
			options = this.options,
			optionsY = options.y,
			alignTop = options.verticalAlign === 'top',
			spaceHeight = chart.spacingBox.height + (alignTop ? -optionsY : optionsY) - this.padding,
			maxHeight = options.maxHeight,
			clipHeight,
			clipRect = this.clipRect,
			navOptions = options.navigation,
			animation = pick(navOptions.animation, true),
			arrowSize = navOptions.arrowSize || 12,
			nav = this.nav,
			pages = this.pages,
			lastY,
			allItems = this.allItems;
			
		// Adjust the height
		if (options.layout === 'horizontal') {
			spaceHeight /= 2;
		}
		if (maxHeight) {
			spaceHeight = Math.min(spaceHeight, maxHeight);
		}
		
		// Reset the legend height and adjust the clipping rectangle
		pages.length = 0;
		if (legendHeight > spaceHeight && !options.useHTML) {

			this.clipHeight = clipHeight = Math.max(spaceHeight - 20 - this.titleHeight - this.padding, 0);
			this.currentPage = pick(this.currentPage, 1);
			this.fullHeight = legendHeight;
			
			// Fill pages with Y positions so that the top of each a legend item defines
			// the scroll top for each page (#2098)
			each(allItems, function (item, i) {
				var y = item._legendItemPos[1],
					h = Math.round(item.legendItem.getBBox().height),
					len = pages.length;
				
				if (!len || (y - pages[len - 1] > clipHeight && (lastY || y) !== pages[len - 1])) {
					pages.push(lastY || y);
					len++;
				}
				
				if (i === allItems.length - 1 && y + h - pages[len - 1] > clipHeight) {
					pages.push(y);
				}
				if (y !== lastY) {
					lastY = y;
				}
			});

			// Only apply clipping if needed. Clipping causes blurred legend in PDF export (#1787)
			if (!clipRect) {
				clipRect = legend.clipRect = renderer.clipRect(0, this.padding, 9999, 0);
				legend.contentGroup.clip(clipRect);
			}
			clipRect.attr({
				height: clipHeight
			});
			
			// Add navigation elements
			if (!nav) {
				this.nav = nav = renderer.g().attr({ zIndex: 1 }).add(this.group);
				this.up = renderer.symbol('triangle', 0, 0, arrowSize, arrowSize)
					.on('click', function () {
						legend.scroll(-1, animation);
					})
					.add(nav);
				this.pager = renderer.text('', 15, 10)
					.css(navOptions.style)
					.add(nav);
				this.down = renderer.symbol('triangle-down', 0, 0, arrowSize, arrowSize)
					.on('click', function () {
						legend.scroll(1, animation);
					})
					.add(nav);
			}
			
			// Set initial position
			legend.scroll(0);
			
			legendHeight = spaceHeight;
			
		} else if (nav) {
			clipRect.attr({
				height: chart.chartHeight
			});
			nav.hide();
			this.scrollGroup.attr({
				translateY: 1
			});
			this.clipHeight = 0; // #1379
		}
		
		return legendHeight;
	},
	
	/**
	 * Scroll the legend by a number of pages
	 * @param {Object} scrollBy
	 * @param {Object} animation
	 */
	scroll: function (scrollBy, animation) {
		var pages = this.pages,
			pageCount = pages.length,
			currentPage = this.currentPage + scrollBy,
			clipHeight = this.clipHeight,
			navOptions = this.options.navigation,
			activeColor = navOptions.activeColor,
			inactiveColor = navOptions.inactiveColor,
			pager = this.pager,
			padding = this.padding,
			scrollOffset;
		
		// When resizing while looking at the last page
		if (currentPage > pageCount) {
			currentPage = pageCount;
		}
		
		if (currentPage > 0) {
			
			if (animation !== undefined) {
				setAnimation(animation, this.chart);
			}
			
			this.nav.attr({
				translateX: padding,
				translateY: clipHeight + this.padding + 7 + this.titleHeight,
				visibility: 'visible'
			});
			this.up.attr({
					fill: currentPage === 1 ? inactiveColor : activeColor
				})
				.css({
					cursor: currentPage === 1 ? 'default' : 'pointer'
				});
			pager.attr({
				text: currentPage + '/' + pageCount
			});
			this.down.attr({
					x: 18 + this.pager.getBBox().width, // adjust to text width
					fill: currentPage === pageCount ? inactiveColor : activeColor
				})
				.css({
					cursor: currentPage === pageCount ? 'default' : 'pointer'
				});
			
			scrollOffset = -pages[currentPage - 1] + this.initialItemY;

			this.scrollGroup.animate({
				translateY: scrollOffset
			});			
			
			this.currentPage = currentPage;
			this.positionCheckboxes(scrollOffset);
		}
			
	}
	
};

/*
 * LegendSymbolMixin
 */ 

var LegendSymbolMixin = Highcharts.LegendSymbolMixin = {

	/**
	 * Get the series' symbol in the legend
	 * 
	 * @param {Object} legend The legend object
	 * @param {Object} item The series (this) or point
	 */
	drawRectangle: function (legend, item) {
		var symbolHeight = legend.options.symbolHeight || legend.fontMetrics.f; // docs: Now defaults to the font size

		item.legendSymbol = this.chart.renderer.rect(
			0,
			legend.baseline - symbolHeight + 1, // #3988
			legend.symbolWidth,
			symbolHeight,
			legend.options.symbolRadius || 0
		).attr({
			zIndex: 3
		}).add(item.legendGroup);		
		
	},

	/**
	 * Get the series' symbol in the legend. This method should be overridable to create custom 
	 * symbols through Highcharts.seriesTypes[type].prototype.drawLegendSymbols.
	 * 
	 * @param {Object} legend The legend object
	 */
	drawLineMarker: function (legend) {

		var options = this.options,
			markerOptions = options.marker,
			radius,
			legendSymbol,
			symbolWidth = legend.symbolWidth,
			renderer = this.chart.renderer,
			legendItemGroup = this.legendGroup,
<<<<<<< HEAD
			verticalCenter = legend.baseline - Math.round(renderer.fontMetrics(legendOptions.itemStyle.fontSize, this.legendItem).b * 0.3),
=======
			verticalCenter = legend.baseline - mathRound(legend.fontMetrics.b * 0.3),
>>>>>>> de2c16ca
			attr;

		// Draw the line
		if (options.lineWidth) {
			attr = {
				'stroke-width': options.lineWidth
			};
			if (options.dashStyle) {
				attr.dashstyle = options.dashStyle;
			}
			this.legendLine = renderer.path([
				'M',
				0,
				verticalCenter,
				'L',
				symbolWidth,
				verticalCenter
			])
			.attr(attr)
			.add(legendItemGroup);
		}
		
		// Draw the marker
		if (markerOptions && markerOptions.enabled !== false) {
			radius = markerOptions.radius;
			this.legendSymbol = legendSymbol = renderer.symbol(
				this.symbol,
				(symbolWidth / 2) - radius,
				verticalCenter - radius,
				2 * radius,
				2 * radius
			)
			.add(legendItemGroup);
			legendSymbol.isMarker = true;
		}
	}
};

// Workaround for #2030, horizontal legend items not displaying in IE11 Preview,
// and for #2580, a similar drawing flaw in Firefox 26.
// TODO: Explore if there's a general cause for this. The problem may be related 
// to nested group elements, as the legend item texts are within 4 group elements.
if (/Trident\/7\.0/.test(navigator.userAgent) || Highcharts.isFirefox) {
	wrap(Legend.prototype, 'positionItem', function (proceed, item) {
		var legend = this,
			runPositionItem = function () { // If chart destroyed in sync, this is undefined (#2030)
				if (item._legendItemPos) {
					proceed.call(legend, item);
				}
			};

		// Do it now, for export and to get checkbox placement
		runPositionItem();
		
		// Do it after to work around the core issue
		setTimeout(runPositionItem);
	});
}<|MERGE_RESOLUTION|>--- conflicted
+++ resolved
@@ -736,11 +736,7 @@
 			symbolWidth = legend.symbolWidth,
 			renderer = this.chart.renderer,
 			legendItemGroup = this.legendGroup,
-<<<<<<< HEAD
-			verticalCenter = legend.baseline - Math.round(renderer.fontMetrics(legendOptions.itemStyle.fontSize, this.legendItem).b * 0.3),
-=======
-			verticalCenter = legend.baseline - mathRound(legend.fontMetrics.b * 0.3),
->>>>>>> de2c16ca
+			verticalCenter = legend.baseline - Math.round(legend.fontMetrics.b * 0.3),
 			attr;
 
 		// Draw the line
