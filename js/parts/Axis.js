--- conflicted
+++ resolved
@@ -5414,11 +5414,7 @@
      *         Whether to redraw the chart or wait for an explicit call to
      *         {@link Highcharts.Chart#redraw}
      *
-<<<<<<< HEAD
-     * @param  {Highcharts.AnimationOptions|undefined} [animation=true]
-=======
      * @param  {boolean|Highcharts.AnimationOptionsObject|undefined} [animation=true]
->>>>>>> 9249d3bc
      *         Enable or modify animations.
      *
      * @param  {*|undefined} [eventArguments]
