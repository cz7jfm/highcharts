--- conflicted
+++ resolved
@@ -50,11 +50,7 @@
 				zIndex: 8
 			})
 			.add()
-<<<<<<< HEAD
-			.attr({ y: -9999 });
-=======
 			.attr({ y: -9e9 }); // #2301, #2657, #3532
->>>>>>> 56e52807
 
 		/*= if (build.classic) { =*/
 		this.label
