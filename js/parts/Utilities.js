--- conflicted
+++ resolved
@@ -254,8 +254,7 @@
  * @param {Boolean} capitalize
  */
 dateFormat = function (format, timestamp, capitalize) {
-<<<<<<< HEAD
-	function pad (number, length) {
+	function pad(number, length) {
 		// two digits
 		number = number.toString().replace(/^([0-9])$/, '0$1');
 		// three digits
@@ -263,10 +262,6 @@
 			number = number.toString().replace(/^([0-9]{2})$/, '0$1');
 		}
 		return number;
-=======
-	function pad(number) {
-		return number.toString().replace(/^([0-9])$/, '0$1');
->>>>>>> cd856db5
 	}
 
 	if (!defined(timestamp) || isNaN(timestamp)) {
@@ -286,7 +281,7 @@
 		langWeekdays = lang.weekdays,
 		langMonths = lang.months,
 		/* // uncomment this and the 'W' format key below to enable week numbers
-		weekNumber = function() {
+		weekNumber = function () {
 			var clone = new Date(date.valueOf()),
 				day = clone[getDay]() == 0 ? 7 : clone[getDay](),
 				dayNumber;
@@ -394,7 +389,7 @@
 	// normalize the interval to the nearest multiple
 	for (i = 0; i < multiples.length; i++) {
 		interval = multiples[i];
-		if (normalized <= (multiples[i] + (multiples[i+1] || multiples[i])) / 2) {
+		if (normalized <= (multiples[i] + (multiples[i + 1] || multiples[i])) / 2) {
 			break;
 		}
 	}
@@ -418,6 +413,7 @@
  * @param {Array} unitsOption
  */
 function getTimeTicks(tickInterval, min, max, startOfWeek, unitsOption) {
+	/*jslint white: true*/
 	var tickPositions = [],
 		i,
 		useUTC = defaultOptions.global.useUTC,
@@ -476,18 +472,19 @@
 		unit = units[units.length - 1], // default unit is years
 		interval = ranges[unit[0]],
 		multiples = unit[1];
+	/*jslint white: false*/
 
 	// loop through the units to find the one that best fits the tickInterval
-	for (i = 0; i < units.length; i++)  {
+	for (i = 0; i < units.length; i++) {
 		unit = units[i];
 		interval = ranges[unit[0]];
 		multiples = unit[1];
 
 
-		if (units[i+1]) {
+		if (units[i + 1]) {
 			// lessThan is in the middle between the highest multiple and the next unit.
 			var lessThan = (interval * multiples[multiples.length - 1] +
-						ranges[units[i + 1][0]]	) / 2;
+						ranges[units[i + 1][0]]) / 2;
 
 			// break and keep the current unit
 			if (tickInterval <= lessThan) {
@@ -597,7 +594,7 @@
 	this.symbol = 0;
 }
 
-ChartCounters.prototype = {
+ChartCounters.prototype =  {
 	/**
 	 * Wraps the color counter if it reaches the specified length.
 	 */
