--- conflicted
+++ resolved
@@ -491,11 +491,7 @@
 						2 * radius
 					)
 					.attr(pointAttr[state])
-<<<<<<< HEAD
-					.add(series.group);
-=======
 					.add(series.markerGroup);
->>>>>>> 09c13af2
 				
 				} else { // update
 					stateMarkerGraphic.attr({ // #1054
@@ -2101,19 +2097,6 @@
 	 * General abstraction for creating plot groups like series.group, series.trackerGroup, series.dataLabelsGroup and 
 	 * series.markerGroup. On subsequent calls, the group will only be adjusted to the updated plot size.
 	 */
-<<<<<<< HEAD
-	createGroup: function () {
-		
-		var chart = this.chart,
-			group = this.group = chart.renderer.g('series');
-
-		group.attr({
-				visibility: this.visible ? VISIBLE : HIDDEN,
-				zIndex: this.options.zIndex
-			})
-			.translate(this.xAxis.left, this.yAxis.top)
-			.add(chart.seriesGroup);
-=======
 	plotGroup: function (prop, name, visibility, zIndex, parent) {
 		var group = this[prop],
 			chart = this.chart,
@@ -2137,7 +2120,6 @@
 		);
 		
 		return group;
->>>>>>> 09c13af2
 		
 	},
 	
@@ -2170,17 +2152,6 @@
 			options = series.options,
 			doClip = options.clip !== false,
 			animation = options.animation,
-<<<<<<< HEAD
-			doAnimation = animation && series.animate,
-			duration = doAnimation ? (animation && animation.duration) || 500 : 0,
-			clipRect = series.getClipRect(),
-			renderer = chart.renderer;
-
-		// the group
-		series.createGroup();
-		group = series.group;
-		
-=======
 			doAnimation = animation && !!series.animate,
 			clipRect = series.clipRect,
 			renderer = chart.renderer,
@@ -2212,7 +2183,6 @@
 			options.zIndex, 
 			chart.seriesGroup
 		);
->>>>>>> 09c13af2
 		
 		series.drawDataLabels();
 
