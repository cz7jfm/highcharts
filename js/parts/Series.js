(function (H) {
	var addEvent = H.addEvent,
		arrayMax = H.arrayMax,
		arrayMin = H.arrayMin,
		Color = H.Color, // @todo add as a requirement
		Date = H.Date,
		defaultOptions = H.defaultOptions,
		defaultPlotOptions = H.defaultPlotOptions,
		defined = H.defined,
		each = H.each,
		erase = H.erase,
		error = H.error,
		extend = H.extend,
		isArray = H.isArray,
		isNumber = H.isNumber,
		isObject = H.isObject,
		isString = H.isString,
		LegendSymbolMixin = H.LegendSymbolMixin, // @todo add as a requirement
		merge = H.merge,
		pick = H.pick,
		Point = H.Point, // @todo  add as a requirement
		removeEvent = H.removeEvent,
		splat = H.splat,
		stableSort = H.stableSort,
		SVGElement = H.SVGElement,
		useCanVG = H.useCanVG;

/**
 * @classDescription The base function which all other series types inherit from. The data in the series is stored
 * in various arrays.
 *
 * - First, series.options.data contains all the original config options for
 * each point whether added by options or methods like series.addPoint.
 * - Next, series.data contains those values converted to points, but in case the series data length
 * exceeds the cropThreshold, or if the data is grouped, series.data doesn't contain all the points. It
 * only contains the points that have been created on demand.
 * - Then there's series.points that contains all currently visible point objects. In case of cropping,
 * the cropped-away points are not part of this array. The series.points array starts at series.cropStart
 * compared to series.data and series.options.data. If however the series data is grouped, these can't
 * be correlated one to one.
 * - series.xData and series.processedXData contain clean x values, equivalent to series.data and series.points.
 * - series.yData and series.processedYData contain clean x values, equivalent to series.data and series.points.
 *
 * @param {Object} chart
 * @param {Object} options
 */
H.Series = function () {}; // @todo return this object

H.Series.prototype = {

	isCartesian: true,
	type: 'line',
	pointClass: Point,
	sorted: true, // requires the data to be sorted
	requireSorting: true,
	pointAttrToOptions: { // mapping between SVG attributes and the corresponding options
		stroke: 'lineColor',
		'stroke-width': 'lineWidth',
		fill: 'fillColor',
		r: 'radius'
	},
	directTouch: false,
	axisTypes: ['xAxis', 'yAxis'],
	colorCounter: 0,
	parallelArrays: ['x', 'y'], // each point's x and y values are stored in this.xData and this.yData
	init: function (chart, options) {
		var series = this,
			eventType,
			events,
			chartSeries = chart.series,
			sortByIndex = function (a, b) {
				return pick(a.options.index, a._i) - pick(b.options.index, b._i);
			};

		series.chart = chart;
		series.options = options = series.setOptions(options); // merge with plotOptions
		series.linkedSeries = [];

		// bind the axes
		series.bindAxes();

		// set some variables
		extend(series, {
			name: options.name,
			state: '',
			pointAttr: {},
			visible: options.visible !== false, // true by default
			selected: options.selected === true // false by default
		});

		// special
		if (useCanVG) {
			options.animation = false;
		}

		// register event listeners
		events = options.events;
		for (eventType in events) {
			addEvent(series, eventType, events[eventType]);
		}
		if (
			(events && events.click) ||
			(options.point && options.point.events && options.point.events.click) ||
			options.allowPointSelect
		) {
			chart.runTrackerClick = true;
		}

		series.getColor();
		series.getSymbol();

		// Set the data
		each(series.parallelArrays, function (key) {
			series[key + 'Data'] = [];
		});
		series.setData(options.data, false);

		// Mark cartesian
		if (series.isCartesian) {
			chart.hasCartesianSeries = true;
		}

		// Register it in the chart
		chartSeries.push(series);
		series._i = chartSeries.length - 1;

		// Sort series according to index option (#248, #1123, #2456)
		stableSort(chartSeries, sortByIndex);
		if (this.yAxis) {
			stableSort(this.yAxis.series, sortByIndex);
		}

		each(chartSeries, function (series, i) {
			series.index = i;
			series.name = series.name || 'Series ' + (i + 1);
		});

	},

	/**
	 * Set the xAxis and yAxis properties of cartesian series, and register the series
	 * in the axis.series array
	 */
	bindAxes: function () {
		var series = this,
			seriesOptions = series.options,
			chart = series.chart,
			axisOptions;

		each(series.axisTypes || [], function (AXIS) { // repeat for xAxis and yAxis

			each(chart[AXIS], function (axis) { // loop through the chart's axis objects
				axisOptions = axis.options;

				// apply if the series xAxis or yAxis option mathches the number of the
				// axis, or if undefined, use the first axis
				if ((seriesOptions[AXIS] === axisOptions.index) ||
						(seriesOptions[AXIS] !== undefined && seriesOptions[AXIS] === axisOptions.id) ||
						(seriesOptions[AXIS] === undefined && axisOptions.index === 0)) {

					// register this series in the axis.series lookup
					axis.series.push(series);

					// set this series.xAxis or series.yAxis reference
					series[AXIS] = axis;

					// mark dirty for redraw
					axis.isDirty = true;
				}
			});

			// The series needs an X and an Y axis
			if (!series[AXIS] && series.optionalAxis !== AXIS) {
				error(18, true);
			}

		});
	},

	/**
	 * For simple series types like line and column, the data values are held in arrays like
	 * xData and yData for quick lookup to find extremes and more. For multidimensional series
	 * like bubble and map, this can be extended with arrays like zData and valueData by
	 * adding to the series.parallelArrays array.
	 */
	updateParallelArrays: function (point, i) {
		var series = point.series,
			args = arguments,
			fn = typeof i === 'number' ?
				 // Insert the value in the given position
				function (key) {
					var val = key === 'y' && series.toYData ? series.toYData(point) : point[key];
					series[key + 'Data'][i] = val;
				} :
				// Apply the method specified in i with the following arguments as arguments
				function (key) {
					Array.prototype[i].apply(series[key + 'Data'], Array.prototype.slice.call(args, 2));
				};

		each(series.parallelArrays, fn);
	},

	/**
	 * Return an auto incremented x value based on the pointStart and pointInterval options.
	 * This is only used if an x value is not given for the point that calls autoIncrement.
	 */
	autoIncrement: function () {

		var options = this.options,
			xIncrement = this.xIncrement,
			date,
			pointInterval,
			pointIntervalUnit = options.pointIntervalUnit;
		
		xIncrement = pick(xIncrement, options.pointStart, 0);
		
		this.pointInterval = pointInterval = pick(this.pointInterval, options.pointInterval, 1);
		
		// Added code for pointInterval strings
		if (pointIntervalUnit === 'month' || pointIntervalUnit === 'year') {
			date = new Date(xIncrement);
			date = (pointIntervalUnit === 'month') ?
				+date[Date.hcSetMonth](date[Date.hcGetMonth]() + pointInterval) :
				+date[Date.hcSetFullYear](date[Date.hcGetFullYear]() + pointInterval);
			pointInterval = date - xIncrement;

		}
		
		this.xIncrement = xIncrement + pointInterval;
		return xIncrement;
	},

	/**
	 * Divide the series data into segments divided by null values.
	 */
	getSegments: function () {
		var series = this,
			lastNull = -1,
			segments = [],
			i,
			points = series.points,
			pointsLength = points.length;

		if (pointsLength) { // no action required for []

			// if connect nulls, just remove null points
			if (series.options.connectNulls) {
				i = pointsLength;
				while (i--) {
					if (points[i].y === null) {
						points.splice(i, 1);
					}
				}
				if (points.length) {
					segments = [points];
				}

			// else, split on null points
			} else {
				each(points, function (point, i) {
					if (point.y === null) {
						if (i > lastNull + 1) {
							segments.push(points.slice(lastNull + 1, i));
						}
						lastNull = i;
					} else if (i === pointsLength - 1) { // last value
						segments.push(points.slice(lastNull + 1, i + 1));
					}
				});
			}
		}

		// register it
		series.segments = segments;
	},

	/**
	 * Set the series options by merging from the options tree
	 * @param {Object} itemOptions
	 */
	setOptions: function (itemOptions) {
		var chart = this.chart,
			chartOptions = chart.options,
			plotOptions = chartOptions.plotOptions,
			userOptions = chart.userOptions || {},
			userPlotOptions = userOptions.plotOptions || {},
			typeOptions = plotOptions[this.type],
			options,
			zones;

		this.userOptions = itemOptions;

		// General series options take precedence over type options because otherwise, default
		// type options like column.animation would be overwritten by the general option.
		// But issues have been raised here (#3881), and the solution may be to distinguish 
		// between default option and userOptions like in the tooltip below.
		options = merge(
			typeOptions,
			plotOptions.series,
			itemOptions
		);

		// The tooltip options are merged between global and series specific options
		this.tooltipOptions = merge(
			defaultOptions.tooltip,
			defaultOptions.plotOptions[this.type].tooltip,
			userOptions.tooltip,
			userPlotOptions.series && userPlotOptions.series.tooltip,
			userPlotOptions[this.type] && userPlotOptions[this.type].tooltip,
			itemOptions.tooltip
		);

		// Delete marker object if not allowed (#1125)
		if (typeOptions.marker === null) {
			delete options.marker;
		}

		// Handle color zones
		this.zoneAxis = options.zoneAxis;
		zones = this.zones = (options.zones || []).slice();
		if ((options.negativeColor || options.negativeFillColor) && !options.zones) {
			zones.push({
				value: options[this.zoneAxis + 'Threshold'] || options.threshold || 0,
				color: options.negativeColor,
				fillColor: options.negativeFillColor
			});
		}
		if (zones.length) { // Push one extra zone for the rest
			if (defined(zones[zones.length - 1].value)) {
				zones.push({
					color: this.color,
					fillColor: this.fillColor
				});
			}
		}
		return options;
	},

	getCyclic: function (prop, value, defaults) {
		var i,
			userOptions = this.userOptions,
			indexName = '_' + prop + 'Index',
			counterName = prop + 'Counter';

		if (!value) {
			if (defined(userOptions[indexName])) { // after Series.update()
				i = userOptions[indexName];
			} else {
				userOptions[indexName] = i = this.chart[counterName] % defaults.length;
				this.chart[counterName] += 1;
			}
			value = defaults[i];
		}
		this[prop] = value;
	},

	/**
	 * Get the series' color
	 */
	getColor: function () {
		if (this.options.colorByPoint) {
			this.options.color = null; // #4359, selected slice got series.color even when colorByPoint was set.
		} else {
			this.getCyclic('color', this.options.color || defaultPlotOptions[this.type].color, this.chart.options.colors);
		}
	},
	/**
	 * Get the series' symbol
	 */
	getSymbol: function () {
		var seriesMarkerOption = this.options.marker;

		this.getCyclic('symbol', seriesMarkerOption.symbol, this.chart.options.symbols);

		// don't substract radius in image symbols (#604)
		if (/^url/.test(this.symbol)) {
			seriesMarkerOption.radius = 0;
		}
	},

	drawLegendSymbol: LegendSymbolMixin.drawLineMarker,

	/**
	 * Replace the series data with a new set of data
	 * @param {Object} data
	 * @param {Object} redraw
	 */
	setData: function (data, redraw, animation, updatePoints) {
		var series = this,
			oldData = series.points,
			oldDataLength = (oldData && oldData.length) || 0,
			dataLength,
			options = series.options,
			chart = series.chart,
			firstPoint = null,
			xAxis = series.xAxis,
			hasCategories = xAxis && !!xAxis.categories,
			i,
			turboThreshold = options.turboThreshold,
			pt,
			xData = this.xData,
			yData = this.yData,
			pointArrayMap = series.pointArrayMap,
			valueCount = pointArrayMap && pointArrayMap.length;

		data = data || [];
		dataLength = data.length;
		redraw = pick(redraw, true);

		// If the point count is the same as is was, just run Point.update which is
		// cheaper, allows animation, and keeps references to points.
		if (updatePoints !== false && dataLength && oldDataLength === dataLength && !series.cropped && !series.hasGroupedData && series.visible) {
			each(data, function (point, i) {
				if (oldData[i].update) { // Linked, previously hidden series (#3709)
					oldData[i].update(point, false, null, false);
				}
			});

		} else {

			// Reset properties
			series.xIncrement = null;
			series.pointRange = hasCategories ? 1 : options.pointRange;

			series.colorCounter = 0; // for series with colorByPoint (#1547)
			
			// Update parallel arrays
			each(this.parallelArrays, function (key) {
				series[key + 'Data'].length = 0;
			});

			// In turbo mode, only one- or twodimensional arrays of numbers are allowed. The
			// first value is tested, and we assume that all the rest are defined the same
			// way. Although the 'for' loops are similar, they are repeated inside each
			// if-else conditional for max performance.
			if (turboThreshold && dataLength > turboThreshold) {

				// find the first non-null point
				i = 0;
				while (firstPoint === null && i < dataLength) {
					firstPoint = data[i];
					i++;
				}


				if (isNumber(firstPoint)) { // assume all points are numbers
					var x = pick(options.pointStart, 0),
						pointInterval = pick(options.pointInterval, 1);

					for (i = 0; i < dataLength; i++) {
						xData[i] = x;
						yData[i] = data[i];
						x += pointInterval;
					}
					series.xIncrement = x;
				} else if (isArray(firstPoint)) { // assume all points are arrays
					if (valueCount) { // [x, low, high] or [x, o, h, l, c]
						for (i = 0; i < dataLength; i++) {
							pt = data[i];
							xData[i] = pt[0];
							yData[i] = pt.slice(1, valueCount + 1);
						}
					} else { // [x, y]
						for (i = 0; i < dataLength; i++) {
							pt = data[i];
							xData[i] = pt[0];
							yData[i] = pt[1];
						}
					}
				} else {
					error(12); // Highcharts expects configs to be numbers or arrays in turbo mode
				}
			} else {
				for (i = 0; i < dataLength; i++) {
					if (data[i] !== undefined) { // stray commas in oldIE
						pt = { series: series };
						series.pointClass.prototype.applyOptions.apply(pt, [data[i]]);
						series.updateParallelArrays(pt, i);
						if (hasCategories && defined(pt.name)) { // #4401
							xAxis.names[pt.x] = pt.name; // #2046
						}
					}
				}
			}

			// Forgetting to cast strings to numbers is a common caveat when handling CSV or JSON
			if (isString(yData[0])) {
				error(14, true);
			}

			series.data = [];
			series.options.data = data;
			//series.zData = zData;

			// destroy old points
			i = oldDataLength;
			while (i--) {
				if (oldData[i] && oldData[i].destroy) {
					oldData[i].destroy();
				}
			}

			// reset minRange (#878)
			if (xAxis) {
				xAxis.minRange = xAxis.userMinRange;
			}

			// redraw
			series.isDirty = series.isDirtyData = chart.isDirtyBox = true;
			animation = false;
		}

		if (redraw) {
			chart.redraw(animation);
		}
	},

	/**
	 * Process the data by cropping away unused data points if the series is longer
	 * than the crop threshold. This saves computing time for lage series.
	 */
	processData: function (force) {
		var series = this,
			processedXData = series.xData, // copied during slice operation below
			processedYData = series.yData,
			dataLength = processedXData.length,
			croppedData,
			cropStart = 0,
			cropped,
			distance,
			closestPointRange,
			xAxis = series.xAxis,
			i, // loop variable
			options = series.options,
			cropThreshold = options.cropThreshold,
			isCartesian = series.isCartesian,
			xExtremes,
			min,
			max;

		// If the series data or axes haven't changed, don't go through this. Return false to pass
		// the message on to override methods like in data grouping.
		if (isCartesian && !series.isDirty && !xAxis.isDirty && !series.yAxis.isDirty && !force) {
			return false;
		}

		if (xAxis) {
			xExtremes = xAxis.getExtremes(); // corrected for log axis (#3053)
			min = xExtremes.min;
			max = xExtremes.max;
		}

		// optionally filter out points outside the plot area
		if (isCartesian && series.sorted && (!cropThreshold || dataLength > cropThreshold || series.forceCrop)) {
			
			// it's outside current extremes
			if (processedXData[dataLength - 1] < min || processedXData[0] > max) {
				processedXData = [];
				processedYData = [];

			// only crop if it's actually spilling out
			} else if (processedXData[0] < min || processedXData[dataLength - 1] > max) {
				croppedData = this.cropData(series.xData, series.yData, min, max);
				processedXData = croppedData.xData;
				processedYData = croppedData.yData;
				cropStart = croppedData.start;
				cropped = true;
			}
		}


		// Find the closest distance between processed points
		for (i = processedXData.length - 1; i >= 0; i--) {
			distance = processedXData[i] - processedXData[i - 1];
			
			if (distance > 0 && (closestPointRange === undefined || distance < closestPointRange)) {
				closestPointRange = distance;

			// Unsorted data is not supported by the line tooltip, as well as data grouping and
			// navigation in Stock charts (#725) and width calculation of columns (#1900)
			} else if (distance < 0 && series.requireSorting) {
				error(15);
			}
		}

		// Record the properties
		series.cropped = cropped; // undefined or true
		series.cropStart = cropStart;
		series.processedXData = processedXData;
		series.processedYData = processedYData;

		if (options.pointRange === null) { // null means auto, as for columns, candlesticks and OHLC
			series.pointRange = closestPointRange || 1;
		}
		series.closestPointRange = closestPointRange;

	},

	/**
	 * Iterate over xData and crop values between min and max. Returns object containing crop start/end
	 * cropped xData with corresponding part of yData, dataMin and dataMax within the cropped range
	 */
	cropData: function (xData, yData, min, max) {
		var dataLength = xData.length,
			cropStart = 0,
			cropEnd = dataLength,
			cropShoulder = pick(this.cropShoulder, 1), // line-type series need one point outside
			i;

		// iterate up to find slice start
		for (i = 0; i < dataLength; i++) {
			if (xData[i] >= min) {
				cropStart = Math.max(0, i - cropShoulder);
				break;
			}
		}

		// proceed to find slice end
		for (; i < dataLength; i++) {
			if (xData[i] > max) {
				cropEnd = i + cropShoulder;
				break;
			}
		}

		return {
			xData: xData.slice(cropStart, cropEnd),
			yData: yData.slice(cropStart, cropEnd),
			start: cropStart,
			end: cropEnd
		};
	},


	/**
	 * Generate the data point after the data has been processed by cropping away
	 * unused points and optionally grouped in Highcharts Stock.
	 */
	generatePoints: function () {
		var series = this,
			options = series.options,
			dataOptions = options.data,
			data = series.data,
			dataLength,
			processedXData = series.processedXData,
			processedYData = series.processedYData,
			pointClass = series.pointClass,
			processedDataLength = processedXData.length,
			cropStart = series.cropStart || 0,
			cursor,
			hasGroupedData = series.hasGroupedData,
			point,
			points = [],
			i;

		if (!data && !hasGroupedData) {
			var arr = [];
			arr.length = dataOptions.length;
			data = series.data = arr;
		}

		for (i = 0; i < processedDataLength; i++) {
			cursor = cropStart + i;
			if (!hasGroupedData) {
				if (data[cursor]) {
					point = data[cursor];
				} else if (dataOptions[cursor] !== undefined) { // #970
					data[cursor] = point = (new pointClass()).init(series, dataOptions[cursor], processedXData[i]);
				}
				points[i] = point;
			} else {
				// splat the y data in case of ohlc data array
				points[i] = (new pointClass()).init(series, [processedXData[i]].concat(splat(processedYData[i])));
			}
			points[i].index = cursor; // For faster access in Point.update
		}

		// Hide cropped-away points - this only runs when the number of points is above cropThreshold, or when
		// swithching view from non-grouped data to grouped data (#637)
		if (data && (processedDataLength !== (dataLength = data.length) || hasGroupedData)) {
			for (i = 0; i < dataLength; i++) {
				if (i === cropStart && !hasGroupedData) { // when has grouped data, clear all points
					i += processedDataLength;
				}
				if (data[i]) {
					data[i].destroyElements();
					data[i].plotX = undefined; // #1003
				}
			}
		}

		series.data = data;
		series.points = points;
	},

	/**
	 * Calculate Y extremes for visible data
	 */
	getExtremes: function (yData) {
		var xAxis = this.xAxis,
			yAxis = this.yAxis,
			xData = this.processedXData,
			yDataLength,
			activeYData = [],
			activeCounter = 0,
			xExtremes = xAxis.getExtremes(), // #2117, need to compensate for log X axis
			xMin = xExtremes.min,
			xMax = xExtremes.max,
			validValue,
			withinRange,
			x,
			y,
			i,
			j;

		yData = yData || this.stackedYData || this.processedYData;
		yDataLength = yData.length;

		for (i = 0; i < yDataLength; i++) {

			x = xData[i];
			y = yData[i];

			// For points within the visible range, including the first point outside the
			// visible range, consider y extremes
<<<<<<< HEAD
			validValue = y !== null && y !== undefined && (!yAxis.isLog || (y.length || y > 0));
=======
			validValue = y !== null && y !== UNDEFINED && (!yAxis.isLog || (y.length || y > 0));
>>>>>>> edb05534
			withinRange = this.getExtremesFromAll || this.options.getExtremesFromAll || this.cropped ||
				((xData[i + 1] || x) >= xMin &&	(xData[i - 1] || x) <= xMax);

			if (validValue && withinRange) {

				j = y.length;
				if (j) { // array, like ohlc or range data
					while (j--) {
						if (y[j] !== null) {
							activeYData[activeCounter++] = y[j];
						}
					}
				} else {
					activeYData[activeCounter++] = y;
				}
			}
		}
		this.dataMin = arrayMin(activeYData);
		this.dataMax = arrayMax(activeYData);
	},

	/**
	 * Translate data points from raw data values to chart specific positioning data
	 * needed later in drawPoints, drawGraph and drawTracker.
	 */
	translate: function () {
		if (!this.processedXData) { // hidden series
			this.processData();
		}
		this.generatePoints();
		var series = this,
			options = series.options,
			stacking = options.stacking,
			xAxis = series.xAxis,
			categories = xAxis.categories,
			yAxis = series.yAxis,
			points = series.points,
			dataLength = points.length,
			hasModifyValue = !!series.modifyValue,
			i,
			pointPlacement = options.pointPlacement,
			dynamicallyPlaced = pointPlacement === 'between' || isNumber(pointPlacement),
			threshold = options.threshold,
			stackThreshold = options.startFromThreshold ? threshold : 0,
			plotX,
			plotY,
			lastPlotX,
			closestPointRangePx = Number.MAX_VALUE;

		// Translate each point
		for (i = 0; i < dataLength; i++) {
			var point = points[i],
				xValue = point.x,
				yValue = point.y,
				yBottom = point.low,
				stack = stacking && yAxis.stacks[(series.negStacks && yValue < (stackThreshold ? 0 : threshold) ? '-' : '') + series.stackKey],
				pointStack,
				stackValues;

			// Discard disallowed y values for log axes (#3434)
			if (yAxis.isLog && yValue !== null && yValue <= 0) {
				point.y = yValue = null;
				error(10);
			}

			// Get the plotX translation
			point.plotX = plotX = Math.min(Math.max(-1e5, xAxis.translate(xValue, 0, 0, 0, 1, pointPlacement, this.type === 'flags')), 1e5); // #3923


			// Calculate the bottom y value for stacked series
			if (stacking && series.visible && stack && stack[xValue]) {

				pointStack = stack[xValue];
				stackValues = pointStack.points[series.index + ',' + i];
				yBottom = stackValues[0];
				yValue = stackValues[1];

				if (yBottom === stackThreshold) {
					yBottom = pick(threshold, yAxis.min);
				}
				if (yAxis.isLog && yBottom <= 0) { // #1200, #1232
					yBottom = null;
				}

				point.total = point.stackTotal = pointStack.total;
				point.percentage = pointStack.total && (point.y / pointStack.total * 100);
				point.stackY = yValue;

				// Place the stack label
				pointStack.setOffset(series.pointXOffset || 0, series.barW || 0);

			}

			// Set translated yBottom or remove it
			point.yBottom = defined(yBottom) ?
				yAxis.translate(yBottom, 0, 1, 0, 1) :
				null;

			// general hook, used for Highstock compare mode
			if (hasModifyValue) {
				yValue = series.modifyValue(yValue, point);
			}

			// Set the the plotY value, reset it for redraws
			point.plotY = plotY = (typeof yValue === 'number' && yValue !== Infinity) ?
				Math.min(Math.max(-1e5, yAxis.translate(yValue, 0, 1, 0, 1)), 1e5) : // #3201
				undefined;
			point.isInside = plotY !== undefined && plotY >= 0 && plotY <= yAxis.len && // #3519
				plotX >= 0 && plotX <= xAxis.len;


			// Set client related positions for mouse tracking
			point.clientX = dynamicallyPlaced ? xAxis.translate(xValue, 0, 0, 0, 1) : plotX; // #1514

			point.negative = point.y < (threshold || 0);

			// some API data
			point.category = categories && categories[point.x] !== undefined ?
				categories[point.x] : point.x;

			// Determine auto enabling of markers (#3635)
			if (i) {
				closestPointRangePx = Math.min(closestPointRangePx, Math.abs(plotX - lastPlotX));
			}
			lastPlotX = plotX;

		}

		series.closestPointRangePx = closestPointRangePx;

		// now that we have the cropped data, build the segments
		series.getSegments();
	},

	/**
	 * Set the clipping for the series. For animated series it is called twice, first to initiate
	 * animating the clip then the second time without the animation to set the final clip.
	 */
	setClip: function (animation) {
		var chart = this.chart,
			options = this.options,
			renderer = chart.renderer,
			inverted = chart.inverted,
			seriesClipBox = this.clipBox,
			clipBox = seriesClipBox || chart.clipBox,
			sharedClipKey = this.sharedClipKey || ['_sharedClip', animation && animation.duration, animation && animation.easing, clipBox.height, options.xAxis, options.yAxis].join(','), // #4526
			clipRect = chart[sharedClipKey],
			markerClipRect = chart[sharedClipKey + 'm'];

		// If a clipping rectangle with the same properties is currently present in the chart, use that.
		if (!clipRect) {

			// When animation is set, prepare the initial positions
			if (animation) { 
				clipBox.width = 0;

				chart[sharedClipKey + 'm'] = markerClipRect = renderer.clipRect(
					-99, // include the width of the first marker
					inverted ? -chart.plotLeft : -chart.plotTop,
					99,
					inverted ? chart.chartWidth : chart.chartHeight
				);
			}
			chart[sharedClipKey] = clipRect = renderer.clipRect(clipBox);
			
		}
		if (animation) {
			clipRect.count += 1;
		}

		if (options.clip !== false) {
			this.group.clip(animation || seriesClipBox ? clipRect : chart.clipRect);
			this.markerGroup.clip(markerClipRect);
			this.sharedClipKey = sharedClipKey;
		}

		// Remove the shared clipping rectangle when all series are shown
		if (!animation) {
			clipRect.count -= 1;
			if (clipRect.count <= 0 && sharedClipKey && chart[sharedClipKey]) {
				if (!seriesClipBox) {
					chart[sharedClipKey] = chart[sharedClipKey].destroy();
				}
				if (chart[sharedClipKey + 'm']) {
					chart[sharedClipKey + 'm'] = chart[sharedClipKey + 'm'].destroy();
				}
			}
		}
	},

	/**
	 * Animate in the series
	 */
	animate: function (init) {
		var series = this,
			chart = series.chart,
			clipRect,
			animation = series.options.animation,
			sharedClipKey;

		// Animation option is set to true
		if (animation && !isObject(animation)) {
			animation = defaultPlotOptions[series.type].animation;
		}

		// Initialize the animation. Set up the clipping rectangle.
		if (init) {

			series.setClip(animation);

		// Run the animation
		} else {
			sharedClipKey = this.sharedClipKey;
			clipRect = chart[sharedClipKey];
			if (clipRect) {
				clipRect.animate({
					width: chart.plotSizeX
				}, animation);
			}
			if (chart[sharedClipKey + 'm']) {
				chart[sharedClipKey + 'm'].animate({
					width: chart.plotSizeX + 99
				}, animation);
			}

			// Delete this function to allow it only once
			series.animate = null;
 
		}
	},

	/**
	 * This runs after animation to land on the final plot clipping
	 */
	afterAnimate: function () {
		this.setClip();
		HighchartsAdapter.fireEvent(this, 'afterAnimate');
	},

	/**
	 * Draw the markers
	 */
	drawPoints: function () {
		var series = this,
			pointAttr,
			points = series.points,
			chart = series.chart,
			plotX,
			plotY,
			i,
			point,
			radius,
			symbol,
			isImage,
			graphic,
			options = series.options,
			seriesMarkerOptions = options.marker,
			seriesPointAttr = series.pointAttr[''],
			pointMarkerOptions,
			hasPointMarker,
			enabled,
			isInside,
			markerGroup = series.markerGroup,
			xAxis = series.xAxis,
			globallyEnabled = pick(
				seriesMarkerOptions.enabled, 
				xAxis.isRadial,
				series.closestPointRangePx > 2 * seriesMarkerOptions.radius
			);

		if (seriesMarkerOptions.enabled !== false || series._hasPointMarkers) {

			i = points.length;
			while (i--) {
				point = points[i];
				plotX = Math.floor(point.plotX); // #1843
				plotY = point.plotY;
				graphic = point.graphic;
				pointMarkerOptions = point.marker || {};
				hasPointMarker = !!point.marker;
				enabled = (globallyEnabled && pointMarkerOptions.enabled === undefined) || pointMarkerOptions.enabled;
				isInside = point.isInside;

				// only draw the point if y is defined
				if (enabled && plotY !== undefined && !isNaN(plotY) && point.y !== null) {

					// shortcuts
					pointAttr = point.pointAttr[point.selected ? 'select' : ''] || seriesPointAttr;
					radius = pointAttr.r;
					symbol = pick(pointMarkerOptions.symbol, series.symbol);
					isImage = symbol.indexOf('url') === 0;

					if (graphic) { // update
						graphic[isInside ? 'show' : 'hide'](true) // Since the marker group isn't clipped, each individual marker must be toggled
							.animate(extend({
								x: plotX - radius,
								y: plotY - radius
							}, graphic.symbolName ? { // don't apply to image symbols #507
								width: 2 * radius,
								height: 2 * radius
							} : {}));
					} else if (isInside && (radius > 0 || isImage)) {
						point.graphic = graphic = chart.renderer.symbol(
							symbol,
							plotX - radius,
							plotY - radius,
							2 * radius,
							2 * radius,
							hasPointMarker ? pointMarkerOptions : seriesMarkerOptions
						)
						.attr(pointAttr)
						.add(markerGroup);
					}

				} else if (graphic) {
					point.graphic = graphic.destroy(); // #1269
				}
			}
		}

	},

	/**
	 * Convert state properties from API naming conventions to SVG attributes
	 *
	 * @param {Object} options API options object
	 * @param {Object} base1 SVG attribute object to inherit from
	 * @param {Object} base2 Second level SVG attribute object to inherit from
	 */
	convertAttribs: function (options, base1, base2, base3) {
		var conversion = this.pointAttrToOptions,
			attr,
			option,
			obj = {};

		options = options || {};
		base1 = base1 || {};
		base2 = base2 || {};
		base3 = base3 || {};

		for (attr in conversion) {
			option = conversion[attr];
			obj[attr] = pick(options[option], base1[attr], base2[attr], base3[attr]);
		}
		return obj;
	},

	/**
	 * Get the state attributes. Each series type has its own set of attributes
	 * that are allowed to change on a point's state change. Series wide attributes are stored for
	 * all series, and additionally point specific attributes are stored for all
	 * points with individual marker options. If such options are not defined for the point,
	 * a reference to the series wide attributes is stored in point.pointAttr.
	 */
	getAttribs: function () {
		var series = this,
			seriesOptions = series.options,
			normalOptions = defaultPlotOptions[series.type].marker ? seriesOptions.marker : seriesOptions,
			stateOptions = normalOptions.states,
			stateOptionsHover = stateOptions.hover,
			pointStateOptionsHover,
			seriesColor = series.color,
			seriesNegativeColor = series.options.negativeColor,
			normalDefaults = {
				stroke: seriesColor,
				fill: seriesColor
			},
			points = series.points || [], // #927
			i,
			j,
			threshold,
			point,
			seriesPointAttr = [],
			pointAttr,
			pointAttrToOptions = series.pointAttrToOptions,
			hasPointSpecificOptions = series.hasPointSpecificOptions,
			defaultLineColor = normalOptions.lineColor,
			defaultFillColor = normalOptions.fillColor,
			turboThreshold = seriesOptions.turboThreshold,
			zones = series.zones,
			zoneAxis = series.zoneAxis || 'y',
			attr,
			key;

		// series type specific modifications
		if (seriesOptions.marker) { // line, spline, area, areaspline, scatter

			// if no hover radius is given, default to normal radius + 2
			stateOptionsHover.radius = stateOptionsHover.radius || normalOptions.radius + stateOptionsHover.radiusPlus;
			stateOptionsHover.lineWidth = stateOptionsHover.lineWidth || normalOptions.lineWidth + stateOptionsHover.lineWidthPlus;

		} else { // column, bar, pie

			// if no hover color is given, brighten the normal color
			stateOptionsHover.color = stateOptionsHover.color ||
				Color(stateOptionsHover.color || seriesColor)
					.brighten(stateOptionsHover.brightness).get();

			// if no hover negativeColor is given, brighten the normal negativeColor
			stateOptionsHover.negativeColor = stateOptionsHover.negativeColor ||
				Color(stateOptionsHover.negativeColor || seriesNegativeColor)
					.brighten(stateOptionsHover.brightness).get();
		}

		// general point attributes for the series normal state
		seriesPointAttr[''] = series.convertAttribs(normalOptions, normalDefaults);

		// 'hover' and 'select' states inherit from normal state except the default radius
		each(['hover', 'select'], function (state) {
			seriesPointAttr[state] =
					series.convertAttribs(stateOptions[state], seriesPointAttr['']);
		});

		// set it
		series.pointAttr = seriesPointAttr;


		// Generate the point-specific attribute collections if specific point
		// options are given. If not, create a referance to the series wide point
		// attributes
		i = points.length;
		if (!turboThreshold || i < turboThreshold || hasPointSpecificOptions) {
			while (i--) {
				point = points[i];
				normalOptions = (point.options && point.options.marker) || point.options;
				if (normalOptions && normalOptions.enabled === false) {
					normalOptions.radius = 0;
				}

				if (zones.length) {
					j = 0;
					threshold = zones[j];
					while (point[zoneAxis] >= threshold.value) {				
						threshold = zones[++j];
					}
					
<<<<<<< HEAD
					if (threshold.color) {
						point.color = point.fillColor = threshold.color;
					}
=======
					point.color = point.fillColor = pick(threshold.color, series.color); // #3636, #4267, #4430 - inherit color from series, when color is undefined
					
>>>>>>> edb05534
				}

				hasPointSpecificOptions = seriesOptions.colorByPoint || point.color; // #868

				// check if the point has specific visual options
				if (point.options) {
					for (key in pointAttrToOptions) {
						if (defined(normalOptions[pointAttrToOptions[key]])) {
							hasPointSpecificOptions = true;
						}
					}
				}

				// a specific marker config object is defined for the individual point:
				// create it's own attribute collection
				if (hasPointSpecificOptions) {
					normalOptions = normalOptions || {};
					pointAttr = [];
					stateOptions = normalOptions.states || {}; // reassign for individual point
					pointStateOptionsHover = stateOptions.hover = stateOptions.hover || {};

					// Handle colors for column and pies
					if (!seriesOptions.marker || (point.negative && !pointStateOptionsHover.fillColor && !stateOptionsHover.fillColor)) { // column, bar, point or negative threshold for series with markers (#3636)
						// If no hover color is given, brighten the normal color. #1619, #2579
						pointStateOptionsHover[series.pointAttrToOptions.fill] = pointStateOptionsHover.color || (!point.options.color && stateOptionsHover[(point.negative && seriesNegativeColor ? 'negativeColor' : 'color')]) ||
							Color(point.color)
								.brighten(pointStateOptionsHover.brightness || stateOptionsHover.brightness)
								.get();
					}

					// normal point state inherits series wide normal state
					attr = { color: point.color }; // #868
					if (!defaultFillColor) { // Individual point color or negative color markers (#2219)
						attr.fillColor = point.color;
					}
					if (!defaultLineColor) {
						attr.lineColor = point.color; // Bubbles take point color, line markers use white
					}
					// Color is explicitly set to null or undefined (#1288, #4068)
					if (normalOptions.hasOwnProperty('color') && !normalOptions.color) {
						delete normalOptions.color;
					}
					pointAttr[''] = series.convertAttribs(extend(attr, normalOptions), seriesPointAttr['']);

					// inherit from point normal and series hover
					pointAttr.hover = series.convertAttribs(
						stateOptions.hover,
						seriesPointAttr.hover,
						pointAttr['']
					);

					// inherit from point normal and series hover
					pointAttr.select = series.convertAttribs(
						stateOptions.select,
						seriesPointAttr.select,
						pointAttr['']
					);


				// no marker config object is created: copy a reference to the series-wide
				// attribute collection
				} else {
					pointAttr = seriesPointAttr;
				}

				point.pointAttr = pointAttr;
			}
		}
	},

	/**
	 * Clear DOM objects and free up memory
	 */
	destroy: function () {
		var series = this,
			chart = series.chart,
			issue134 = /AppleWebKit\/533/.test(navigator.userAgent),
			destroy,
			i,
			data = series.data || [],
			point,
			prop,
			axis;

		// add event hook
		HighchartsAdapter.fireEvent(series, 'destroy');

		// remove all events
		removeEvent(series);

		// erase from axes
		each(series.axisTypes || [], function (AXIS) {
			axis = series[AXIS];
			if (axis) {
				erase(axis.series, series);
				axis.isDirty = axis.forceRedraw = true;
			}
		});

		// remove legend items
		if (series.legendItem) {
			series.chart.legend.destroyItem(series);
		}

		// destroy all points with their elements
		i = data.length;
		while (i--) {
			point = data[i];
			if (point && point.destroy) {
				point.destroy();
			}
		}
		series.points = null;

		// Clear the animation timeout if we are destroying the series during initial animation
		clearTimeout(series.animationTimeout);

		// Destroy all SVGElements associated to the series
		for (prop in series) {
			if (series[prop] instanceof SVGElement && !series[prop].survive) { // Survive provides a hook for not destroying

				// issue 134 workaround
				destroy = issue134 && prop === 'group' ?
					'hide' :
					'destroy';

				series[prop][destroy]();
			}
		}

		// remove from hoverSeries
		if (chart.hoverSeries === series) {
			chart.hoverSeries = null;
		}
		erase(chart.series, series);

		// clear all members
		for (prop in series) {
			delete series[prop];
		}
	},

	/**
	 * Return the graph path of a segment
	 */
	getSegmentPath: function (segment) {
		var series = this,
			segmentPath = [],
			step = series.options.step;

		// build the segment line
		each(segment, function (point, i) {

			var plotX = point.plotX,
				plotY = point.plotY,
				lastPoint;

			if (series.getPointSpline) { // generate the spline as defined in the SplineSeries object
				segmentPath.push.apply(segmentPath, series.getPointSpline(segment, point, i));

			} else {

				// moveTo or lineTo
				segmentPath.push(i ? 'L' : 'M');

				// step line?
				if (step && i) {
					lastPoint = segment[i - 1];
					if (step === 'right') {
						segmentPath.push(
							lastPoint.plotX,
							plotY
						);

					} else if (step === 'center') {
						segmentPath.push(
							(lastPoint.plotX + plotX) / 2,
							lastPoint.plotY,
							(lastPoint.plotX + plotX) / 2,
							plotY
						);

					} else {
						segmentPath.push(
							plotX,
							lastPoint.plotY
						);
					}
				}

				// normal line to next point
				segmentPath.push(
					point.plotX,
					point.plotY
				);
			}
		});

		return segmentPath;
	},

	/**
	 * Get the graph path
	 */
	getGraphPath: function () {
		var series = this,
			graphPath = [],
			segmentPath,
			singlePoints = []; // used in drawTracker

		// Divide into segments and build graph and area paths
		each(series.segments, function (segment) {

			segmentPath = series.getSegmentPath(segment);

			// add the segment to the graph, or a single point for tracking
			if (segment.length > 1) {
				graphPath = graphPath.concat(segmentPath);
			} else {
				singlePoints.push(segment[0]);
			}
		});

		// Record it for use in drawGraph and drawTracker, and return graphPath
		series.singlePoints = singlePoints;
		series.graphPath = graphPath;

		return graphPath;

	},

	/**
	 * Draw the actual graph
	 */
	drawGraph: function () {
		var series = this,
			options = this.options,
			props = [['graph', options.lineColor || this.color, options.dashStyle]],
			lineWidth = options.lineWidth,
			roundCap = options.linecap !== 'square',
			graphPath = this.getGraphPath(),
			fillColor = (this.fillGraph && this.color) || 'none', // polygon series use filled graph
			zones = this.zones;

		each(zones, function (threshold, i) {
			props.push(['zoneGraph' + i, threshold.color || series.color, threshold.dashStyle || options.dashStyle]);
		});
		
		// Draw the graph
		each(props, function (prop, i) {
			var graphKey = prop[0],
				graph = series[graphKey],
				attribs;

			if (graph) {
				graph.animate({ d: graphPath });

			} else if ((lineWidth || fillColor) && graphPath.length) { // #1487
				attribs = {
					stroke: prop[1],
					'stroke-width': lineWidth,
					fill: fillColor,
					zIndex: 1 // #1069
				};
				if (prop[2]) {
					attribs.dashstyle = prop[2];
				} else if (roundCap) {
					attribs['stroke-linecap'] = attribs['stroke-linejoin'] = 'round';
				}

				series[graphKey] = series.chart.renderer.path(graphPath)
					.attr(attribs)
					.add(series.group)
					.shadow((i < 2) && options.shadow); // add shadow to normal series (0) or to first zone (1) #3932
			}
		});
	},

	/**
	 * Clip the graphs into the positive and negative coloured graphs
	 */
	applyZones: function () {
		var series = this,
			chart = this.chart,
			renderer = chart.renderer,
			zones = this.zones,
			translatedFrom,
			translatedTo,
			clips = this.clips || [],
			clipAttr,
			graph = this.graph,
			area = this.area,
<<<<<<< HEAD
			chartSizeMax = Math.max(chart.chartWidth, chart.chartHeight),
=======
			chartSizeMax = mathMax(chart.chartWidth, chart.chartHeight),
>>>>>>> edb05534
			axis = this[(this.zoneAxis || 'y') + 'Axis'],
			extremes,
			reversed = axis.reversed,
			inverted = chart.inverted,
			horiz = axis.horiz,
			pxRange,
			pxPosMin,
			pxPosMax,
			ignoreZones = false;

<<<<<<< HEAD
		if (zones.length && (graph || area) && axis.min !== undefined) {
=======
		if (zones.length && (graph || area) && axis.min !== UNDEFINED) {
>>>>>>> edb05534
			// The use of the Color Threshold assumes there are no gaps
			// so it is safe to hide the original graph and area
			if (graph) {
				graph.hide();
			}
			if (area) { 
				area.hide(); 
			}

			// Create the clips
			extremes = axis.getExtremes();
			each(zones, function (threshold, i) {

				translatedFrom = reversed ? 
					(horiz ? chart.plotWidth : 0) : 
					(horiz ? 0 : axis.toPixels(extremes.min));
<<<<<<< HEAD
				translatedFrom = Math.min(Math.max(pick(translatedTo, translatedFrom), 0), chartSizeMax);
				translatedTo = Math.min(Math.max(Math.round(axis.toPixels(pick(threshold.value, extremes.max), true)), 0), chartSizeMax);
=======
				translatedFrom = mathMin(mathMax(pick(translatedTo, translatedFrom), 0), chartSizeMax);
				translatedTo = mathMin(mathMax(mathRound(axis.toPixels(pick(threshold.value, extremes.max), true)), 0), chartSizeMax);
>>>>>>> edb05534
				
				if (ignoreZones) {
					translatedFrom = translatedTo = axis.toPixels(extremes.max);
				}

				pxRange = Math.abs(translatedFrom - translatedTo);
<<<<<<< HEAD
				pxPosMin = Math.min(translatedFrom, translatedTo);
				pxPosMax = Math.max(translatedFrom, translatedTo);
=======
				pxPosMin = mathMin(translatedFrom, translatedTo);
				pxPosMax = mathMax(translatedFrom, translatedTo);
>>>>>>> edb05534
				if (axis.isXAxis) {
					clipAttr = {
						x: inverted ? pxPosMax : pxPosMin,
						y: 0,
						width: pxRange, 
						height: chartSizeMax
					};
					if (!horiz) {
						clipAttr.x = chart.plotHeight - clipAttr.x;
					}
				} else {
					clipAttr = {
						x: 0,
						y: inverted ? pxPosMax : pxPosMin,
						width: chartSizeMax, 
						height: pxRange
					};					
					if (horiz) {
						clipAttr.y = chart.plotWidth - clipAttr.y;
					}
				}

				/// VML SUPPPORT
				if (chart.inverted && renderer.isVML) {
					if (axis.isXAxis) {			
						clipAttr = {
							x: 0,
							y: reversed ? pxPosMin : pxPosMax,
							height: clipAttr.width,
							width: chart.chartWidth
						};		
					} else {				
						clipAttr = {
							x: clipAttr.y - chart.plotLeft - chart.spacingBox.x,
							y: 0,
							width: clipAttr.height,
							height: chart.chartHeight
						};	
					}				
				}
				/// END OF VML SUPPORT

				if (clips[i]) {
					clips[i].animate(clipAttr);
				} else {
					clips[i] = renderer.clipRect(clipAttr);

					if (graph) {
						series['zoneGraph' + i].clip(clips[i]);
					}

					if (area) {
						series['zoneArea' + i].clip(clips[i]);
					}
				}
				// if this zone extends out of the axis, ignore the others
				ignoreZones = threshold.value > extremes.max;
			});
			this.clips = clips;
		}
	},

	/**
	 * Initialize and perform group inversion on series.group and series.markerGroup
	 */
	invertGroups: function () {
		var series = this,
			chart = series.chart;

		// Pie, go away (#1736)
		if (!series.xAxis) {
			return;
		}

		// A fixed size is needed for inversion to work
		function setInvert() {
			var size = {
				width: series.yAxis.len,
				height: series.xAxis.len
			};

			each(['group', 'markerGroup'], function (groupName) {
				if (series[groupName]) {
					series[groupName].attr(size).invert();
				}
			});
		}

		addEvent(chart, 'resize', setInvert); // do it on resize
		addEvent(series, 'destroy', function () {
			removeEvent(chart, 'resize', setInvert);
		});

		// Do it now
		setInvert(); // do it now

		// On subsequent render and redraw, just do setInvert without setting up events again
		series.invertGroups = setInvert;
	},

	/**
	 * General abstraction for creating plot groups like series.group, series.dataLabelsGroup and
	 * series.markerGroup. On subsequent calls, the group will only be adjusted to the updated plot size.
	 */
	plotGroup: function (prop, name, visibility, zIndex, parent) {
		var group = this[prop],
			isNew = !group;

		// Generate it on first call
		if (isNew) {
			this[prop] = group = this.chart.renderer.g(name)
				.attr({
					visibility: visibility,
					zIndex: zIndex || 0.1 // IE8 needs this
				})
				.add(parent);

			group.addClass('highcharts-series-' + this.index);
		}
		
		// Place it on first and subsequent (redraw) calls
		group[isNew ? 'attr' : 'animate'](this.getPlotBox());
		return group;
	},

	/**
	 * Get the translation and scale for the plot area of this series
	 */
	getPlotBox: function () {
		var chart = this.chart,
			xAxis = this.xAxis,
			yAxis = this.yAxis;

		// Swap axes for inverted (#2339)
		if (chart.inverted) {
			xAxis = yAxis;
			yAxis = this.xAxis;
		}
		return {
			translateX: xAxis ? xAxis.left : chart.plotLeft,
			translateY: yAxis ? yAxis.top : chart.plotTop,
			scaleX: 1, // #1623
			scaleY: 1
		};
	},

	/**
	 * Render the graph and markers
	 */
	render: function () {
		var series = this,
			chart = series.chart,
			group,
			options = series.options,
			animation = options.animation,
			// Animation doesn't work in IE8 quirks when the group div is hidden,
			// and looks bad in other oldIE
			animDuration = (animation && !!series.animate && chart.renderer.isSVG && pick(animation.duration, 500)) || 0,
			visibility = series.visible ? 'visible' : 'hidden',
			zIndex = options.zIndex,
			hasRendered = series.hasRendered,
			chartSeriesGroup = chart.seriesGroup;

		// the group
		group = series.plotGroup(
			'group',
			'series',
			visibility,
			zIndex,
			chartSeriesGroup
		);

		series.markerGroup = series.plotGroup(
			'markerGroup',
			'markers',
			visibility,
			zIndex,
			chartSeriesGroup
		);

		// initiate the animation
		if (animDuration) {
			series.animate(true);
		}

		// cache attributes for shapes
		series.getAttribs();

		// SVGRenderer needs to know this before drawing elements (#1089, #1795)
		group.inverted = series.isCartesian ? chart.inverted : false;

		// draw the graph if any
		if (series.drawGraph) {
			series.drawGraph();
			series.applyZones();
		}

		each(series.points, function (point) {
			if (point.redraw) {
				point.redraw();
			}
		});

		// draw the data labels (inn pies they go before the points)
		if (series.drawDataLabels) {
			series.drawDataLabels();
		}

		// draw the points
		if (series.visible) {
			series.drawPoints();
		}


		// draw the mouse tracking area
		if (series.drawTracker && series.options.enableMouseTracking !== false) {
			series.drawTracker();
		}

		// Handle inverted series and tracker groups
		if (chart.inverted) {
			series.invertGroups();
		}

		// Initial clipping, must be defined after inverting groups for VML. Applies to columns etc. (#3839).
		if (options.clip !== false && !series.sharedClipKey && !hasRendered) {
			group.clip(chart.clipRect);
		}

		// Run the animation
		if (animDuration) {
			series.animate();
		} 

		// Call the afterAnimate function on animation complete (but don't overwrite the animation.complete option
		// which should be available to the user).
		if (!hasRendered) {
			if (animDuration) {
				series.animationTimeout = setTimeout(function () {
					series.afterAnimate();
				}, animDuration);
			} else {
				series.afterAnimate();
			}
		}

		series.isDirty = series.isDirtyData = false; // means data is in accordance with what you see
		// (See #322) series.isDirty = series.isDirtyData = false; // means data is in accordance with what you see
		series.hasRendered = true;
	},

	/**
	 * Redraw the series after an update in the axes.
	 */
	redraw: function () {
		var series = this,
			chart = series.chart,
			wasDirtyData = series.isDirtyData, // cache it here as it is set to false in render, but used after
			wasDirty = series.isDirty,
			group = series.group,
			xAxis = series.xAxis,
			yAxis = series.yAxis;

		// reposition on resize
		if (group) {
			if (chart.inverted) {
				group.attr({
					width: chart.plotWidth,
					height: chart.plotHeight
				});
			}

			group.animate({
				translateX: pick(xAxis && xAxis.left, chart.plotLeft),
				translateY: pick(yAxis && yAxis.top, chart.plotTop)
			});
		}

		series.translate();
		series.render();
		if (wasDirtyData) {
			HighchartsAdapter.fireEvent(series, 'updatedData');
		}
		if (wasDirty || wasDirtyData) {			// #3945 recalculate the kdtree when dirty
			delete this.kdTree; // #3868 recalculate the kdtree with dirty data
		}
	},

	/**
	 * KD Tree && PointSearching Implementation
	 */

	kdDimensions: 1,
	kdAxisArray: ['clientX', 'plotY'],

	searchPoint: function (e, compareX) {
		var series = this,
			xAxis = series.xAxis,
			yAxis = series.yAxis,
			inverted = series.chart.inverted;
		
		return this.searchKDTree({
			clientX: inverted ? xAxis.len - e.chartY + xAxis.pos : e.chartX - xAxis.pos,
			plotY: inverted ? yAxis.len - e.chartX + yAxis.pos : e.chartY - yAxis.pos
		}, compareX);
	},

	buildKDTree: function () {
		var series = this,
			dimensions = series.kdDimensions;

		// Internal function
		function _kdtree(points, depth, dimensions) {
			var axis, median, length = points && points.length;

			if (length) {

				// alternate between the axis
				axis = series.kdAxisArray[depth % dimensions];

				// sort point array
				points.sort(function(a, b) {
					return a[axis] - b[axis];
				});
			
				median = Math.floor(length / 2);
				
				// build and return nod
				return {
					point: points[median],
					left: _kdtree(points.slice(0, median), depth + 1, dimensions),
					right: _kdtree(points.slice(median + 1), depth + 1, dimensions)
				};
			
			}
		}

		// Start the recursive build process with a clone of the points array and null points filtered out (#3873)
		function startRecursive() {
<<<<<<< HEAD
			var points = HighchartsAdapter.grep(series.points || [], function (point) { // #4390
=======
			var points = grep(series.points || [], function (point) { // #4390
>>>>>>> edb05534
				return point.y !== null;
			});

			series.kdTree = _kdtree(points, dimensions, dimensions);
		}
		delete series.kdTree;
		
		if (series.options.kdSync) {  // For testing tooltips, don't build async
			startRecursive();
		} else {
			setTimeout(startRecursive);
		}
	},

	searchKDTree: function (point, compareX) {
		var series = this,
			kdX = this.kdAxisArray[0],
			kdY = this.kdAxisArray[1],
			kdComparer = compareX ? 'distX' : 'dist';

		// Set the one and two dimensional distance on the point object
		function setDistance(p1, p2) {
			var x = (defined(p1[kdX]) && defined(p2[kdX])) ? Math.pow(p1[kdX] - p2[kdX], 2) : null,
				y = (defined(p1[kdY]) && defined(p2[kdY])) ? Math.pow(p1[kdY] - p2[kdY], 2) : null,
				r = (x || 0) + (y || 0);

			p2.dist = defined(r) ? Math.sqrt(r) : Number.MAX_VALUE;
			p2.distX = defined(x) ? Math.sqrt(x) : Number.MAX_VALUE;
		}
		function _search(search, tree, depth, dimensions) {
			var point = tree.point,
				axis = series.kdAxisArray[depth % dimensions],
				tdist,
				sideA,
				sideB,
				ret = point,
				nPoint1,
				nPoint2;
			
			setDistance(search, point);

			// Pick side based on distance to splitting point
			tdist = search[axis] - point[axis];
			sideA = tdist < 0 ? 'left' : 'right';
			sideB = tdist < 0 ? 'right' : 'left';

			// End of tree
			if (tree[sideA]) {
				nPoint1 =_search(search, tree[sideA], depth + 1, dimensions);

				ret = (nPoint1[kdComparer] < ret[kdComparer] ? nPoint1 : point);
			} 
			if (tree[sideB]) {
				// compare distance to current best to splitting point to decide wether to check side B or not
				if (Math.sqrt(tdist * tdist) < ret[kdComparer]) {
					nPoint2 = _search(search, tree[sideB], depth + 1, dimensions);
					ret = (nPoint2[kdComparer] < ret[kdComparer] ? nPoint2 : ret);
				}
			}
			
			return ret;
		}

		if (!this.kdTree) {
			this.buildKDTree();
		}

		if (this.kdTree) {
			return _search(point, 
				this.kdTree, this.kdDimensions, this.kdDimensions);
		}
	}

}; // end Series prototype

	return H;
}(Highcharts));<|MERGE_RESOLUTION|>--- conflicted
+++ resolved
@@ -723,11 +723,7 @@
 
 			// For points within the visible range, including the first point outside the
 			// visible range, consider y extremes
-<<<<<<< HEAD
 			validValue = y !== null && y !== undefined && (!yAxis.isLog || (y.length || y > 0));
-=======
-			validValue = y !== null && y !== UNDEFINED && (!yAxis.isLog || (y.length || y > 0));
->>>>>>> edb05534
 			withinRange = this.getExtremesFromAll || this.options.getExtremesFromAll || this.cropped ||
 				((xData[i + 1] || x) >= xMin &&	(xData[i - 1] || x) <= xMax);
 
@@ -1164,14 +1160,8 @@
 						threshold = zones[++j];
 					}
 					
-<<<<<<< HEAD
-					if (threshold.color) {
-						point.color = point.fillColor = threshold.color;
-					}
-=======
 					point.color = point.fillColor = pick(threshold.color, series.color); // #3636, #4267, #4430 - inherit color from series, when color is undefined
 					
->>>>>>> edb05534
 				}
 
 				hasPointSpecificOptions = seriesOptions.colorByPoint || point.color; // #868
@@ -1464,11 +1454,7 @@
 			clipAttr,
 			graph = this.graph,
 			area = this.area,
-<<<<<<< HEAD
 			chartSizeMax = Math.max(chart.chartWidth, chart.chartHeight),
-=======
-			chartSizeMax = mathMax(chart.chartWidth, chart.chartHeight),
->>>>>>> edb05534
 			axis = this[(this.zoneAxis || 'y') + 'Axis'],
 			extremes,
 			reversed = axis.reversed,
@@ -1479,11 +1465,7 @@
 			pxPosMax,
 			ignoreZones = false;
 
-<<<<<<< HEAD
 		if (zones.length && (graph || area) && axis.min !== undefined) {
-=======
-		if (zones.length && (graph || area) && axis.min !== UNDEFINED) {
->>>>>>> edb05534
 			// The use of the Color Threshold assumes there are no gaps
 			// so it is safe to hide the original graph and area
 			if (graph) {
@@ -1500,26 +1482,16 @@
 				translatedFrom = reversed ? 
 					(horiz ? chart.plotWidth : 0) : 
 					(horiz ? 0 : axis.toPixels(extremes.min));
-<<<<<<< HEAD
 				translatedFrom = Math.min(Math.max(pick(translatedTo, translatedFrom), 0), chartSizeMax);
 				translatedTo = Math.min(Math.max(Math.round(axis.toPixels(pick(threshold.value, extremes.max), true)), 0), chartSizeMax);
-=======
-				translatedFrom = mathMin(mathMax(pick(translatedTo, translatedFrom), 0), chartSizeMax);
-				translatedTo = mathMin(mathMax(mathRound(axis.toPixels(pick(threshold.value, extremes.max), true)), 0), chartSizeMax);
->>>>>>> edb05534
 				
 				if (ignoreZones) {
 					translatedFrom = translatedTo = axis.toPixels(extremes.max);
 				}
 
 				pxRange = Math.abs(translatedFrom - translatedTo);
-<<<<<<< HEAD
 				pxPosMin = Math.min(translatedFrom, translatedTo);
 				pxPosMax = Math.max(translatedFrom, translatedTo);
-=======
-				pxPosMin = mathMin(translatedFrom, translatedTo);
-				pxPosMax = mathMax(translatedFrom, translatedTo);
->>>>>>> edb05534
 				if (axis.isXAxis) {
 					clipAttr = {
 						x: inverted ? pxPosMax : pxPosMin,
@@ -1536,7 +1508,7 @@
 						y: inverted ? pxPosMax : pxPosMin,
 						width: chartSizeMax, 
 						height: pxRange
-					};					
+					};
 					if (horiz) {
 						clipAttr.y = chart.plotWidth - clipAttr.y;
 					}
@@ -1859,11 +1831,7 @@
 
 		// Start the recursive build process with a clone of the points array and null points filtered out (#3873)
 		function startRecursive() {
-<<<<<<< HEAD
 			var points = HighchartsAdapter.grep(series.points || [], function (point) { // #4390
-=======
-			var points = grep(series.points || [], function (point) { // #4390
->>>>>>> edb05534
 				return point.y !== null;
 			});
 
