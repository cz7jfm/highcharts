/* *
 * (c) 2010-2019 Torstein Honsi
 *
 * License: www.highcharts.com/license
 */

/**
 * Function callback when a series has been animated.
 *
 * @callback Highcharts.SeriesAfterAnimateCallbackFunction
 *
 * @param {Highcharts.Series} this
 *        The series where the event occured.
 *
 * @param {Highcharts.SeriesAfterAnimateEventObject} event
 *        Event arguments.
 */

/**
 * Event information regarding completed animation of a series.
 *
 * @interface Highcharts.SeriesAfterAnimateEventObject
 *//**
 * Animated series.
 * @name Highcharts.SeriesAfterAnimateEventObject#target
 * @type {Highcharts.Series}
 *//**
 * Event type.
 * @name Highcharts.SeriesAfterAnimateEventObject#type
 * @type {"afterAnimate"}
 */

/**
 * Function callback when the checkbox next to the series' name in the legend is
 * clicked.
 *
 * @callback Highcharts.SeriesCheckboxClickCallbackFunction
 *
 * @param {Highcharts.Series} this
 *        The series where the event occured.
 *
 * @param {Highcharts.SeriesCheckboxClickEventObject} event
 *        Event arguments.
 */

/**
 * Event information regarding check of a series box.
 *
 * @interface Highcharts.SeriesCheckboxClickEventObject
 *//**
 * Whether the box has been checked.
 * @name Highcharts.SeriesCheckboxClickEventObject#checked
 * @type {boolean}
 *//**
 * Related series.
 * @name Highcharts.SeriesCheckboxClickEventObject#item
 * @type {Highcharts.Series}
 *//**
 * Related series.
 * @name Highcharts.SeriesCheckboxClickEventObject#target
 * @type {Highcharts.Series}
 *//**
 * Event type.
 * @name Highcharts.SeriesCheckboxClickEventObject#type
 * @type {"checkboxClick"}
 */

/**
 * Function callback when a series is clicked. Return false to cancel toogle
 * actions.
 *
 * @callback Highcharts.SeriesClickCallbackFunction
 *
 * @param {Highcharts.Series} this
 *        The series where the event occured.
 *
 * @param {Highcharts.SeriesClickEventObject} event
 *        Event arguments.
 */

/**
 * Common information for a click event on a series.
 *
 * @interface Highcharts.SeriesClickEventObject
 * @extends global.Event
 *//**
 * Nearest point on the graph.
 * @name Highcharts.SeriesClickEventObject#point
 * @type {Highcharts.Point}
 */

/**
 * Gets fired when the series is hidden after chart generation time, either by
 * clicking the legend item or by calling `.hide()`.
 *
 * @callback Highcharts.SeriesHideCallbackFunction
 *
 * @param {Highcharts.Series} this
 *        The series where the event occured.
 *
 * @param {global.Event} event
 *        The event that occured.
 */

/**
 * The SVG value used for the `stroke-linecap` and `stroke-linejoin`
 * of a line graph.
 *
 * @typedef {"butt"|"round"|"square"|string} Highcharts.SeriesLinecapValue
 */

/**
 * Gets fired when the legend item belonging to the series is clicked. The
 * default action is to toggle the visibility of the series. This can be
 * prevented by returning `false` or calling `event.preventDefault()`.
 *
 * @callback Highcharts.SeriesLegendItemClickCallbackFunction
 *
 * @param {Highcharts.Series} this
 *        The series where the event occured.
 *
 * @param {Highcharts.SeriesLegendItemClickEventObject} event
 *        The event that occured.
 */

/**
 * Information about the event.
 *
 * @interface Highcharts.SeriesLegendItemClickEventObject
 *//**
 * Related browser event.
 * @name Highcharts.SeriesLegendItemClickEventObject#browserEvent
 * @type {Highcharts.PointerEvent}
 *//**
 * Prevent the default action of toggle the visibility of the series.
 * @name Highcharts.SeriesLegendItemClickEventObject#preventDefault
 * @type {Function}
 *//**
 * Related series.
 * @name Highcharts.SeriesCheckboxClickEventObject#target
 * @type {Highcharts.Series}
 *//**
 * Event type.
 * @name Highcharts.SeriesCheckboxClickEventObject#type
 * @type {"checkboxClick"}
 */

/**
 * Gets fired when the mouse leaves the graph.
 *
 * @callback Highcharts.SeriesMouseOutCallbackFunction
 *
 * @param {Highcharts.Series} this
 *        Series where the event occured.
 *
 * @param {global.Event} event
 *        Event that occured.
 */

/**
 * Gets fired when the mouse enters the graph.
 *
 * @callback Highcharts.SeriesMouseOverCallbackFunction
 *
 * @param {Highcharts.Series} this
 *        Series where the event occured.
 *
 * @param {global.Event} event
 *        Event that occured.
 */

/**
 * Translation and scale for the plot area of a series.
 *
 * @interface Highcharts.SeriesPlotBoxObject
 *//**
 * @name Highcharts.SeriesPlotBoxObject#translateX
 * @type {number}
 *//**
 * @name Highcharts.SeriesPlotBoxObject#translateY
 * @type {number}
 *//**
 * @name Highcharts.SeriesPlotBoxObject#scaleX
 * @type {number}
 *//**
 * @name Highcharts.SeriesPlotBoxObject#scaleY
 * @type {number}
 */

/**
 * Function callback when a series point is clicked. Return false to cancel the
 * action.
 *
 * @callback Highcharts.SeriesPointClickCallbackFunction
 *
 * @param {Highcharts.Point} this
 *        The point where the event occured.
 *
 * @param {Highcharts.SeriesPointClickEventObject} event
 *        Event arguments.
 */

/**
 * Common information for a click event on a series point.
 *
 * @interface Highcharts.SeriesPointClickEventObject
 * @extends Highcharts.PointerEventObject
 *//**
 * Clicked point.
 * @name Highcharts.SeriesPointClickEventObject#point
 * @type {Highcharts.Point}
 */

/**
 * Gets fired when the mouse leaves the area close to the point.
 *
 * @callback Highcharts.SeriesPointMouseOutCallbackFunction
 *
 * @param {Highcharts.Point} this
 *        Point where the event occured.
 *
 * @param {global.Event} event
 *        Event that occured.
 */

/**
 * Gets fired when the mouse enters the area close to the point.
 *
 * @callback Highcharts.SeriesPointMouseOverCallbackFunction
 *
 * @param {Highcharts.Point} this
 *        Point where the event occured.
 *
 * @param {global.Event} event
 *        Event that occured.
 */

/**
 * Gets fired when the point is removed using the `.remove()` method.
 *
 * @callback Highcharts.SeriesPointRemoveCallbackFunction
 *
 * @param {Highcharts.Point} this
 *        Point where the event occured.
 *
 * @param {global.Event} event
 *        Event that occured.
 */

/**
 * Gets fired when the point is selected either programmatically or following a
 * click on the point.
 *
 * @callback Highcharts.SeriesPointSelectCallbackFunction
 *
 * @param {Highcharts.Point} this
 *        Point where the event occured.
 *
 * @param {Highcharts.SeriesPointSelectEventObject} event
 *        Event that occured.
 */

/**
 * Information about the select event.
 *
 * @interface Highcharts.SeriesPointSelectEventObject
 * @extends global.Event
 *//**
 * @name Highcharts.SeriesPointSelectEventObject#accumulate
 * @type {boolean}
 */

/**
 * Fires when the point is unselected either programmatically or following a
 * click on the point.
 *
 * @callback Highcharts.SeriesPointUnselectCallbackFunction
 *
 * @param {Highcharts.Point} this
 *        Point where the event occured.
 *
 * @param {Highcharts.SeriesPointUnselectEventObject} event
 *        Event that occured.
 */

/**
 * Information about the unselect event.
 *
 * @interface Highcharts.SeriesPointUnselectEventObject
 * @extends global.Event
 *//**
 * @name Highcharts.SeriesPointUnselectEventObject#accumulate
 * @type {boolean}
 */

/**
 * Gets fired when the point is updated programmatically through the `.update()`
 * method.
 *
 * @callback Highcharts.SeriesPointUpdateCallbackFunction
 *
 * @param {Highcharts.Point} this
 *        Point where the event occured.
 *
 * @param {Highcharts.SeriesPointUpdateEventObject} event
 *        Event that occured.
 */

/**
 * Information about the update event.
 *
 * @interface Highcharts.SeriesPointUpdateEventObject
 * @extends global.Event
 *//**
 * Options data of the update event.
 * @name Highcharts.SeriesPointUpdateEventObject#options
 * @type {number|object|Array<(number|string)>|null}
 */

/**
 * Gets fired when the series is shown after chart generation time, either by
 * clicking the legend item or by calling `.show()`.
 *
 * @callback Highcharts.SeriesShowCallbackFunction
 *
 * @param {Highcharts.Series} this
 *        Series where the event occured.
 *
 * @param {global.Event} event
 *        Event that occured.
 */

'use strict';

import H from './Globals.js';
import './Utilities.js';
import './Options.js';
import './Legend.js';
import './Point.js';
import './SvgRenderer.js';

var addEvent = H.addEvent,
    animObject = H.animObject,
    arrayMax = H.arrayMax,
    arrayMin = H.arrayMin,
    correctFloat = H.correctFloat,
    defaultOptions = H.defaultOptions,
    defaultPlotOptions = H.defaultPlotOptions,
    defined = H.defined,
    erase = H.erase,
    extend = H.extend,
    fireEvent = H.fireEvent,
    isArray = H.isArray,
    isNumber = H.isNumber,
    isString = H.isString,
    LegendSymbolMixin = H.LegendSymbolMixin, // @todo add as a requirement
    merge = H.merge,
    objectEach = H.objectEach,
    pick = H.pick,
    Point = H.Point, // @todo  add as a requirement
    removeEvent = H.removeEvent,
    splat = H.splat,
    SVGElement = H.SVGElement,
    syncTimeout = H.syncTimeout,
    win = H.win;

/**
 * This is the base series prototype that all other series types inherit from.
 * A new series is initialized either through the
 * [series](https://api.highcharts.com/highcharts/series)
 * option structure, or after the chart is initialized, through
 * {@link Highcharts.Chart#addSeries}.
 *
 * The object can be accessed in a number of ways. All series and point event
 * handlers give a reference to the `series` object. The chart object has a
 * {@link Highcharts.Chart#series|series} property that is a collection of all
 * the chart's series. The point objects and axis objects also have the same
 * reference.
 *
 * Another way to reference the series programmatically is by `id`. Add an id
 * in the series configuration options, and get the series object by
 * {@link Highcharts.Chart#get}.
 *
 * Configuration options for the series are given in three levels. Options for
 * all series in a chart are given in the
 * [plotOptions.series](https://api.highcharts.com/highcharts/plotOptions.series)
 * object. Then options for all series of a specific type
 * are given in the plotOptions of that type, for example `plotOptions.line`.
 * Next, options for one single series are given in the series array, or as
 * arguments to `chart.addSeries`.
 *
 * The data in the series is stored in various arrays.
 *
 * - First, `series.options.data` contains all the original config options for
 *   each point whether added by options or methods like `series.addPoint`.
 *
 * - Next, `series.data` contains those values converted to points, but in case
 *   the series data length exceeds the `cropThreshold`, or if the data is
 *   grouped, `series.data` doesn't contain all the points. It only contains the
 *   points that have been created on demand.
 *
 * - Then there's `series.points` that contains all currently visible point
 *   objects. In case of cropping, the cropped-away points are not part of this
 *   array. The `series.points` array starts at `series.cropStart` compared to
 *   `series.data` and `series.options.data`. If however the series data is
 *   grouped, these can't be correlated one to one.
 *
 * - `series.xData` and `series.processedXData` contain clean x values,
 *   equivalent to `series.data` and `series.points`.
 *
 * - `series.yData` and `series.processedYData` contain clean y values,
 *   equivalent to `series.data` and `series.points`.
 *
 * @class
 * @name Highcharts.Series
 *
 * @param {Highcharts.Chart} chart
 *        The chart instance.
 *
 * @param {Highcharts.SeriesOptionsType|object} options
 *        The series options.
 *//**
 * The line series is the base type and is therefor the series base prototype.
 *
 * @private
 * @class
 * @name Highcharts.seriesTypes.line
 *
 * @augments Highcharts.Series
 */
H.Series = H.seriesType(
    'line',

    /**
     * Series options for specific data and the data itself. In TypeScript you
     * have to cast the series options to specific series types, to get all
     * possible options for a series.
     *
     * @example
     * // TypeScript example
     * Highcharts.chart('container', {
     *     series: [{
     *         color: '#06C',
     *         data: [[0, 1], [2, 3]]
     *     } as Highcharts.SeriesLineOptions ]
     * });
     *
     * @type      {Array<*>}
     * @apioption series
     */

    /**
     * An id for the series. This can be used after render time to get a pointer
     * to the series object through `chart.get()`.
     *
     * @sample {highcharts} highcharts/plotoptions/series-id/
     *         Get series by id
     *
     * @type      {string}
     * @since     1.2.0
     * @apioption series.id
     */

    /**
     * The index of the series in the chart, affecting the internal index in the
     * `chart.series` array, the visible Z index as well as the order in the
     * legend.
     *
     * @type      {number}
     * @since     2.3.0
     * @apioption series.index
     */

    /**
     * The sequential index of the series in the legend.
     *
     * @see [legend.reversed](#legend.reversed),
     *      [yAxis.reversedStacks](#yAxis.reversedStacks)
     *
     * @sample {highcharts|highstock} highcharts/series/legendindex/
     *         Legend in opposite order
     *
     * @type      {number}
     * @apioption series.legendIndex
     */
    /**
     * The name of the series as shown in the legend, tooltip etc.
     *
     * @sample {highcharts} highcharts/series/name/
     *         Series name
     * @sample {highmaps} maps/demo/category-map/
     *         Series name
     *
     * @type      {string}
     * @apioption series.name
     */

    /**
     * This option allows grouping series in a stacked chart. The stack option
     * can be a string or anything else, as long as the grouped series' stack
     * options match each other after conversion into a string.
     *
     * @sample {highcharts} highcharts/series/stack/
     *         Stacked and grouped columns
     *
     * @type      {string|object}
     * @since     2.1
     * @product   highcharts highstock
     * @apioption series.stack
     */

    /**
     * The type of series, for example `line` or `column`. By default, the
     * series type is inherited from [chart.type](#chart.type), so unless the
     * chart is a combination of series types, there is no need to set it on the
     * series level.
     *
     * In TypeScript instead the `type` option must always be set.
     *
     * @sample {highcharts} highcharts/series/type/
     *         Line and column in the same chart
     * @sample {highmaps} maps/demo/mapline-mappoint/
     *         Multiple types in the same map
     *
     * @type      {string}
     * @apioption series.type
     */

    /**
     * When using dual or multiple x axes, this number defines which xAxis the
     * particular series is connected to. It refers to either the
     * {@link #xAxis.id|axis id}
     * or the index of the axis in the xAxis array, with 0 being the first.
     *
     * @type      {number|string}
     * @default   0
     * @product   highcharts highstock
     * @apioption series.xAxis
     */

    /**
     * When using dual or multiple y axes, this number defines which yAxis the
     * particular series is connected to. It refers to either the
     * {@link #yAxis.id|axis id}
     * or the index of the axis in the yAxis array, with 0 being the first.
     *
     * @sample {highcharts} highcharts/series/yaxis/
     *         Apply the column series to the secondary Y axis
     *
     * @type      {number|string}
     * @default   0
     * @product   highcharts highstock
     * @apioption series.yAxis
     */

    /**
     * Define the visual z index of the series.
     *
     * @sample {highcharts} highcharts/plotoptions/series-zindex-default/
     *         With no z index, the series defined last are on top
     * @sample {highcharts} highcharts/plotoptions/series-zindex/
     *         With a z index, the series with the highest z index is on top
     * @sample {highstock} highcharts/plotoptions/series-zindex-default/
     *         With no z index, the series defined last are on top
     * @sample {highstock} highcharts/plotoptions/series-zindex/
     *         With a z index, the series with the highest z index is on top
     *
     * @type      {number}
     * @product   highcharts highstock
     * @apioption series.zIndex
     */

    null,

    /**
     * General options for all series types.
     *
     * @optionparent plotOptions.series
     */
    { // base series options

        /**
         * The SVG value used for the `stroke-linecap` and `stroke-linejoin`
         * of a line graph. Round means that lines are rounded in the ends and
         * bends.
         *
         * @type       {Highcharts.SeriesLinecapValue}
         * @default    round
         * @since      3.0.7
         * @apioption  plotOptions.line.linecap
         */

        /**
         * Pixel width of the graph line.
         *
         * @see In styled mode, the line stroke-width can be set with the
         *      `.highcharts-graph` class name.
         *
         * @sample {highcharts} highcharts/plotoptions/series-linewidth-general/
         *         On all series
         * @sample {highcharts} highcharts/plotoptions/series-linewidth-specific/
         *         On one single series
         *
         * @product highcharts highstock
         */
        lineWidth: 2,

        /**
         * For some series, there is a limit that shuts down initial animation
         * by default when the total number of points in the chart is too high.
         * For example, for a column chart and its derivatives, animation does
         * not run if there is more than 250 points totally. To disable this
         * cap, set `animationLimit` to `Infinity`.
         *
         * @type      {number}
         * @apioption plotOptions.series.animationLimit
         */

        /**
         * Allow this series' points to be selected by clicking on the graphic
         * (columns, point markers, pie slices, map areas etc).
         *
         * The selected points can be handled by point select and unselect
         * events, or collectively by the [getSelectedPoints](
         * Highcharts.Chart#getSelectedPoints) function.
         *
         * And alternative way of selecting points is through dragging.
         *
         * @sample {highcharts} highcharts/plotoptions/series-allowpointselect-line/
         *         Line
         * @sample {highcharts} highcharts/plotoptions/series-allowpointselect-column/
         *         Column
         * @sample {highcharts} highcharts/plotoptions/series-allowpointselect-pie/
         *         Pie
         * @sample {highcharts} highcharts/chart/events-selection-points/
         *         Select a range of points through a drag selection
         * @sample {highmaps} maps/plotoptions/series-allowpointselect/
         *         Map area
         * @sample {highmaps} maps/plotoptions/mapbubble-allowpointselect/
         *         Map bubble
         *
         * @since 1.2.0
         */
        allowPointSelect: false,

        /**
         * If true, a checkbox is displayed next to the legend item to allow
         * selecting the series. The state of the checkbox is determined by
         * the `selected` option.
         *
         * @productdesc {highmaps}
         * Note that if a `colorAxis` is defined, the color axis is represented
         * in the legend, not the series.
         *
         * @sample {highcharts} highcharts/plotoptions/series-showcheckbox-true/
         *         Show select box
         *
         * @since 1.2.0
         */
        showCheckbox: false,

        /**
         * Enable or disable the initial animation when a series is displayed.
         * The animation can also be set as a configuration object. Please
         * note that this option only applies to the initial animation of the
         * series itself. For other animations, see [chart.animation](
         * #chart.animation) and the animation parameter under the API methods.
         * The following properties are supported:
         *
         * - `duration`: The duration of the animation in milliseconds.
         *
         * - `easing`: Can be a string reference to an easing function set on
         *   the `Math` object or a function. See the _Custom easing function_
         *   demo below.
         *
         * Due to poor performance, animation is disabled in old IE browsers
         * for several chart types.
         *
         * @sample {highcharts} highcharts/plotoptions/series-animation-disabled/
         *         Animation disabled
         * @sample {highcharts} highcharts/plotoptions/series-animation-slower/
         *         Slower animation
         * @sample {highcharts} highcharts/plotoptions/series-animation-easing/
         *         Custom easing function
         * @sample {highstock} stock/plotoptions/animation-slower/
         *         Slower animation
         * @sample {highstock} stock/plotoptions/animation-easing/
         *         Custom easing function
         * @sample {highmaps} maps/plotoptions/series-animation-true/
         *         Animation enabled on map series
         * @sample {highmaps} maps/plotoptions/mapbubble-animation-false/
         *         Disabled on mapbubble series
         *
         * @type    {boolean|Highcharts.AnimationOptionsObject}
         * @default {highcharts} true
         * @default {highstock} true
         * @default {highmaps} false
         */
        animation: {

            /**
             * @type      {number}
             * @default   1000
             * @apioption plotOptions.series.animation.duration
             */
            duration: 1000
        },

        /**
         * An additional class name to apply to the series' graphical elements.
         * This option does not replace default class names of the graphical
         * element.
         *
         * @type      {string}
         * @since     5.0.0
         * @apioption plotOptions.series.className
         */

        /**
         * Disable this option to allow series rendering in the whole plotting
         * area.
         *
         * **Note:** Clipping should be always enabled when
         * [chart.zoomType](#chart.zoomType) is set
         *
         * @sample {highcharts} highcharts/plotoptions/series-clip/
         *         Disabled clipping
         *
         * @default   true
         * @type      {boolean}
         * @since     3.0.0
         * @apioption plotOptions.series.clip
         */

        /**
         * The main color of the series. In line type series it applies to the
         * line and the point markers unless otherwise specified. In bar type
         * series it applies to the bars unless a color is specified per point.
         * The default value is pulled from the `options.colors` array.
         *
         * In styled mode, the color can be defined by the
         * [colorIndex](#plotOptions.series.colorIndex) option. Also, the series
         * color can be set with the `.highcharts-series`,
         * `.highcharts-color-{n}`, `.highcharts-{type}-series` or
         * `.highcharts-series-{n}` class, or individual classes given by the
         * `className` option.
         *
         * @productdesc {highmaps}
         * In maps, the series color is rarely used, as most choropleth maps use
         * the color to denote the value of each point. The series color can
         * however be used in a map with multiple series holding categorized
         * data.
         *
         * @sample {highcharts} highcharts/plotoptions/series-color-general/
         *         General plot option
         * @sample {highcharts} highcharts/plotoptions/series-color-specific/
         *         One specific series
         * @sample {highcharts} highcharts/plotoptions/series-color-area/
         *         Area color
         * @sample {highcharts} highcharts/series/infographic/
         *         Pattern fill
         * @sample {highmaps} maps/demo/category-map/
         *         Category map by multiple series
         *
         * @type      {Highcharts.ColorString|Highcharts.GradientColorObject|Highcharts.PatternObject}
         * @apioption plotOptions.series.color
         */

        /**
         * Styled mode only. A specific color index to use for the series, so
         * its graphic representations are given the class name
         * `highcharts-color-{n}`.
         *
         * @type      {number}
         * @since     5.0.0
         * @apioption plotOptions.series.colorIndex
         */


        /**
         * Whether to connect a graph line across null points, or render a gap
         * between the two points on either side of the null.
         *
         * @sample {highcharts} highcharts/plotoptions/series-connectnulls-false/
         *         False by default
         * @sample {highcharts} highcharts/plotoptions/series-connectnulls-true/
         *         True
         *
         * @type      {boolean}
         * @default   false
         * @product   highcharts highstock
         * @apioption plotOptions.series.connectNulls
         */


        /**
         * You can set the cursor to "pointer" if you have click events attached
         * to the series, to signal to the user that the points and lines can
         * be clicked.
         *
         * In styled mode, the series cursor can be set with the same classes
         * as listed under [series.color](#plotOptions.series.color).
         *
         * @sample {highcharts} highcharts/plotoptions/series-cursor-line/
         *         On line graph
         * @sample {highcharts} highcharts/plotoptions/series-cursor-column/
         *         On columns
         * @sample {highcharts} highcharts/plotoptions/series-cursor-scatter/
         *         On scatter markers
         * @sample {highstock} stock/plotoptions/cursor/
         *         Pointer on a line graph
         * @sample {highmaps} maps/plotoptions/series-allowpointselect/
         *         Map area
         * @sample {highmaps} maps/plotoptions/mapbubble-allowpointselect/
         *         Map bubble
         *
         * @type      {string|Highcharts.CursorValue}
         * @apioption plotOptions.series.cursor
         */


        /**
         * A name for the dash style to use for the graph, or for some series
         * types the outline of each shape.
         *
         * In styled mode, the
         * [stroke dash-array](https://jsfiddle.net/gh/get/library/pure/highcharts/highcharts/tree/master/samples/highcharts/css/series-dashstyle/)
         * can be set with the same classes as listed under
         * [series.color](#plotOptions.series.color).
         *
         * @sample {highcharts} highcharts/plotoptions/series-dashstyle-all/
         *         Possible values demonstrated
         * @sample {highcharts} highcharts/plotoptions/series-dashstyle/
         *         Chart suitable for printing in black and white
         * @sample {highstock} highcharts/plotoptions/series-dashstyle-all/
         *         Possible values demonstrated
         * @sample {highmaps} highcharts/plotoptions/series-dashstyle-all/
         *         Possible values demonstrated
         * @sample {highmaps} maps/plotoptions/series-dashstyle/
         *         Dotted borders on a map
         *
         * @type      {Highcharts.DashStyleValue}
         * @default   Solid
         * @since     2.1
         * @apioption plotOptions.series.dashStyle
         */

        /**
         * Requires the Accessibility module.
         *
         * A description of the series to add to the screen reader information
         * about the series.
         *
         * @type      {string}
         * @since     5.0.0
         * @apioption plotOptions.series.description
         */

        /**
         * Enable or disable the mouse tracking for a specific series. This
         * includes point tooltips and click events on graphs and points. For
         * large datasets it improves performance.
         *
         * @sample {highcharts} highcharts/plotoptions/series-enablemousetracking-false/
         *         No mouse tracking
         * @sample {highmaps} maps/plotoptions/series-enablemousetracking-false/
         *         No mouse tracking
         *
         * @type      {boolean}
         * @default   true
         * @apioption plotOptions.series.enableMouseTracking
         */

        /**
         * By default, series are exposed to screen readers as regions. By
         * enabling this option, the series element itself will be exposed in
         * the same way as the data points. This is useful if the series is not
         * used as a grouping entity in the chart, but you still want to attach
         * a description to the series.
         *
         * Requires the Accessibility module.
         *
         * @sample highcharts/accessibility/art-grants/
         *         Accessible data visualization
         *
         * @type      {boolean}
         * @since     5.0.12
         * @apioption plotOptions.series.exposeElementToA11y
         */

        /**
         * Whether to use the Y extremes of the total chart width or only the
         * zoomed area when zooming in on parts of the X axis. By default, the
         * Y axis adjusts to the min and max of the visible data. Cartesian
         * series only.
         *
         * @type      {boolean}
         * @default   false
         * @since     4.1.6
         * @product   highcharts highstock gantt
         * @apioption plotOptions.series.getExtremesFromAll
         */

        /**
         * An array specifying which option maps to which key in the data point
         * array. This makes it convenient to work with unstructured data arrays
         * from different sources.
         *
         * @see [series.data](#series.line.data)
         *
         * @sample {highcharts|highstock} highcharts/series/data-keys/
         *         An extended data array with keys
         * @sample {highcharts|highstock} highcharts/series/data-nested-keys/
         *         Nested keys used to access object properties
         *
         * @type      {Array<string>}
         * @since     4.1.6
         * @apioption plotOptions.series.keys
         */

        /**
         * The line cap used for line ends and line joins on the graph.
         *
         * @type       {Highcharts.SeriesLinecapValue}
         * @default    round
         * @product    highcharts highstock
         * @apioption  plotOptions.series.linecap
         */

        /**
         * The [id](#series.id) of another series to link to. Additionally,
         * the value can be ":previous" to link to the previous series. When
         * two series are linked, only the first one appears in the legend.
         * Toggling the visibility of this also toggles the linked series.
         *
         * @sample {highcharts|highstock} highcharts/demo/arearange-line/
         *         Linked series
         *
         * @type      {string}
         * @since     3.0
         * @product   highcharts highstock gantt
         * @apioption plotOptions.series.linkedTo
         */

        /**
         * Options for the corresponding navigator series if `showInNavigator`
         * is `true` for this series. Available options are the same as any
         * series, documented at [plotOptions](#plotOptions.series) and
         * [series](#series).
         *
         * These options are merged with options in [navigator.series](
         * #navigator.series), and will take precedence if the same option is
         * defined both places.
         *
         * @see [navigator.series](#navigator.series)
         *
         * @type      {Highcharts.PlotSeriesOptions}
         * @since     5.0.0
         * @product   highstock
         * @apioption plotOptions.series.navigatorOptions
         */

        /**
         * The color for the parts of the graph or points that are below the
         * [threshold](#plotOptions.series.threshold).
         *
         * @see In styled mode, a negative color is applied by setting this option
         *      to `true` combined with the `.highcharts-negative` class name.
         *
         * @sample {highcharts} highcharts/plotoptions/series-negative-color/
         *         Spline, area and column
         * @sample {highcharts} highcharts/plotoptions/arearange-negativecolor/
         *         Arearange
         * @sample {highcharts} highcharts/css/series-negative-color/
         *         Styled mode
         * @sample {highstock} highcharts/plotoptions/series-negative-color/
         *         Spline, area and column
         * @sample {highstock} highcharts/plotoptions/arearange-negativecolor/
         *         Arearange
         * @sample {highmaps} highcharts/plotoptions/series-negative-color/
         *         Spline, area and column
         * @sample {highmaps} highcharts/plotoptions/arearange-negativecolor/
         *         Arearange
         *
         * @type      {Highcharts.ColorString|Highcharts.GradientColorObject|Highcharts.PatternObject}
         * @since     3.0
         * @apioption plotOptions.series.negativeColor
         */

        /**
         * Same as
         * [accessibility.pointDescriptionFormatter](#accessibility.pointDescriptionFormatter),
         * but for an individual series. Overrides the chart wide configuration.
         *
         * @type      {Function}
         * @since     5.0.12
         * @apioption plotOptions.series.pointDescriptionFormatter
         */

        /**
         * If no x values are given for the points in a series, `pointInterval`
         * defines the interval of the x values. For example, if a series
         * contains one value every decade starting from year 0, set
         * `pointInterval` to `10`. In true `datetime` axes, the `pointInterval`
         * is set in milliseconds.
         *
         * It can be also be combined with `pointIntervalUnit` to draw irregular
         * time intervals.
         *
         * Please note that this options applies to the _series data_, not the
         * interval of the axis ticks, which is independent.
         *
         * @sample {highcharts} highcharts/plotoptions/series-pointstart-datetime/
         *         Datetime X axis
         * @sample {highstock} stock/plotoptions/pointinterval-pointstart/
         *         Using pointStart and pointInterval
         *
         * @type      {number}
         * @default   1
         * @product   highcharts highstock gantt
         * @apioption plotOptions.series.pointInterval
         */

        /**
         * On datetime series, this allows for setting the
         * [pointInterval](#plotOptions.series.pointInterval) to irregular time
         * units, `day`, `month` and `year`. A day is usually the same as 24
         * hours, but `pointIntervalUnit` also takes the DST crossover into
         * consideration when dealing with local time. Combine this option with
         * `pointInterval` to draw weeks, quarters, 6 months, 10 years etc.
         *
         * Please note that this options applies to the _series data_, not the
         * interval of the axis ticks, which is independent.
         *
         * @sample {highcharts} highcharts/plotoptions/series-pointintervalunit/
         *         One point a month
         * @sample {highstock} highcharts/plotoptions/series-pointintervalunit/
         *         One point a month
         *
         * @type       {string}
         * @since      4.1.0
         * @product    highcharts highstock gantt
         * @validvalue ["day", "month", "year"]
         * @apioption  plotOptions.series.pointIntervalUnit
         */

        /**
         * Possible values: `"on"`, `"between"`, `number`.
         *
         * In a column chart, when pointPlacement is `"on"`, the point will not
         * create any padding of the X axis. In a polar column chart this means
         * that the first column points directly north. If the pointPlacement is
         * `"between"`, the columns will be laid out between ticks. This is
         * useful for example for visualising an amount between two points in
         * time or in a certain sector of a polar chart.
         *
         * Since Highcharts 3.0.2, the point placement can also be numeric,
         * where 0 is on the axis value, -0.5 is between this value and the
         * previous, and 0.5 is between this value and the next. Unlike the
         * textual options, numeric point placement options won't affect axis
         * padding.
         *
         * Note that pointPlacement needs a [pointRange](
         * #plotOptions.series.pointRange) to work. For column series this is
         * computed, but for line-type series it needs to be set.
         *
         * For the `xrange` series type and gantt charts, if the Y axis is a
         * category axis, the `pointPlacement` applies to the Y axis rather than
         * the (typically datetime) X axis.
         *
         * Defaults to `undefined` in cartesian charts, `"between"` in polar
         * charts.
         *
         * @see [xAxis.tickmarkPlacement](#xAxis.tickmarkPlacement)
         *
         * @sample {highcharts|highstock} highcharts/plotoptions/series-pointplacement-between/
         *         Between in a column chart
         * @sample {highcharts|highstock} highcharts/plotoptions/series-pointplacement-numeric/
         *         Numeric placement for custom layout
         * @sample {highcharts|highstock} maps/plotoptions/heatmap-pointplacement/
         *         Placement in heatmap
         *
         * @type      {string|number}
         * @since     2.3.0
         * @product   highcharts highstock gantt
         * @apioption plotOptions.series.pointPlacement
         */

        /**
         * If no x values are given for the points in a series, pointStart
         * defines on what value to start. For example, if a series contains one
         * yearly value starting from 1945, set pointStart to 1945.
         *
         * @sample {highcharts} highcharts/plotoptions/series-pointstart-linear/
         *         Linear
         * @sample {highcharts} highcharts/plotoptions/series-pointstart-datetime/
         *         Datetime
         * @sample {highstock} stock/plotoptions/pointinterval-pointstart/
         *         Using pointStart and pointInterval
         *
         * @type      {number}
         * @default   0
         * @product   highcharts highstock gantt
         * @apioption plotOptions.series.pointStart
         */

        /**
         * Whether to select the series initially. If `showCheckbox` is true,
         * the checkbox next to the series name in the legend will be checked
         * for a selected series.
         *
         * @sample {highcharts} highcharts/plotoptions/series-selected/
         *         One out of two series selected
         *
         * @type      {boolean}
         * @default   false
         * @since     1.2.0
         * @apioption plotOptions.series.selected
         */

        /**
         * Whether to apply a drop shadow to the graph line. Since 2.3 the
         * shadow can be an object configuration containing `color`, `offsetX`,
         * `offsetY`, `opacity` and `width`.
         *
         * @sample {highcharts} highcharts/plotoptions/series-shadow/
         *         Shadow enabled
         *
         * @type      {boolean|Highcharts.ShadowOptionsObject}
         * @default   false
         * @apioption plotOptions.series.shadow
         */

        /**
         * Whether to display this particular series or series type in the
         * legend. The default value is `true` for standalone series, `false`
         * for linked series.
         *
         * @sample {highcharts} highcharts/plotoptions/series-showinlegend/
         *         One series in the legend, one hidden
         *
         * @type      {boolean}
         * @default   true
         * @apioption plotOptions.series.showInLegend
         */

        /**
         * Whether or not to show the series in the navigator. Takes precedence
         * over [navigator.baseSeries](#navigator.baseSeries) if defined.
         *
         * @type      {boolean}
         * @since     5.0.0
         * @product   highstock
         * @apioption plotOptions.series.showInNavigator
         */

        /**
         * If set to `true`, the accessibility module will skip past the points
         * in this series for keyboard navigation.
         *
         * @type      {boolean}
         * @since     5.0.12
         * @apioption plotOptions.series.skipKeyboardNavigation
         */

        /**
         * Whether to stack the values of each series on top of each other.
         * Possible values are `undefined` to disable, `"normal"` to stack by
         * value or `"percent"`. When stacking is enabled, data must be sorted
         * in ascending X order. A special stacking option is with the
         * streamgraph series type, where the stacking option is set to
         * `"stream"`. The second one is `"overlap"`, which only applies to
         * waterfall series.
         *
         * @see [yAxis.reversedStacks](#yAxis.reversedStacks)
         *
         * @sample {highcharts} highcharts/plotoptions/series-stacking-line/
         *         Line
         * @sample {highcharts} highcharts/plotoptions/series-stacking-column/
         *         Column
         * @sample {highcharts} highcharts/plotoptions/series-stacking-bar/
         *         Bar
         * @sample {highcharts} highcharts/plotoptions/series-stacking-area/
         *         Area
         * @sample {highcharts} highcharts/plotoptions/series-stacking-percent-line/
         *         Line
         * @sample {highcharts} highcharts/plotoptions/series-stacking-percent-column/
         *         Column
         * @sample {highcharts} highcharts/plotoptions/series-stacking-percent-bar/
         *         Bar
         * @sample {highcharts} highcharts/plotoptions/series-stacking-percent-area/
         *         Area
         * @sample {highcharts} highcharts/plotoptions/series-waterfall-with-normal-stacking
         *         Waterfall with normal stacking
         * @sample {highcharts} highcharts/plotoptions/series-waterfall-with-overlap-stacking
         *         Waterfall with overlap stacking
         * @sample {highstock} stock/plotoptions/stacking/
         *         Area
         *
         * @type       {string}
         * @product    highcharts highstock
         * @validvalue ["normal", "percent"]
         * @apioption  plotOptions.series.stacking
         */

        /**
         * Whether to apply steps to the line. Possible values are `left`,
         * `center` and `right`.
         *
         * @sample {highcharts} highcharts/plotoptions/line-step/
         *         Different step line options
         * @sample {highcharts} highcharts/plotoptions/area-step/
         *         Stepped, stacked area
         * @sample {highstock} stock/plotoptions/line-step/
         *         Step line
         *
         * @type       {string}
         * @since      1.2.5
         * @product    highcharts highstock
         * @validvalue ["left", "center", "right"]
         * @apioption  plotOptions.series.step
         */

        /**
         * The threshold, also called zero level or base level. For line type
         * series this is only used in conjunction with
         * [negativeColor](#plotOptions.series.negativeColor).
         *
         * @see [softThreshold](#plotOptions.series.softThreshold).
         *
         * @type      {number}
         * @default   0
         * @since     3.0
         * @product   highcharts highstock
         * @apioption plotOptions.series.threshold
         */

        /**
         * Set the initial visibility of the series.
         *
         * @sample {highcharts} highcharts/plotoptions/series-visible/
         *         Two series, one hidden and one visible
         * @sample {highstock} stock/plotoptions/series-visibility/
         *         Hidden series
         *
         * @type      {boolean}
         * @default   true
         * @apioption plotOptions.series.visible
         */

        /**
         * Defines the Axis on which the zones are applied.
         *
         * @see [zones](#plotOptions.series.zones)
         *
         * @sample {highcharts} highcharts/series/color-zones-zoneaxis-x/
         *         Zones on the X-Axis
         * @sample {highstock} highcharts/series/color-zones-zoneaxis-x/
         *         Zones on the X-Axis
         *
         * @type      {string}
         * @default   y
         * @since     4.1.0
         * @product   highcharts highstock
         * @apioption plotOptions.series.zoneAxis
         */

        /**
         * General event handlers for the series items. These event hooks can
         * also be attached to the series at run time using the
         * `Highcharts.addEvent` function.
         */
        events: {},

        /**
         * Fires after the series has finished its initial animation, or in case
         * animation is disabled, immediately as the series is displayed.
         *
         * @sample {highcharts} highcharts/plotoptions/series-events-afteranimate/
         *         Show label after animate
         * @sample {highstock} highcharts/plotoptions/series-events-afteranimate/
         *         Show label after animate
         *
         * @type      {Highcharts.SeriesAfterAnimateCallbackFunction}
         * @since     4.0
         * @product   highcharts highstock gantt
         * @context   Highcharts.Series
         * @apioption plotOptions.series.events.afterAnimate
         */

        /**
         * Fires when the checkbox next to the series' name in the legend is
         * clicked. One parameter, `event`, is passed to the function. The state
         * of the checkbox is found by `event.checked`. The checked item is
         * found by `event.item`. Return `false` to prevent the default action
         * which is to toggle the select state of the series.
         *
         * @sample {highcharts} highcharts/plotoptions/series-events-checkboxclick/
         *         Alert checkbox status
         *
         * @type      {Highcharts.SeriesCheckboxClickCallbackFunction}
         * @since     1.2.0
         * @context   Highcharts.Series
         * @apioption plotOptions.series.events.checkboxClick
         */

        /**
         * Fires when the series is clicked. One parameter, `event`, is passed
         * to the function, containing common event information. Additionally,
         * `event.point` holds a pointer to the nearest point on the graph.
         *
         * @sample {highcharts} highcharts/plotoptions/series-events-click/
         *         Alert click info
         * @sample {highstock} stock/plotoptions/series-events-click/
         *         Alert click info
         * @sample {highmaps} maps/plotoptions/series-events-click/
         *         Display click info in subtitle
         *
         * @type      {Highcharts.SeriesClickCallbackFunction}
         * @context   Highcharts.Series
         * @apioption plotOptions.series.events.click
         */

        /**
         * Fires when the series is hidden after chart generation time, either
         * by clicking the legend item or by calling `.hide()`.
         *
         * @sample {highcharts} highcharts/plotoptions/series-events-hide/
         *         Alert when the series is hidden by clicking the legend item
         *
         * @type      {Highcharts.SeriesHideCallbackFunction}
         * @since     1.2.0
         * @context   Highcharts.Series
         * @apioption plotOptions.series.events.hide
         */

        /**
         * Fires when the legend item belonging to the series is clicked. One
         * parameter, `event`, is passed to the function. The default action
         * is to toggle the visibility of the series. This can be prevented
         * by returning `false` or calling `event.preventDefault()`.
         *
         * @sample {highcharts} highcharts/plotoptions/series-events-legenditemclick/
         *         Confirm hiding and showing
         *
         * @type      {Highcharts.SeriesLegendItemClickCallbackFunction}
         * @context   Highcharts.Series
         * @apioption plotOptions.series.events.legendItemClick
         */

        /**
         * Fires when the mouse leaves the graph. One parameter, `event`, is
         * passed to the function, containing common event information. If the
         * [stickyTracking](#plotOptions.series) option is true, `mouseOut`
         * doesn't happen before the mouse enters another graph or leaves the
         * plot area.
         *
         * @sample {highcharts} highcharts/plotoptions/series-events-mouseover-sticky/
         *         With sticky tracking by default
         * @sample {highcharts} highcharts/plotoptions/series-events-mouseover-no-sticky/
         *         Without sticky tracking
         *
         * @type      {Highcharts.SeriesMouseOutCallbackFunction}
         * @context   Highcharts.Series
         * @apioption plotOptions.series.events.mouseOut
         */

        /**
         * Fires when the mouse enters the graph. One parameter, `event`, is
         * passed to the function, containing common event information.
         *
         * @sample {highcharts} highcharts/plotoptions/series-events-mouseover-sticky/
         *         With sticky tracking by default
         * @sample {highcharts} highcharts/plotoptions/series-events-mouseover-no-sticky/
         *         Without sticky tracking
         *
         * @type      {Highcharts.SeriesMouseOverCallbackFunction}
         * @context   Highcharts.Series
         * @apioption plotOptions.series.events.mouseOver
         */

        /**
         * Fires when the series is shown after chart generation time, either
         * by clicking the legend item or by calling `.show()`.
         *
         * @sample {highcharts} highcharts/plotoptions/series-events-show/
         *         Alert when the series is shown by clicking the legend item.
         *
         * @type      {Highcharts.SeriesShowCallbackFunction}
         * @since     1.2.0
         * @context   Highcharts.Series
         * @apioption plotOptions.series.events.show
         */

        /**
         * Options for the point markers of line-like series. Properties like
         * `fillColor`, `lineColor` and `lineWidth` define the visual appearance
         * of the markers. Other series types, like column series, don't have
         * markers, but have visual options on the series level instead.
         *
         * In styled mode, the markers can be styled with the
         * `.highcharts-point`, `.highcharts-point-hover` and
         * `.highcharts-point-select` class names.
         */
        marker: {

            /**
             * The width of the point marker's outline.
             *
             * @sample {highcharts} highcharts/plotoptions/series-marker-fillcolor/
             *         2px blue marker
             */
            lineWidth: 0,

            /**
             * The color of the point marker's outline. When `undefined`, the
             * series' or point's color is used.
             *
             * @sample {highcharts} highcharts/plotoptions/series-marker-fillcolor/
             *         Inherit from series color (undefined)
             *
             * @type {Highcharts.ColorString}
             */
            lineColor: '${palette.backgroundColor}',

            /**
             * The fill color of the point marker. When `undefined`, the series'
             * or point's color is used.
             *
             * @sample {highcharts} highcharts/plotoptions/series-marker-fillcolor/
             *         White fill
             *
             * @type      {Highcharts.ColorString|Highcharts.GradientColorObject|Highcharts.PatternObject}
             * @apioption plotOptions.series.marker.fillColor
             */

            /**
             * Enable or disable the point marker. If `undefined`, the markers
             * are hidden when the data is dense, and shown for more widespread
             * data points.
             *
             * @sample {highcharts} highcharts/plotoptions/series-marker-enabled/
             *         Disabled markers
             * @sample {highcharts} highcharts/plotoptions/series-marker-enabled-false/
             *         Disabled in normal state but enabled on hover
             * @sample {highstock} stock/plotoptions/series-marker/
             *         Enabled markers
             *
             * @type      {boolean}
             * @default   {highcharts} undefined
             * @default   {highstock} false
             * @apioption plotOptions.series.marker.enabled
             */

            /**
             * Image markers only. Set the image width explicitly. When using
             * this option, a `width` must also be set.
             *
             * @sample {highcharts} highcharts/plotoptions/series-marker-width-height/
             *         Fixed width and height
             * @sample {highstock} highcharts/plotoptions/series-marker-width-height/
             *         Fixed width and height
             *
             * @type      {number}
             * @since     4.0.4
             * @apioption plotOptions.series.marker.height
             */

            /**
             * A predefined shape or symbol for the marker. When undefined, the
             * symbol is pulled from options.symbols. Other possible values are
             * "circle", "square", "diamond", "triangle" and "triangle-down".
             *
             * Additionally, the URL to a graphic can be given on this form:
             * "url(graphic.png)". Note that for the image to be applied to
             * exported charts, its URL needs to be accessible by the export
             * server.
             *
             * Custom callbacks for symbol path generation can also be added to
             * `Highcharts.SVGRenderer.prototype.symbols`. The callback is then
             * used by its method name, as shown in the demo.
             *
             * @sample {highcharts} highcharts/plotoptions/series-marker-symbol/
             *         Predefined, graphic and custom markers
             * @sample {highstock} highcharts/plotoptions/series-marker-symbol/
             *         Predefined, graphic and custom markers
             *
             * @type      {string}
             * @apioption plotOptions.series.marker.symbol
             */

            /**
             * The threshold for how dense the point markers should be before
             * they are hidden, given that `enabled` is not defined. The number
             * indicates the horizontal distance between the two closest points
             * in the series, as multiples of the `marker.radius`. In other
             * words, the default value of 2 means points are hidden if
             * overlapping horizontally.
             *
             * @sample highcharts/plotoptions/series-marker-enabledthreshold
             *         A higher threshold
             *
             * @since 6.0.5
             */
            enabledThreshold: 2,

            /**
             * The radius of the point marker.
             *
             * @sample {highcharts} highcharts/plotoptions/series-marker-radius/
             *         Bigger markers
             *
             * @default  {highstock} 2
             */
            radius: 4,

            /**
             * Image markers only. Set the image width explicitly. When using
             * this option, a `height` must also be set.
             *
             * @sample {highcharts} highcharts/plotoptions/series-marker-width-height/
             *         Fixed width and height
             * @sample {highstock} highcharts/plotoptions/series-marker-width-height/
             *         Fixed width and height
             *
             * @type      {number}
             * @since     4.0.4
             * @apioption plotOptions.series.marker.width
             */

            /**
             * States for a single point marker.
             */
            states: {

                /**
                 * The normal state of a single point marker. Currently only
                 * used for setting animation when returning to normal state
                 * from hover.
                 */
                normal: {
                    /**
                     * Animation when returning to normal state after hovering.
                     *
                     * @type {boolean|Highcharts.AnimationOptionsObject}
                     */
                    animation: true
                },

                /**
                 * The hover state for a single point marker.
                 */
                hover: {

                    /**
                     * Animation when hovering over the marker.
                     *
                     * @type {boolean|Highcharts.AnimationOptionsObject}
                     */
                    animation: {

                        duration: 50

                    },

                    /**
                     * Enable or disable the point marker.
                     *
                     * @sample {highcharts} highcharts/plotoptions/series-marker-states-hover-enabled/
                     *         Disabled hover state
                     */
                    enabled: true,

                    /**
                     * The fill color of the marker in hover state. When
                     * `undefined`, the series' or point's fillColor for normal
                     * state is used.
                     *
                     * @type      {Highcharts.ColorString|Highcharts.GradientColorObject|Highcharts.PatternObject}
                     * @apioption plotOptions.series.marker.states.hover.fillColor
                     */

                    /**
                     * The color of the point marker's outline. When
                     * `undefined`, the series' or point's lineColor for normal
                     * state is used.
                     *
                     * @sample {highcharts} highcharts/plotoptions/series-marker-states-hover-linecolor/
                     *         White fill color, black line color
                     *
                     * @type      {Highcharts.ColorString}
                     * @apioption plotOptions.series.marker.states.hover.lineColor
                     */

                    /**
                     * The width of the point marker's outline. When
                     * `undefined`, the series' or point's lineWidth for normal
                     * state is used.
                     *
                     * @sample {highcharts} highcharts/plotoptions/series-marker-states-hover-linewidth/
                     *         3px line width
                     *
                     * @type      {number}
                     * @apioption plotOptions.series.marker.states.hover.lineWidth
                     */

                    /**
                     * The radius of the point marker. In hover state, it
                     * defaults to the normal state's radius + 2 as per the
                     * [radiusPlus](#plotOptions.series.marker.states.hover.radiusPlus)
                     * option.
                     *
                     * @sample {highcharts} highcharts/plotoptions/series-marker-states-hover-radius/
                     *         10px radius
                     *
                     * @type      {number}
                     * @apioption plotOptions.series.marker.states.hover.radius
                     */

                    /**
                     * The number of pixels to increase the radius of the
                     * hovered point.
                     *
                     * @sample {highcharts} highcharts/plotoptions/series-states-hover-linewidthplus/
                     *         5 pixels greater radius on hover
                     * @sample {highstock} highcharts/plotoptions/series-states-hover-linewidthplus/
                     *         5 pixels greater radius on hover
                     *
                     * @since 4.0.3
                     */
                    radiusPlus: 2,

                    /**
                     * The additional line width for a hovered point.
                     *
                     * @sample {highcharts} highcharts/plotoptions/series-states-hover-linewidthplus/
                     *         2 pixels wider on hover
                     * @sample {highstock} highcharts/plotoptions/series-states-hover-linewidthplus/
                     *         2 pixels wider on hover
                     *
                     * @since 4.0.3
                     */
                    lineWidthPlus: 1
                },

                /**
                 * The appearance of the point marker when selected. In order to
                 * allow a point to be selected, set the
                 * `series.allowPointSelect` option to true.
                 */
                select: {

                    /**
                     * The radius of the point marker. In hover state, it
                     * defaults to the normal state's radius + 2.
                     *
                     * @sample {highcharts} highcharts/plotoptions/series-marker-states-select-radius/
                     *         10px radius for selected points
                     *
                     * @type      {number}
                     * @apioption plotOptions.series.marker.states.select.radius
                     */

                    /**
                     * Enable or disable visible feedback for selection.
                     *
                     * @sample {highcharts} highcharts/plotoptions/series-marker-states-select-enabled/
                     *         Disabled select state
                     *
                     * @type      {boolean}
                     * @default   true
                     * @apioption plotOptions.series.marker.states.select.enabled
                     */

                    /**
                     * The fill color of the point marker.
                     *
                     * @sample {highcharts} highcharts/plotoptions/series-marker-states-select-fillcolor/
                     *         Solid red discs for selected points
                     *
                     * @type {Highcharts.ColorString|Highcharts.GradientColorObject|Highcharts.PatternObject}
                     */
                    fillColor: '${palette.neutralColor20}',

                    /**
                     * The color of the point marker's outline. When
                     * `undefined`, the series' or point's color is used.
                     *
                     * @sample {highcharts} highcharts/plotoptions/series-marker-states-select-linecolor/
                     *         Red line color for selected points
                     *
                     * @type {Highcharts.ColorString}
                     */
                    lineColor: '${palette.neutralColor100}',

                    /**
                     * The width of the point marker's outline.
                     *
                     * @sample {highcharts} highcharts/plotoptions/series-marker-states-select-linewidth/
                     *         3px line width for selected points
                     */
                    lineWidth: 2
                }
            }
        },

        /**
         * Properties for each single point.
         */
        point: {

            /**
             * Fires when a point is clicked. One parameter, `event`, is passed
             * to the function, containing common event information.
             *
             * If the `series.allowPointSelect` option is true, the default
             * action for the point's click event is to toggle the point's
             * select state. Returning `false` cancels this action.
             *
             * @sample {highcharts} highcharts/plotoptions/series-point-events-click/
             *         Click marker to alert values
             * @sample {highcharts} highcharts/plotoptions/series-point-events-click-column/
             *         Click column
             * @sample {highcharts} highcharts/plotoptions/series-point-events-click-url/
             *         Go to URL
             * @sample {highmaps} maps/plotoptions/series-point-events-click/
             *         Click marker to display values
             * @sample {highmaps} maps/plotoptions/series-point-events-click-url/
             *         Go to URL
             *
             * @type      {Highcharts.SeriesPointClickCallbackFunction}
             * @context   Highcharts.Point
             * @apioption plotOptions.series.point.events.click
             */

            /**
             * Fires when the mouse leaves the area close to the point. One
             * parameter, `event`, is passed to the function, containing common
             * event information.
             *
             * @sample {highcharts} highcharts/plotoptions/series-point-events-mouseover/
             *         Show values in the chart's corner on mouse over
             *
             * @type      {Highcharts.SeriesPointMouseOutCallbackFunction}
             * @context   Highcharts.Point
             * @apioption plotOptions.series.point.events.mouseOut
             */

            /**
             * Fires when the mouse enters the area close to the point. One
             * parameter, `event`, is passed to the function, containing common
             * event information.
             *
             * @sample {highcharts} highcharts/plotoptions/series-point-events-mouseover/
             *         Show values in the chart's corner on mouse over
             *
             * @type      {Highcharts.SeriesPointMouseOverCallbackFunction}
             * @context   Highcharts.Point
             * @apioption plotOptions.series.point.events.mouseOver
             */

            /**
             * Fires when the point is removed using the `.remove()` method. One
             * parameter, `event`, is passed to the function. Returning `false`
             * cancels the operation.
             *
             * @sample {highcharts} highcharts/plotoptions/series-point-events-remove/
             *         Remove point and confirm
             *
             * @type      {Highcharts.SeriesPointRemoveCallbackFunction}
             * @since     1.2.0
             * @context   Highcharts.Point
             * @apioption plotOptions.series.point.events.remove
             */

            /**
             * Fires when the point is selected either programmatically or
             * following a click on the point. One parameter, `event`, is passed
             * to the function. Returning `false` cancels the operation.
             *
             * @sample {highcharts} highcharts/plotoptions/series-point-events-select/
             *         Report the last selected point
             * @sample {highmaps} maps/plotoptions/series-allowpointselect/
             *         Report select and unselect
             *
             * @type      {Highcharts.SeriesPointSelectCallbackFunction}
             * @since     1.2.0
             * @context   Highcharts.Point
             * @apioption plotOptions.series.point.events.select
             */

            /**
             * Fires when the point is unselected either programmatically or
             * following a click on the point. One parameter, `event`, is passed
             * to the function.
             *  Returning `false` cancels the operation.
             *
             * @sample {highcharts} highcharts/plotoptions/series-point-events-unselect/
             *         Report the last unselected point
             * @sample {highmaps} maps/plotoptions/series-allowpointselect/
             *         Report select and unselect
             *
             * @type      {Highcharts.SeriesPointUnselectCallbackFunction}
             * @since     1.2.0
             * @context   Highcharts.Point
             * @apioption plotOptions.series.point.events.unselect
             */

            /**
             * Fires when the point is updated programmatically through the
             * `.update()` method. One parameter, `event`, is passed to the
             * function. The new point options can be accessed through
             * `event.options`. Returning `false` cancels the operation.
             *
             * @sample {highcharts} highcharts/plotoptions/series-point-events-update/
             *         Confirm point updating
             *
             * @type      {Highcharts.SeriesPointUpdateCallbackFunction}
             * @since     1.2.0
             * @context   Highcharts.Point
             * @apioption plotOptions.series.point.events.update
             */

            /**
             * Events for each single point.
             */
            events: {}
        },

        /**
         * Options for the series data labels, appearing next to each data
         * point.
         *
         * Since v6.2.0, multiple data labels can be applied to each single
         * point by defining them as an array of configs.
         *
         * In styled mode, the data labels can be styled with the
         * `.highcharts-data-label-box` and `.highcharts-data-label` class names
         * ([see example](https://www.highcharts.com/samples/highcharts/css/series-datalabels)).
         *
         * @sample highcharts/plotoptions/series-datalabels-enabled
         *         Data labels enabled
         * @sample highcharts/plotoptions/series-datalabels-multiple
         *         Multiple data labels on a bar series
             *
         * @type {Highcharts.DataLabelsOptionsObject}
             */
        dataLabels: {
            /** @ignore-option */
            align: 'center',
            /** @ignore-option */
            formatter: function () {
                return this.y === null ? '' : H.numberFormat(this.y, -1);
            },
            /** @ignore-option */
            padding: 5,
            /** @ignore-option */
            style: {
                /** @ignore-option */
                fontSize: '11px',
                /** @ignore-option */
                fontWeight: 'bold',
                /** @ignore-option */
                color: 'contrast',
                /** @ignore-option */
                textOutline: '1px contrast'
            },
            /**
             * @ignore-option
             * above singular point
             */
            verticalAlign: 'bottom',
            /** @ignore-option */
            x: 0,
            /** @ignore-option */
            y: 0
        },

        /**
         * When the series contains less points than the crop threshold, all
         * points are drawn, even if the points fall outside the visible plot
         * area at the current zoom. The advantage of drawing all points
         * (including markers and columns), is that animation is performed on
         * updates. On the other hand, when the series contains more points than
         * the crop threshold, the series data is cropped to only contain points
         * that fall within the plot area. The advantage of cropping away
         * invisible points is to increase performance on large series.
         *
         * @since   2.2
         * @product highcharts highstock
         */
        cropThreshold: 300,


        /**
         * The width of each point on the x axis. For example in a column chart
         * with one value each day, the pointRange would be 1 day (= 24 * 3600
         * * 1000 milliseconds). This is normally computed automatically, but
         * this option can be used to override the automatic value.
         *
         * @product highstock
         */
        pointRange: 0,

        /**
         * When this is true, the series will not cause the Y axis to cross
         * the zero plane (or [threshold](#plotOptions.series.threshold) option)
         * unless the data actually crosses the plane.
         *
         * For example, if `softThreshold` is `false`, a series of 0, 1, 2,
         * 3 will make the Y axis show negative values according to the
         * `minPadding` option. If `softThreshold` is `true`, the Y axis starts
         * at 0.
         *
         * @since   4.1.9
         * @product highcharts highstock
         */
        softThreshold: true,

        states: {

            /**
             * The normal state of a series, or for point items in column, pie
             * and similar series. Currently only used for setting animation
             * when returning to normal state from hover.
             */
            normal: {
                /**
                 * Animation when returning to normal state after hovering.
                 *
                 * @type {boolean|Highcharts.AnimationOptionsObject}
                 */
                animation: true
            },

            /**
             * Options for the hovered series. These settings override the
             * normal state options when a series is moused over or touched.
             */
            hover: {

                /**
                 * Enable separate styles for the hovered series to visualize
                 * that the user hovers either the series itself or the legend.
                 *
                 * @sample {highcharts} highcharts/plotoptions/series-states-hover-enabled/
                 *         Line
                 * @sample {highcharts} highcharts/plotoptions/series-states-hover-enabled-column/
                 *         Column
                 * @sample {highcharts} highcharts/plotoptions/series-states-hover-enabled-pie/
                 *         Pie
                 *
                 * @type      {boolean}
                 * @default   true
                 * @since     1.2
                 * @apioption plotOptions.series.states.hover.enabled
                 */


                /**
                 * Animation setting for hovering the graph in line-type series.
                 *
                 * @type    {boolean|Highcharts.AnimationOptionsObject}
                 * @since   5.0.8
                 * @product highcharts highstock
                 */
                animation: {

                    /**
                     * The duration of the hover animation in milliseconds. By
                     * default the hover state animates quickly in, and slowly
                     * back to normal.
                     */
                    duration: 50
                },

                /**
                 * Pixel width of the graph line. By default this property is
                 * undefined, and the `lineWidthPlus` property dictates how much
                 * to increase the linewidth from normal state.
                 *
                 * @sample {highcharts} highcharts/plotoptions/series-states-hover-linewidth/
                 *         5px line on hover
                 *
                 * @type      {number}
                 * @product   highcharts highstock
                 * @apioption plotOptions.series.states.hover.lineWidth
                 */


                /**
                 * The additional line width for the graph of a hovered series.
                 *
                 * @sample {highcharts} highcharts/plotoptions/series-states-hover-linewidthplus/
                 *         5 pixels wider
                 * @sample {highstock} highcharts/plotoptions/series-states-hover-linewidthplus/
                 *         5 pixels wider
                 *
                 * @since   4.0.3
                 * @product highcharts highstock
                 */
                lineWidthPlus: 1,

                /**
                 * In Highcharts 1.0, the appearance of all markers belonging
                 * to the hovered series. For settings on the hover state of the
                 * individual point, see
                 * [marker.states.hover](#plotOptions.series.marker.states.hover).
                 *
                 * @deprecated
                 *
                 * @extends plotOptions.series.marker
                 * @product highcharts highstock
                 */
                marker: {
                    // lineWidth: base + 1,
                    // radius: base + 1
                },

                /**
                 * Options for the halo appearing around the hovered point in
                 * line-type series as well as outside the hovered slice in pie
                 * charts. By default the halo is filled by the current point or
                 * series color with an opacity of 0.25\. The halo can be
                 * disabled by setting the `halo` option to `null`.
                 *
                 * In styled mode, the halo is styled with the
                 * `.highcharts-halo` class, with colors inherited from
                 * `.highcharts-color-{n}`.
                 *
                 * @sample {highcharts} highcharts/plotoptions/halo/
                 *         Halo options
                 * @sample {highstock} highcharts/plotoptions/halo/
                 *         Halo options
                 *
                 * @type    {null|*}
                 * @since   4.0
                 * @product highcharts highstock
                 */
                halo: {

                    /**
                     * A collection of SVG attributes to override the appearance
                     * of the halo, for example `fill`, `stroke` and
                     * `stroke-width`.
                     *
                     * @type      {Highcharts.SVGAttributes}
                     * @since     4.0
                     * @product   highcharts highstock
                     * @apioption plotOptions.series.states.hover.halo.attributes
                     */


                    /**
                     * The pixel size of the halo. For point markers this is the
                     * radius of the halo. For pie slices it is the width of the
                     * halo outside the slice. For bubbles it defaults to 5 and
                     * is the width of the halo outside the bubble.
                     *
                     * @since   4.0
                     * @product highcharts highstock
                     */
                    size: 10,

                    /**
                     * Opacity for the halo unless a specific fill is overridden
                     * using the `attributes` setting. Note that Highcharts is
                     * only able to apply opacity to colors of hex or rgb(a)
                     * formats.
                     *
                     * @since   4.0
                     * @product highcharts highstock
                     */
                    opacity: 0.25
                }
            },


            /**
             * Specific options for point in selected states, after being
             * selected by
             * [allowPointSelect](#plotOptions.series.allowPointSelect)
             * or programmatically.
             *
             * @sample maps/plotoptions/series-allowpointselect/
             *         Allow point select demo
             *
             * @extends   plotOptions.series.states.hover
             * @excluding brightness
             * @product   highmaps
             */
            select: {
                animation: {
                    duration: 0
                }
            }
        },

        /**
         * Sticky tracking of mouse events. When true, the `mouseOut` event on a
         * series isn't triggered until the mouse moves over another series, or
         * out of the plot area. When false, the `mouseOut` event on a series is
         * triggered when the mouse leaves the area around the series' graph or
         * markers. This also implies the tooltip when not shared. When
         * `stickyTracking` is false and `tooltip.shared` is false, the tooltip
         * will be hidden when moving the mouse between series. Defaults to true
         * for line and area type series, but to false for columns, pies etc.
         *
         * @sample {highcharts} highcharts/plotoptions/series-stickytracking-true/
         *         True by default
         * @sample {highcharts} highcharts/plotoptions/series-stickytracking-false/
         *         False
         *
         * @default {highcharts} true
         * @default {highstock} true
         * @default {highmaps} false
         * @since   2.0
         */
        stickyTracking: true,

        /**
         * A configuration object for the tooltip rendering of each single
         * series. Properties are inherited from [tooltip](#tooltip), but only
         * the following properties can be defined on a series level.
         *
         * @since     2.3
         * @extends   tooltip
         * @excluding animation, backgroundColor, borderColor, borderRadius,
         *            borderWidth, crosshairs, enabled, formatter, positioner,
         *            shadow, shape, shared, snap, style, useHTML
         * @apioption plotOptions.series.tooltip
         */

        /**
         * When a series contains a data array that is longer than this, only
         * one dimensional arrays of numbers, or two dimensional arrays with
         * x and y values are allowed. Also, only the first point is tested,
         * and the rest are assumed to be the same format. This saves expensive
         * data checking and indexing in long series. Set it to `0` disable.
         *
         * @since   2.2
         * @product highcharts highstock gantt
         */
        turboThreshold: 1000,

        /**
         * An array defining zones within a series. Zones can be applied to the
         * X axis, Y axis or Z axis for bubbles, according to the `zoneAxis`
         * option. The zone definitions have to be in ascending order regarding
         * to the value.
         *
         * In styled mode, the color zones are styled with the
         * `.highcharts-zone-{n}` class, or custom classed from the `className`
         * option
         * ([view live demo](https://jsfiddle.net/gh/get/library/pure/highcharts/highcharts/tree/master/samples/highcharts/css/color-zones/)).
         *
         * @see [zoneAxis](#plotOptions.series.zoneAxis)
         *
         * @sample {highcharts} highcharts/series/color-zones-simple/
         *         Color zones
         * @sample {highstock} highcharts/series/color-zones-simple/
         *         Color zones
         *
         * @type      {Array<*>}
         * @since     4.1.0
         * @product   highcharts highstock
         * @apioption plotOptions.series.zones
         */

        /**
         * Styled mode only. A custom class name for the zone.
         *
         * @sample highcharts/css/color-zones/
         *         Zones styled by class name
         *
         * @type      {string}
         * @since     5.0.0
         * @apioption plotOptions.series.zones.className
         */

        /**
         * Defines the color of the series.
         *
         * @see [series color](#plotOptions.series.color)
         *
         * @type      {Highcharts.ColorString|Highcharts.GradientColorObject|Highcharts.PatternObject}
         * @since     4.1.0
         * @product   highcharts highstock
         * @apioption plotOptions.series.zones.color
         */

        /**
         * A name for the dash style to use for the graph.
         *
         * @see [series.dashStyle](#plotOptions.series.dashStyle)
         *
         * @sample {highcharts|highstock} highcharts/series/color-zones-dashstyle-dot/
         *         Dashed line indicates prognosis
         *
         * @type      {Highcharts.DashStyleValue}
         * @since     4.1.0
         * @product   highcharts highstock
         * @apioption plotOptions.series.zones.dashStyle
         */

        /**
         * Defines the fill color for the series (in area type series)
         *
         * @see [fillColor](#plotOptions.area.fillColor)
         *
         * @type      {Highcharts.ColorString|Highcharts.GradientColorObject|Highcharts.PatternObject}
         * @since     4.1.0
         * @product   highcharts highstock
         * @apioption plotOptions.series.zones.fillColor
         */

        /**
         * The value up to where the zone extends, if undefined the zones
         * stretches to the last value in the series.
         *
         * @type      {number}
         * @since     4.1.0
         * @product   highcharts highstock
         * @apioption plotOptions.series.zones.value
         */

        /**
         * Determines whether the series should look for the nearest point
         * in both dimensions or just the x-dimension when hovering the series.
         * Defaults to `'xy'` for scatter series and `'x'` for most other
         * series. If the data has duplicate x-values, it is recommended to
         * set this to `'xy'` to allow hovering over all points.
         *
         * Applies only to series types using nearest neighbor search (not
         * direct hover) for tooltip.
         *
         * @sample {highcharts} highcharts/series/findnearestpointby/
         *         Different hover behaviors
         * @sample {highstock} highcharts/series/findnearestpointby/
         *         Different hover behaviors
         * @sample {highmaps} highcharts/series/findnearestpointby/
         *         Different hover behaviors
         *
         * @since      5.0.10
         * @validvalue ["x", "xy"]
         */
        findNearestPointBy: 'x'

    },
    /** @lends Highcharts.Series.prototype */
    {
        isCartesian: true,
        pointClass: Point,
        sorted: true, // requires the data to be sorted
        requireSorting: true,
        directTouch: false,
        axisTypes: ['xAxis', 'yAxis'],
        colorCounter: 0,
        // each point's x and y values are stored in this.xData and this.yData
        parallelArrays: ['x', 'y'],
        coll: 'series',
        cropShoulder: 1,
        init: function (chart, options) {

            fireEvent(this, 'init', { options: options });

            var series = this,
                events,
                chartSeries = chart.series,
                lastSeries;

            /**
             * Read only. The chart that the series belongs to.
             *
             * @name Highcharts.Series#chart
             * @type {Highcharts.Chart}
             */
            series.chart = chart;

            /**
             * Read only. The series' type, like "line", "area", "column" etc.
             * The type in the series options anc can be altered using
             * {@link Series#update}.
             *
             * @name Highcharts.Series#type
             * @type {string}
             */

            /**
             * Read only. The series' current options. To update, use
             * {@link Series#update}.
             *
             * @name Highcharts.Series#options
             * @type {Highcharts.SeriesOptionsType}
             */
            series.options = options = series.setOptions(options);
            series.linkedSeries = [];
            // bind the axes
            series.bindAxes();

            // set some variables
            extend(series, {
                /**
                 * The series name as given in the options. Defaults to
                 * "Series {n}".
                 *
                 * @name Highcharts.Series#name
                 * @type {string}
                 */
                name: options.name,
                state: '',
                /**
                 * Read only. The series' visibility state as set by {@link
                 * Series#show}, {@link Series#hide}, or in the initial
                 * configuration.
                 *
                 * @name Highcharts.Series#visible
                 * @type {boolean}
                 */
                visible: options.visible !== false, // true by default
                /**
                 * Read only. The series' selected state as set by {@link
                 * Highcharts.Series#select}.
                 *
                 * @name Highcharts.Series#selected
                 * @type {boolean}
                 */
                selected: options.selected === true // false by default
            });

            // register event listeners
            events = options.events;

            objectEach(events, function (event, eventType) {
                if (
                    // In case we're doing Series.update(), first check if the
                    // event already exists.
                    !series.hcEvents ||
                    !series.hcEvents[eventType] ||
                    series.hcEvents[eventType].indexOf(event) === -1
                ) {
                    addEvent(series, eventType, event);
                }
            });
            if (
                (events && events.click) ||
                (
                    options.point &&
                    options.point.events &&
                    options.point.events.click
                ) ||
                options.allowPointSelect
            ) {
                chart.runTrackerClick = true;
            }

            series.getColor();
            series.getSymbol();

            // Initialize the parallel data arrays
            series.parallelArrays.forEach(function (key) {
                if (!series[key + 'Data']) {
                    series[key + 'Data'] = [];
                }
            });
            if (!series.points) {
                series.setData(options.data, false);
            }

            // Mark cartesian
            if (series.isCartesian) {
                chart.hasCartesianSeries = true;
            }

            // Get the index and register the series in the chart. The index is
            // one more than the current latest series index (#5960).
            if (chartSeries.length) {
                lastSeries = chartSeries[chartSeries.length - 1];
            }
            series._i = pick(lastSeries && lastSeries._i, -1) + 1;

            // Insert the series and re-order all series above the insertion
            // point.
            chart.orderSeries(this.insert(chartSeries));

            fireEvent(this, 'afterInit');
        },

        /**
         * Insert the series in a collection with other series, either the chart
         * series or yAxis series, in the correct order according to the index
         * option. Used internally when adding series.
         *
         * @private
         * @function Highcharts.Series#insert
         *
         * @param {Array<Highcharts.Series>} collection
         *        A collection of series, like `chart.series` or `xAxis.series`.
         *
         * @return {number}
         *         The index of the series in the collection.
         */
        insert: function (collection) {
            var indexOption = this.options.index,
                i;

            // Insert by index option
            if (isNumber(indexOption)) {
                i = collection.length;
                while (i--) {
                    // Loop down until the interted element has higher index
                    if (indexOption >=
                            pick(collection[i].options.index, collection[i]._i)
                    ) {
                        collection.splice(i + 1, 0, this);
                        break;
                    }
                }
                if (i === -1) {
                    collection.unshift(this);
                }
                i = i + 1;


            // Or just push it to the end
            } else {
                collection.push(this);
            }
            return pick(i, collection.length - 1);
        },

        /**
         * Set the xAxis and yAxis properties of cartesian series, and register
         * the series in the `axis.series` array.
         *
         * @private
         * @function Highcharts.Series#bindAxes
         *
         * @exception 18
         */
        bindAxes: function () {
            var series = this,
                seriesOptions = series.options,
                chart = series.chart,
                axisOptions;

            fireEvent(this, 'bindAxes', null, function () {

                // repeat for xAxis and yAxis
                (series.axisTypes || []).forEach(function (AXIS) {

                    // loop through the chart's axis objects
                    chart[AXIS].forEach(function (axis) {
                        axisOptions = axis.options;

                        // apply if the series xAxis or yAxis option mathches
                        // the number of the axis, or if undefined, use the
                        // first axis
                        if (
                            seriesOptions[AXIS] === axisOptions.index ||
                            (
                                seriesOptions[AXIS] !== undefined &&
                                seriesOptions[AXIS] === axisOptions.id
                            ) ||
                            (
                                seriesOptions[AXIS] === undefined &&
                                axisOptions.index === 0
                            )
                        ) {

                            // register this series in the axis.series lookup
                            series.insert(axis.series);

                            // set this series.xAxis or series.yAxis reference
                            /**
                             * Read only. The unique xAxis object associated
                             * with the series.
                             *
                             * @name Highcharts.Series#xAxis
                             * @type {Highcharts.Axis}
                             */
                            /**
                             * Read only. The unique yAxis object associated
                             * with the series.
                             *
                             * @name Highcharts.Series#yAxis
                             * @type {Highcharts.Axis}
                             */
                            series[AXIS] = axis;

                            // mark dirty for redraw
                            axis.isDirty = true;
                        }
                    });

                    // The series needs an X and an Y axis
                    if (!series[AXIS] && series.optionalAxis !== AXIS) {
                        H.error(18, true, chart);
                    }

                });
            });
        },

        /**
         * For simple series types like line and column, the data values are
         * held in arrays like xData and yData for quick lookup to find extremes
         * and more. For multidimensional series like bubble and map, this can
         * be extended with arrays like zData and valueData by adding to the
         * `series.parallelArrays` array.
         *
         * @private
         * @function Highcharts.Series#updateParallelArrays
         *
         * @param {Highcharts.Point} point
         *
         * @param {number|string} i
         */
        updateParallelArrays: function (point, i) {
            var series = point.series,
                args = arguments,
                fn = isNumber(i) ?
                    // Insert the value in the given position
                    function (key) {
                        var val = key === 'y' && series.toYData ?
                            series.toYData(point) :
                            point[key];

                        series[key + 'Data'][i] = val;
                    } :
                    // Apply the method specified in i with the following
                    // arguments as arguments
                    function (key) {
                        Array.prototype[i].apply(
                            series[key + 'Data'],
                            Array.prototype.slice.call(args, 2)
                        );
                    };

            series.parallelArrays.forEach(fn);
        },

        /**
         * Return an auto incremented x value based on the pointStart and
         * pointInterval options. This is only used if an x value is not given
         * for the point that calls autoIncrement.
         *
         * @private
         * @function Highcharts.Series#autoIncrement
         *
         * @return {number}
         */
        autoIncrement: function () {

            var options = this.options,
                xIncrement = this.xIncrement,
                date,
                pointInterval,
                pointIntervalUnit = options.pointIntervalUnit,
                time = this.chart.time;

            xIncrement = pick(xIncrement, options.pointStart, 0);

            this.pointInterval = pointInterval = pick(
                this.pointInterval,
                options.pointInterval,
                1
            );

            // Added code for pointInterval strings
            if (pointIntervalUnit) {
                date = new time.Date(xIncrement);

                if (pointIntervalUnit === 'day') {
                    time.set(
                        'Date',
                        date,
                        time.get('Date', date) + pointInterval
                    );
                } else if (pointIntervalUnit === 'month') {
                    time.set(
                        'Month',
                        date,
                        time.get('Month', date) + pointInterval
                    );
                } else if (pointIntervalUnit === 'year') {
                    time.set(
                        'FullYear',
                        date,
                        time.get('FullYear', date) + pointInterval
                    );
                }

                pointInterval = date.getTime() - xIncrement;

            }

            this.xIncrement = xIncrement + pointInterval;
            return xIncrement;
        },

        /**
         * Set the series options by merging from the options tree. Called
         * internally on initializing and updating series. This function will
         * not redraw the series. For API usage, use {@link Series#update}.
         *
         * @function Highcharts.Series#setOptions
         *
         * @param {Highcharts.SeriesOptionsType} itemOptions
         *        The series options.
         *
         * @return {Highcharts.SeriesOptionsType}
         *
         * @fires Highcharts.Series#event:afterSetOptions
         */
        setOptions: function (itemOptions) {
            var chart = this.chart,
                chartOptions = chart.options,
                plotOptions = chartOptions.plotOptions,
                userOptions = chart.userOptions || {},
                userPlotOptions = userOptions.plotOptions || {},
                typeOptions = plotOptions[this.type],
                seriesUserOptions = merge(itemOptions),
                options,
                zones,
                zone,
                styledMode = chart.styledMode;

            fireEvent(this, 'setOptions', { userOptions: seriesUserOptions });

            // use copy to prevent undetected changes (#9762)
            this.userOptions = seriesUserOptions;

            // General series options take precedence over type options because
            // otherwise, default type options like column.animation would be
            // overwritten by the general option. But issues have been raised
            // here (#3881), and the solution may be to distinguish between
            // default option and userOptions like in the tooltip below.
            options = merge(
                typeOptions,
                plotOptions.series,
                seriesUserOptions
            );

            // The tooltip options are merged between global and series specific
            // options. Importance order asscendingly:
            // globals: (1)tooltip, (2)plotOptions.series,
            // (3)plotOptions[this.type]
            // init userOptions with possible later updates: 4-6 like 1-3 and
            // (7)this series options
            this.tooltipOptions = merge(
                defaultOptions.tooltip, // 1
                defaultOptions.plotOptions.series &&
                    defaultOptions.plotOptions.series.tooltip, // 2
                defaultOptions.plotOptions[this.type].tooltip, // 3
                chartOptions.tooltip.userOptions, // 4
                plotOptions.series && plotOptions.series.tooltip, // 5
                plotOptions[this.type].tooltip, // 6
                seriesUserOptions.tooltip // 7
            );

            // When shared tooltip, stickyTracking is true by default,
            // unless user says otherwise.
            this.stickyTracking = pick(
                seriesUserOptions.stickyTracking,
                userPlotOptions[this.type] &&
                    userPlotOptions[this.type].stickyTracking,
                userPlotOptions.series && userPlotOptions.series.stickyTracking,
                (
                    this.tooltipOptions.shared && !this.noSharedTooltip ?
                        true :
                        options.stickyTracking
                )
            );

            // Delete marker object if not allowed (#1125)
            if (typeOptions.marker === null) {
                delete options.marker;
            }

            // Handle color zones
            this.zoneAxis = options.zoneAxis;
            zones = this.zones = (options.zones || []).slice();
            if (
                (options.negativeColor || options.negativeFillColor) &&
                !options.zones
            ) {
                zone = {
                    value:
                        options[this.zoneAxis + 'Threshold'] ||
                        options.threshold ||
                        0,
                    className: 'highcharts-negative'
                };
                if (!styledMode) {
                    zone.color = options.negativeColor;
                    zone.fillColor = options.negativeFillColor;
                }
                zones.push(zone);
            }
            if (zones.length) { // Push one extra zone for the rest
                if (defined(zones[zones.length - 1].value)) {
                    zones.push(styledMode ? {} : {
                        color: this.color,
                        fillColor: this.fillColor
                    });
                }
            }

            fireEvent(this, 'afterSetOptions', { options: options });

            return options;
        },

        /**
         * Return series name in "Series {Number}" format or the one defined by
         * a user. This method can be simply overridden as series name format
         * can vary (e.g. technical indicators).
         *
         * @function Highcharts.Series#getName
         *
         * @return {string}
         *         The series name.
         */
        getName: function () {
            // #4119
            return pick(this.options.name, 'Series ' + (this.index + 1));
        },

        /**
         * @private
         * @function Highcharts.Series#getCyclic
         *
         * @param {string} prop
         *
         * @param {*} value
         *
         * @param {*} [defaults]
         */
        getCyclic: function (prop, value, defaults) {
            var i,
                chart = this.chart,
                userOptions = this.userOptions,
                indexName = prop + 'Index',
                counterName = prop + 'Counter',
                len = defaults ? defaults.length : pick(
                    chart.options.chart[prop + 'Count'],
                    chart[prop + 'Count']
                ),
                setting;

            if (!value) {
                // Pick up either the colorIndex option, or the _colorIndex
                // after Series.update()
                setting = pick(
                    userOptions[indexName],
                    userOptions['_' + indexName]
                );
                if (defined(setting)) { // after Series.update()
                    i = setting;
                } else {
                    // #6138
                    if (!chart.series.length) {
                        chart[counterName] = 0;
                    }
                    userOptions['_' + indexName] = i = chart[counterName] % len;
                    chart[counterName] += 1;
                }
                if (defaults) {
                    value = defaults[i];
                }
            }
            // Set the colorIndex
            if (i !== undefined) {
                this[indexName] = i;
            }
            this[prop] = value;
        },

        /**
         * Get the series' color based on either the options or pulled from
         * global options.
         *
         * @private
         * @function Highcharts.Series#getColor
         */
        getColor: function () {
            if (this.chart.styledMode) {
                this.getCyclic('color');

            } else if (this.options.colorByPoint) {
                // #4359, selected slice got series.color even when colorByPoint
                // was set.
                this.options.color = null;
            } else {
                this.getCyclic(
                    'color',
                    this.options.color || defaultPlotOptions[this.type].color,
                    this.chart.options.colors
                );
            }
        },

        /**
         * Get the series' symbol based on either the options or pulled from
         * global options.
         *
         * @private
         * @function Highcharts.Series#getSymbol
         */
        getSymbol: function () {
            var seriesMarkerOption = this.options.marker;

            this.getCyclic(
                'symbol',
                seriesMarkerOption.symbol,
                this.chart.options.symbols
            );
        },

        /**
         * Finds the index of an existing point that matches the given point
         * options.
         *
         * @private
         * @function Highcharts.Series#findPointIndex
         * @param    {object} optionsObject
         *           The options of the point.
         * @param    {number} fromIndex
         *           The index to start searching from, used for optimizing
         *           series with required sorting.
         * @returns  {number|undefined}
         *           Returns the index of a matching point, or undefined if no
         *           match is found.
         */
        findPointIndex: function (optionsObject, fromIndex) {
            var id = optionsObject.id,
                x = optionsObject.x,
                oldData = this.points,
                matchingPoint,
                matchedById,
                pointIndex;

            if (id) {
                matchingPoint = this.chart.get(id);
                pointIndex = matchingPoint && matchingPoint.index;
                if (pointIndex !== undefined) {
                    matchedById = true;
                }
            }

            // Search for the same X in the existing data set
            if (pointIndex === undefined && isNumber(x)) {
                pointIndex = this.xData.indexOf(x, fromIndex);
            }

            // Reduce pointIndex if data is cropped
            if (pointIndex !== -1 &&
                pointIndex !== undefined &&
                this.cropped
            ) {
                pointIndex = (pointIndex >= this.cropStart) ?
                    pointIndex - this.cropStart : pointIndex;
            }

            if (
                !matchedById &&
                oldData[pointIndex] && oldData[pointIndex].touched
            ) {
                pointIndex = undefined;
            }
            return pointIndex;
        },

        /**
         * @private
         * @borrows LegendSymbolMixin.drawLineMarker as Highcharts.Series#drawLegendSymbol
         */
        drawLegendSymbol: LegendSymbolMixin.drawLineMarker,

        /**
         * Internal function called from setData. If the point count is the same
         * as is was, or if there are overlapping X values, just run
         * Point.update which is cheaper, allows animation, and keeps references
         * to points. This also allows adding or removing points if the X-es
         * don't match.
         *
         * @private
         * @function Highcharts.Series#updateData
         *
         * @param {Array<*>} data
         *
         * @return {boolean}
         */
        updateData: function (data) {
            var options = this.options,
                oldData = this.points,
                pointsToAdd = [],
                hasUpdatedByKey,
                i,
                point,
                lastIndex,
                requireSorting = this.requireSorting,
                equalLength = data.length === oldData.length,
                succeeded = true;

            this.xIncrement = null;

            // Iterate the new data
            data.forEach(function (pointOptions, i) {
                var id,
                    x,
                    pointIndex,
                    optionsObject = (
                        H.defined(pointOptions) &&
                        this.pointClass.prototype.optionsToObject.call(
                            { series: this },
                            pointOptions
                        )
                    ) || {};

                // Get the x of the new data point
                x = optionsObject.x;
                id = optionsObject.id;

                if (id || isNumber(x)) {
                    pointIndex = this.findPointIndex(
                        optionsObject,
                        lastIndex
                    );

                    // Matching X not found
                    // or used already due to ununique x values (#8995),
                    // add point (but later)
                    if (
                        pointIndex === -1 ||
                        pointIndex === undefined
                    ) {
                        pointsToAdd.push(pointOptions);

                    // Matching X found, update
                    } else if (
                        oldData[pointIndex] &&
                        pointOptions !== options.data[pointIndex]
                    ) {
                        oldData[pointIndex].update(
                            pointOptions,
                            false,
                            null,
                            false
                        );

                        // Mark it touched, below we will remove all points that
                        // are not touched.
                        oldData[pointIndex].touched = true;

                        // Speed optimize by only searching after last known
                        // index. Performs ~20% bettor on large data sets.
                        if (requireSorting) {
                            lastIndex = pointIndex + 1;
                        }
                    // Point exists, no changes, don't remove it
                    } else if (oldData[pointIndex]) {
                        oldData[pointIndex].touched = true;
                    }

                    // If the length is equal and some of the nodes had a
                    // match in the same position, we don't want to remove
                    // non-matches.
                    if (
                        !equalLength ||
                        i !== pointIndex ||
                        this.hasDerivedData
                    ) {
                        hasUpdatedByKey = true;
                    }
                }
            }, this);

            // Remove points that don't exist in the updated data set
            if (hasUpdatedByKey) {
                i = oldData.length;
                while (i--) {
                    point = oldData[i];
                    if (point && !point.touched) {
                        point.remove(false);
                    }
                }

            // If we did not find keys (ids or x-values), and the length is the
            // same, update one-to-one
            } else if (equalLength) {
                data.forEach(function (point, i) {
                    // .update doesn't exist on a linked, hidden series (#3709)
                    if (oldData[i].update && point !== options.data[i]) {
                        oldData[i].update(point, false, null, false);
                    }
                });

            // Did not succeed in updating data
            } else {
                succeeded = false;
            }

            oldData.forEach(function (point) {
                if (point) {
                    point.touched = false;
                }
            });

            if (!succeeded) {
                return false;
            }

            // Add new points
            pointsToAdd.forEach(function (point) {
                this.addPoint(point, false);
            }, this);

            return true;
        },

        /**
         * Apply a new set of data to the series and optionally redraw it. The
         * new data array is passed by reference (except in case of
         * `updatePoints`), and may later be mutated when updating the chart
         * data.
         *
         * Note the difference in behaviour when setting the same amount of
         * points, or a different amount of points, as handled by the
         * `updatePoints` parameter.
         *
         * @sample highcharts/members/series-setdata/
         *         Set new data from a button
         * @sample highcharts/members/series-setdata-pie/
         *         Set data in a pie
         * @sample stock/members/series-setdata/
         *         Set new data in Highstock
         * @sample maps/members/series-setdata/
         *         Set new data in Highmaps
         *
         * @function Highcharts.Series#setData
         *
         * @param {Array<*>} data
         *        Takes an array of data in the same format as described under
         *        `series.{type}.data` for the given series type, for example a
         *        line series would take data in the form described under
         *        [series.line.data](https://api.highcharts.com/highcharts/series.line.data).
         *
         * @param {boolean} [redraw=true]
         *        Whether to redraw the chart after the series is altered. If
         *        doing more operations on the chart, it is a good idea to set
         *        redraw to false and call {@link Chart#redraw} after.
         *
         * @param {Highcharts.AnimationOptionsObject} [animation]
         *        When the updated data is the same length as the existing data,
         *        points will be updated by default, and animation visualizes
         *        how the points are changed. Set false to disable animation, or
         *        a configuration object to set duration or easing.
         *
         * @param {boolean} [updatePoints=true]
         *        When this is true, points will be updated instead of replaced
         *        whenever possible. This occurs a) when the updated data is the
         *        same length as the existing data, b) when points are matched
         *        by their id's, or c) when points can be matched by X values.
         *        This allows updating with animation and performs better. In
         *        this case, the original array is not passed by reference. Set
         *        `false` to prevent.
         */
        setData: function (data, redraw, animation, updatePoints) {
            var series = this,
                oldData = series.points,
                oldDataLength = (oldData && oldData.length) || 0,
                dataLength,
                options = series.options,
                chart = series.chart,
                firstPoint = null,
                xAxis = series.xAxis,
                i,
                turboThreshold = options.turboThreshold,
                pt,
                xData = this.xData,
                yData = this.yData,
                pointArrayMap = series.pointArrayMap,
                valueCount = pointArrayMap && pointArrayMap.length,
                keys = options.keys,
                indexOfX = 0,
                indexOfY = 1,
                updatedData;

            data = data || [];
            dataLength = data.length;
            redraw = pick(redraw, true);

            // First try to run Point.update which is cheaper, allows animation,
            // and keeps references to points.
            if (
                updatePoints !== false &&
                dataLength &&
                oldDataLength &&
                !series.cropped &&
                !series.hasGroupedData &&
                series.visible &&
                // Soft updating has no benefit in boost, and causes JS error
                // (#8355)
                !series.isSeriesBoosting
            ) {
                updatedData = this.updateData(data);
            }

            if (!updatedData) {

                // Reset properties
                series.xIncrement = null;

                series.colorCounter = 0; // for series with colorByPoint (#1547)

                // Update parallel arrays
                this.parallelArrays.forEach(function (key) {
                    series[key + 'Data'].length = 0;
                });

                // In turbo mode, only one- or twodimensional arrays of numbers
                // are allowed. The first value is tested, and we assume that
                // all the rest are defined the same way. Although the 'for'
                // loops are similar, they are repeated inside each if-else
                // conditional for max performance.
                if (turboThreshold && dataLength > turboThreshold) {

                    // find the first non-null point
                    i = 0;
                    while (firstPoint === null && i < dataLength) {
                        firstPoint = data[i];
                        i++;
                    }


                    if (isNumber(firstPoint)) { // assume all points are numbers
                        for (i = 0; i < dataLength; i++) {
                            xData[i] = this.autoIncrement();
                            yData[i] = data[i];
                        }

                    // Assume all points are arrays when first point is
                    } else if (isArray(firstPoint)) {
                        if (valueCount) { // [x, low, high] or [x, o, h, l, c]
                            for (i = 0; i < dataLength; i++) {
                                pt = data[i];
                                xData[i] = pt[0];
                                yData[i] = pt.slice(1, valueCount + 1);
                            }
                        } else { // [x, y]
                            if (keys) {
                                indexOfX = keys.indexOf('x');
                                indexOfY = keys.indexOf('y');

                                indexOfX = indexOfX >= 0 ? indexOfX : 0;
                                indexOfY = indexOfY >= 0 ? indexOfY : 1;
                            }

                            for (i = 0; i < dataLength; i++) {
                                pt = data[i];
                                xData[i] = pt[indexOfX];
                                yData[i] = pt[indexOfY];
                            }
                        }
                    } else {
                        // Highcharts expects configs to be numbers or arrays in
                        // turbo mode
                        H.error(12, false, chart);
                    }
                } else {
                    for (i = 0; i < dataLength; i++) {
                        if (data[i] !== undefined) { // stray commas in oldIE
                            pt = { series: series };
                            series.pointClass.prototype.applyOptions.apply(
                                pt,
                                [data[i]]
                            );
                            series.updateParallelArrays(pt, i);
                        }
                    }
                }

                // Forgetting to cast strings to numbers is a common caveat when
                // handling CSV or JSON
                if (yData && isString(yData[0])) {
                    H.error(14, true, chart);
                }

                series.data = [];
                series.options.data = series.userOptions.data = data;

                // destroy old points
                i = oldDataLength;
                while (i--) {
                    if (oldData[i] && oldData[i].destroy) {
                        oldData[i].destroy();
                    }
                }

                // reset minRange (#878)
                if (xAxis) {
                    xAxis.minRange = xAxis.userMinRange;
                }

                // redraw
                series.isDirty = chart.isDirtyBox = true;
                series.isDirtyData = !!oldData;
                animation = false;
            }

            // Typically for pie series, points need to be processed and
            // generated prior to rendering the legend
            if (options.legendType === 'point') {
                this.processData();
                this.generatePoints();
            }

            if (redraw) {
                chart.redraw(animation);
            }
        },

        /**
         * Internal function to process the data by cropping away unused data
         * points if the series is longer than the crop threshold. This saves
         * computing time for large series. In Highstock, this function is
         * extended to provide data grouping.
         *
         * @private
         * @function Highcharts.Series#processData
         *
         * @param {boolean} force
         *        Force data grouping.
         *
         * @return {boolean|undefined}
         */
        processData: function (force) {
            var series = this,
                processedXData = series.xData, // copied during slice operation
                processedYData = series.yData,
                dataLength = processedXData.length,
                croppedData,
                cropStart = 0,
                cropped,
                distance,
                closestPointRange,
                xAxis = series.xAxis,
                i, // loop variable
                options = series.options,
                cropThreshold = options.cropThreshold,
                getExtremesFromAll =
                    series.getExtremesFromAll ||
                    options.getExtremesFromAll, // #4599
                isCartesian = series.isCartesian,
                xExtremes,
                val2lin = xAxis && xAxis.val2lin,
                isLog = xAxis && xAxis.isLog,
                throwOnUnsorted = series.requireSorting,
                min,
                max;

            // If the series data or axes haven't changed, don't go through
            // this. Return false to pass the message on to override methods
            // like in data grouping.
            if (
                isCartesian &&
                !series.isDirty &&
                !xAxis.isDirty &&
                !series.yAxis.isDirty &&
                !force
            ) {
                return false;
            }

            if (xAxis) {
                // corrected for log axis (#3053)
                xExtremes = xAxis.getExtremes();
                min = xExtremes.min;
                max = xExtremes.max;
            }

            // optionally filter out points outside the plot area
            if (
                isCartesian &&
                series.sorted &&
                !getExtremesFromAll &&
                (
                    !cropThreshold ||
                    dataLength > cropThreshold ||
                    series.forceCrop
                )
            ) {

                // it's outside current extremes
                if (
                    processedXData[dataLength - 1] < min ||
                    processedXData[0] > max
                ) {
                    processedXData = [];
                    processedYData = [];

                // only crop if it's actually spilling out
                } else if (
                    series.yData && (
                        processedXData[0] < min ||
                        processedXData[dataLength - 1] > max
                    )
                ) {
                    croppedData = this.cropData(
                        series.xData,
                        series.yData,
                        min,
                        max
                    );
                    processedXData = croppedData.xData;
                    processedYData = croppedData.yData;
                    cropStart = croppedData.start;
                    cropped = true;
                }
            }


            // Find the closest distance between processed points
            i = processedXData.length || 1;
            while (--i) {
                distance = (
                    isLog ?
                        (
                            val2lin(processedXData[i]) -
                            val2lin(processedXData[i - 1])
                        ) :
                        processedXData[i] - processedXData[i - 1]
                );

                if (
                    distance > 0 &&
                    (
                        closestPointRange === undefined ||
                        distance < closestPointRange
                    )
                ) {
                    closestPointRange = distance;

                // Unsorted data is not supported by the line tooltip, as well
                // as data grouping and navigation in Stock charts (#725) and
                // width calculation of columns (#1900)
                } else if (distance < 0 && throwOnUnsorted) {
                    H.error(15, false, series.chart);
                    throwOnUnsorted = false; // Only once
                }
            }

            // Record the properties
            series.cropped = cropped; // undefined or true
            series.cropStart = cropStart;
            series.processedXData = processedXData;
            series.processedYData = processedYData;

            series.closestPointRange = closestPointRange;

        },

        /**
         * Iterate over xData and crop values between min and max. Returns
         * object containing crop start/end cropped xData with corresponding
         * part of yData, dataMin and dataMax within the cropped range.
         *
         * @private
         * @function Highcharts.Series#cropData
         *
         * @param {Array<number>} xData
         *
         * @param {Array<number>} yData
         *
         * @param {number} min
         *
         * @param {number} max
         *
         * @param {number} [cropShoulder]
         *
         * @return {*}
         */
        cropData: function (xData, yData, min, max, cropShoulder) {
            var dataLength = xData.length,
                cropStart = 0,
                cropEnd = dataLength,
                i,
                j;

            // line-type series need one point outside
            cropShoulder = pick(cropShoulder, this.cropShoulder);

            // iterate up to find slice start
            for (i = 0; i < dataLength; i++) {
                if (xData[i] >= min) {
                    cropStart = Math.max(0, i - cropShoulder);
                    break;
                }
            }

            // proceed to find slice end
            for (j = i; j < dataLength; j++) {
                if (xData[j] > max) {
                    cropEnd = j + cropShoulder;
                    break;
                }
            }

            return {
                xData: xData.slice(cropStart, cropEnd),
                yData: yData.slice(cropStart, cropEnd),
                start: cropStart,
                end: cropEnd
            };
        },


        /**
         * Generate the data point after the data has been processed by cropping
         * away unused points and optionally grouped in Highcharts Stock.
         *
         * @private
         * @function Highcharts.Series#generatePoints
         */
        generatePoints: function () {
            var series = this,
                options = series.options,
                dataOptions = options.data,
                data = series.data,
                dataLength,
                processedXData = series.processedXData,
                processedYData = series.processedYData,
                PointClass = series.pointClass,
                processedDataLength = processedXData.length,
                cropStart = series.cropStart || 0,
                cursor,
                hasGroupedData = series.hasGroupedData,
                keys = options.keys,
                point,
                points = [],
                i;

            if (!data && !hasGroupedData) {
                var arr = [];

                arr.length = dataOptions.length;
                data = series.data = arr;
            }

            if (keys && hasGroupedData) {
                // grouped data has already applied keys (#6590)
                series.options.keys = false;
            }

            for (i = 0; i < processedDataLength; i++) {
                cursor = cropStart + i;
                if (!hasGroupedData) {
                    point = data[cursor];
                    if (!point && dataOptions[cursor] !== undefined) { // #970
                        data[cursor] = point = (new PointClass()).init(
                            series,
                            dataOptions[cursor],
                            processedXData[i]
                        );
                    }
                } else {
                    // splat the y data in case of ohlc data array
                    point = (new PointClass()).init(
                        series,
                        [processedXData[i]].concat(splat(processedYData[i]))
                    );

                    /**
                     * Highstock only. If a point object is created by data
                     * grouping, it doesn't reflect actual points in the raw
                     * data. In this case, the `dataGroup` property holds
                     * information that points back to the raw data.
                     *
                     * - `dataGroup.start` is the index of the first raw data
                     *   point in the group.
                     *
                     * - `dataGroup.length` is the amount of points in the
                     *   group.
                     *
                     * @product highstock
                     *
                     * @name Highcharts.Point#dataGroup
                     * @type {Highcharts.SVGElement|undefined}
                     */
                    point.dataGroup = series.groupMap[i];
                    if (point.dataGroup.options) {
                        point.options = point.dataGroup.options;
                        extend(point, point.dataGroup.options);
                        // Collision of props and options (#9770)
                        delete point.dataLabels;
                    }
                }
                if (point) { // #6279
                    point.index = cursor; // For faster access in Point.update
                    points[i] = point;
                }
            }

            // restore keys options (#6590)
            series.options.keys = keys;

            // Hide cropped-away points - this only runs when the number of
            // points is above cropThreshold, or when swithching view from
            // non-grouped data to grouped data (#637)
            if (
                data &&
                (
                    processedDataLength !== (dataLength = data.length) ||
                    hasGroupedData
                )
            ) {
                for (i = 0; i < dataLength; i++) {
                    // when has grouped data, clear all points
                    if (i === cropStart && !hasGroupedData) {
                        i += processedDataLength;
                    }
                    if (data[i]) {
                        data[i].destroyElements();
                        data[i].plotX = undefined; // #1003
                    }
                }
            }

            /**
             * Read only. An array containing those values converted to points.
             * In case the series data length exceeds the `cropThreshold`, or if
             * the data is grouped, `series.data` doesn't contain all the
             * points. Also, in case a series is hidden, the `data` array may be
             * empty. To access raw values, `series.options.data` will always be
             * up to date. `Series.data` only contains the points that have been
             * created on demand. To modify the data, use
             * {@link Highcharts.Series#setData} or
             * {@link Highcharts.Point#update}.
             *
             * @see Series.points
             *
             * @name Highcharts.Series#data
             * @type {Array<Highcharts.Point>}
             */
            series.data = data;

            /**
             * An array containing all currently visible point objects. In case
             * of cropping, the cropped-away points are not part of this array.
             * The `series.points` array starts at `series.cropStart` compared
             * to `series.data` and `series.options.data`. If however the series
             * data is grouped, these can't be correlated one to one. To modify
             * the data, use {@link Highcharts.Series#setData} or
             * {@link Highcharts.Point#update}.
             *
             * @name Highcharts.Series#points
             * @type {Array<Highcharts.Point>}
             */
            series.points = points;

            fireEvent(this, 'afterGeneratePoints');
        },

        /**
         * Calculate Y extremes for the visible data. The result is set as
         * `dataMin` and `dataMax` on the Series item.
         *
         * @private
         * @function Highcharts.Series#getExtremes
         *
         * @param {Array<number>} [yData]
         *        The data to inspect. Defaults to the current data within the
         *        visible range.
         */
        getExtremes: function (yData) {
            var xAxis = this.xAxis,
                yAxis = this.yAxis,
                xData = this.processedXData,
                yDataLength,
                activeYData = [],
                activeCounter = 0,
                // #2117, need to compensate for log X axis
                xExtremes = xAxis.getExtremes(),
                xMin = xExtremes.min,
                xMax = xExtremes.max,
                validValue,
                withinRange,
                // Handle X outside the viewed area. This does not work with
                // non-sorted data like scatter (#7639).
                shoulder = this.requireSorting ? this.cropShoulder : 0,
                x,
                y,
                i,
                j;

            yData = yData || this.stackedYData || this.processedYData || [];
            yDataLength = yData.length;

            for (i = 0; i < yDataLength; i++) {

                x = xData[i];
                y = yData[i];

                // For points within the visible range, including the first
                // point outside the visible range (#7061), consider y extremes.
                validValue = (
                    (isNumber(y, true) || isArray(y)) &&
                    (!yAxis.positiveValuesOnly || (y.length || y > 0))
                );
                withinRange = (
                    this.getExtremesFromAll ||
                    this.options.getExtremesFromAll ||
                    this.cropped ||
                    (
                        (xData[i + shoulder] || x) >= xMin &&
                        (xData[i - shoulder] || x) <= xMax
                    )
                );

                if (validValue && withinRange) {

                    j = y.length;
                    if (j) { // array, like ohlc or range data
                        while (j--) {
                            if (typeof y[j] === 'number') { // #7380
                                activeYData[activeCounter++] = y[j];
                            }
                        }
                    } else {
                        activeYData[activeCounter++] = y;
                    }
                }
            }

            this.dataMin = arrayMin(activeYData);
            this.dataMax = arrayMax(activeYData);

            fireEvent(this, 'afterGetExtremes');
        },

        /**
         * Translate data points from raw data values to chart specific
         * positioning data needed later in the `drawPoints` and `drawGraph`
         * functions. This function can be overridden in plugins and custom
         * series type implementations.
         *
         * @function Highcharts.Series#translate
         *
         * @fires Highcharts.Series#events:translate
         */
        translate: function () {
            if (!this.processedXData) { // hidden series
                this.processData();
            }
            this.generatePoints();
            var series = this,
                options = series.options,
                stacking = options.stacking,
                xAxis = series.xAxis,
                categories = xAxis.categories,
                yAxis = series.yAxis,
                points = series.points,
                dataLength = points.length,
                hasModifyValue = !!series.modifyValue,
                i,
                pointPlacement = series.pointPlacementToXValue(), // #7860
                dynamicallyPlaced = isNumber(pointPlacement),
                threshold = options.threshold,
                stackThreshold = options.startFromThreshold ? threshold : 0,
                plotX,
                plotY,
                lastPlotX,
                stackIndicator,
                zoneAxis = this.zoneAxis || 'y',
                closestPointRangePx = Number.MAX_VALUE;

            // Plotted coordinates need to be within a limited range. Drawing
            // too far outside the viewport causes various rendering issues
            // (#3201, #3923, #7555).
            function limitedRange(val) {
                return Math.min(Math.max(-1e5, val), 1e5);
            }

            // Translate each point
            for (i = 0; i < dataLength; i++) {
                var point = points[i],
                    xValue = point.x,
                    yValue = point.y,
                    yBottom = point.low,
                    stack = stacking && yAxis.stacks[(
                        series.negStacks &&
                        yValue < (stackThreshold ? 0 : threshold) ? '-' : ''
                    ) + series.stackKey],
                    pointStack,
                    stackValues;

                // Discard disallowed y values for log axes (#3434)
                if (yAxis.positiveValuesOnly &&
                    yValue !== null &&
                    yValue <= 0
                ) {
                    point.isNull = true;
                }

                // Get the plotX translation
                point.plotX = plotX = correctFloat( // #5236
                    limitedRange(xAxis.translate( // #3923
                        xValue,
                        0,
                        0,
                        0,
                        1,
                        pointPlacement,
                        this.type === 'flags'
                    )) // #3923
                );

                // Calculate the bottom y value for stacked series
                if (
                    stacking &&
                    series.visible &&
                    !point.isNull &&
                    stack &&
                    stack[xValue]
                ) {
                    stackIndicator = series.getStackIndicator(
                        stackIndicator,
                        xValue,
                        series.index
                    );
                    pointStack = stack[xValue];
                    stackValues = pointStack.points[stackIndicator.key];
                }

                if (isArray(stackValues)) {
                    yBottom = stackValues[0];
                    yValue = stackValues[1];

                    if (
                        yBottom === stackThreshold &&
                        stackIndicator.key === stack[xValue].base
                    ) {
                        yBottom = (
                            pick(isNumber(threshold) && threshold, yAxis.min)
                        );
                    }

                    // #1200, #1232
                    if (yAxis.positiveValuesOnly && yBottom <= 0) {
                        yBottom = null;
                    }

                    point.total = point.stackTotal = pointStack.total;
                    point.percentage =
                        pointStack.total &&
                        (point.y / pointStack.total * 100);
                    point.stackY = yValue;

                    // Place the stack label
                    pointStack.setOffset(
                        series.pointXOffset || 0,
                        series.barW || 0
                    );

                }

                // Set translated yBottom or remove it
                point.yBottom = defined(yBottom) ?
                    limitedRange(yAxis.translate(yBottom, 0, 1, 0, 1)) :
                    null;

                // general hook, used for Highstock compare mode
                if (hasModifyValue) {
                    yValue = series.modifyValue(yValue, point);
                }

                // Set the the plotY value, reset it for redraws
                // #3201
                point.plotY = plotY = (
                    (typeof yValue === 'number' && yValue !== Infinity) ?
                        limitedRange(yAxis.translate(yValue, 0, 1, 0, 1)) :
                        undefined
                );

                point.isInside =
                    plotY !== undefined &&
                    plotY >= 0 &&
                    plotY <= yAxis.len && // #3519
                    plotX >= 0 &&
                    plotX <= xAxis.len;


                // Set client related positions for mouse tracking
                point.clientX = dynamicallyPlaced ?
                    correctFloat(
                        xAxis.translate(xValue, 0, 0, 0, 1, pointPlacement)
                    ) :
                    plotX; // #1514, #5383, #5518

                // Negative points. For bubble charts, this means negative z
                // values (#9728)
                point.negative = point[zoneAxis] < (
                    options[zoneAxis + 'Threshold'] ||
                    threshold ||
                    0
                );

                // some API data
                point.category = (
                    categories &&
                    categories[point.x] !== undefined ?
                        categories[point.x] :
                        point.x
                );

                // Determine auto enabling of markers (#3635, #5099)
                if (!point.isNull) {
                    if (lastPlotX !== undefined) {
                        closestPointRangePx = Math.min(
                            closestPointRangePx,
                            Math.abs(plotX - lastPlotX)
                        );
                    }
                    lastPlotX = plotX;
                }

                // Find point zone
                point.zone = this.zones.length && point.getZone();
            }
            series.closestPointRangePx = closestPointRangePx;

            fireEvent(this, 'afterTranslate');
        },

        /**
         * Return the series points with null points filtered out.
         *
         * @param {Array<Highcharts.Point>} [points]
         *        The points to inspect, defaults to {@link Series.points}.
         *
         * @param {boolean} [insideOnly=false]
         *        Whether to inspect only the points that are inside the visible
         *        view.
         *
         * @param {boolean} [allowNull=false]
         *        Whether to allow null points to pass as valid points.
         *
         * @return {Array<Highcharts.Point>}
         *         The valid points.
         */
        getValidPoints: function (points, insideOnly, allowNull) {
            var chart = this.chart;

            // #3916, #5029, #5085
            return (points || this.points || []).filter(
                function isValidPoint(point) {
                    if (insideOnly && !chart.isInsidePlot(
                        point.plotX,
                        point.plotY,
                        chart.inverted
                    )) {
                        return false;
                    }
                    return allowNull || !point.isNull;
                }
            );
        },

        /**
         * Set the clipping for the series. For animated series it is called
         * twice, first to initiate animating the clip then the second time
         * without the animation to set the final clip.
         *
         * @private
         * @function Highcharts.Series#setClip
         *
         * @param {boolean} [animation]
         */
        setClip: function (animation) {
            var chart = this.chart,
                options = this.options,
                renderer = chart.renderer,
                inverted = chart.inverted,
                seriesClipBox = this.clipBox,
                clipBox = seriesClipBox || chart.clipBox,
                sharedClipKey =
                    this.sharedClipKey ||
                    [
                        '_sharedClip',
                        animation && animation.duration,
                        animation && animation.easing,
                        clipBox.height,
                        options.xAxis,
                        options.yAxis
                    ].join(','), // #4526
                clipRect = chart[sharedClipKey],
                markerClipRect = chart[sharedClipKey + 'm'];

            // If a clipping rectangle with the same properties is currently
            // present in the chart, use that.
            if (!clipRect) {

                // When animation is set, prepare the initial positions
                if (animation) {
                    clipBox.width = 0;
                    if (inverted) {
                        clipBox.x = chart.plotSizeX;
                    }

                    chart[sharedClipKey + 'm'] = markerClipRect = renderer
                        .clipRect(
                            // include the width of the first marker
                            inverted ? chart.plotSizeX + 99 : -99,
                            inverted ? -chart.plotLeft : -chart.plotTop,
                            99,
                            inverted ? chart.chartWidth : chart.chartHeight
                        );
                }
                chart[sharedClipKey] = clipRect = renderer.clipRect(clipBox);
                // Create hashmap for series indexes
                clipRect.count = { length: 0 };

            }
            if (animation) {
                if (!clipRect.count[this.index]) {
                    clipRect.count[this.index] = true;
                    clipRect.count.length += 1;
                }
            }

            if (options.clip !== false) {
                this.group.clip(
                    animation || seriesClipBox ? clipRect : chart.clipRect
                );
                this.markerGroup.clip(markerClipRect);
                this.sharedClipKey = sharedClipKey;
            }

            // Remove the shared clipping rectangle when all series are shown
            if (!animation) {
                if (clipRect.count[this.index]) {
                    delete clipRect.count[this.index];
                    clipRect.count.length -= 1;
                }

                if (
                    clipRect.count.length === 0 &&
                    sharedClipKey &&
                    chart[sharedClipKey]
                ) {
                    if (!seriesClipBox) {
                        chart[sharedClipKey] = chart[sharedClipKey].destroy();
                    }
                    if (chart[sharedClipKey + 'm']) {
                        chart[sharedClipKey + 'm'] =
                            chart[sharedClipKey + 'm'].destroy();
                    }
                }
            }
        },

        /**
         * Animate in the series. Called internally twice. First with the `init`
         * parameter set to true, which sets up the initial state of the
         * animation. Then when ready, it is called with the `init` parameter
         * undefined, in order to perform the actual animation. After the
         * second run, the function is removed.
         *
         * @function Highcharts.Series#animate
         *
         * @param {boolean} init
         *        Initialize the animation.
         */
        animate: function (init) {
            var series = this,
                chart = series.chart,
                clipRect,
                animation = animObject(series.options.animation),
                sharedClipKey;

            // Initialize the animation. Set up the clipping rectangle.
            if (init) {

                series.setClip(animation);

            // Run the animation
            } else {
                sharedClipKey = this.sharedClipKey;
                clipRect = chart[sharedClipKey];
                if (clipRect) {
                    clipRect.animate({
                        width: chart.plotSizeX,
                        x: 0
                    }, animation);
                }
                if (chart[sharedClipKey + 'm']) {
                    chart[sharedClipKey + 'm'].animate({
                        width: chart.plotSizeX + 99,
                        x: 0
                    }, animation);
                }

                // Delete this function to allow it only once
                series.animate = null;

            }
        },

        /**
         * This runs after animation to land on the final plot clipping.
         *
         * @private
         * @function Highcharts.Series#afterAnimate
         *
         * @fires Highcharts.Series#event:afterAnimate
         */
        afterAnimate: function () {
            this.setClip();
            fireEvent(this, 'afterAnimate');
            this.finishedAnimating = true;
        },

        /**
         * Draw the markers for line-like series types, and columns or other
         * graphical representation for {@link Point} objects for other series
         * types. The resulting element is typically stored as
         * {@link Point.graphic}, and is created on the first call and updated
         * and moved on subsequent calls.
         *
         * @function Highcharts.Series#drawPoints
         */
        drawPoints: function () {
            var series = this,
                points = series.points,
                chart = series.chart,
                i,
                point,
                symbol,
                graphic,
                verb,
                options = series.options,
                seriesMarkerOptions = options.marker,
                pointMarkerOptions,
                hasPointMarker,
                enabled,
                isInside,
                markerGroup = series[series.specialGroup] || series.markerGroup,
                xAxis = series.xAxis,
                markerAttribs,
                globallyEnabled = pick(
                    seriesMarkerOptions.enabled,
                    !xAxis || xAxis.isRadial ? true : null,
                    // Use larger or equal as radius is null in bubbles (#6321)
                    series.closestPointRangePx >= (
                        seriesMarkerOptions.enabledThreshold *
                        seriesMarkerOptions.radius
                    )
                );

            if (seriesMarkerOptions.enabled !== false ||
                series._hasPointMarkers
            ) {

                for (i = 0; i < points.length; i++) {
                    point = points[i];
                    graphic = point.graphic;
                    verb = graphic ? 'animate' : 'attr';
                    pointMarkerOptions = point.marker || {};
                    hasPointMarker = !!point.marker;
                    enabled = (
                        globallyEnabled &&
                        pointMarkerOptions.enabled === undefined
                    ) || pointMarkerOptions.enabled;
                    isInside = point.isInside !== false;

                    // only draw the point if y is defined
                    if (enabled && !point.isNull) {

                        // Shortcuts
                        symbol = pick(pointMarkerOptions.symbol, series.symbol);

                        markerAttribs = series.markerAttribs(
                            point,
                            point.selected && 'select'
                        );

                        if (graphic) { // update
                            // Since the marker group isn't clipped, each
                            // individual marker must be toggled
                            graphic[isInside ? 'show' : 'hide'](true)
                                .animate(markerAttribs);

                        } else if (
                            isInside &&
                            (markerAttribs.width > 0 || point.hasImage)
                        ) {

                            /**
                             * The graphic representation of the point.
                             * Typically this is a simple shape, like a `rect`
                             * for column charts or `path` for line markers, but
                             * for some complex series types like boxplot or 3D
                             * charts, the graphic may be a `g` element
                             * containing other shapes. The graphic is generated
                             * the first time {@link Series#drawPoints} runs,
                             * and updated and moved on subsequent runs.
                             *
                             * @name Point#graphic
                             * @type {SVGElement}
                             */
                            point.graphic = graphic = chart.renderer
                                .symbol(
                                    symbol,
                                    markerAttribs.x,
                                    markerAttribs.y,
                                    markerAttribs.width,
                                    markerAttribs.height,
                                    hasPointMarker ?
                                        pointMarkerOptions :
                                        seriesMarkerOptions
                                )
                                .add(markerGroup);
                        }

                        // Presentational attributes
                        if (graphic && !chart.styledMode) {
                            graphic[verb](
                                series.pointAttribs(
                                    point,
                                    point.selected && 'select'
                                )
                            );
                        }

                        if (graphic) {
                            graphic.addClass(point.getClassName(), true);
                        }

                    } else if (graphic) {
                        point.graphic = graphic.destroy(); // #1269
                    }
                }
            }

        },

        /**
         * Get non-presentational attributes for a point. Used internally for
         * both styled mode and classic. Can be overridden for different series
         * types.
         *
         * @see Series#pointAttribs
         *
         * @function Highcharts.Series#markerAttribs
         *
         * @param {Highcharts.Point} point
         *        The Point to inspect.
         *
         * @param {string} [state]
         *        The state, can be either `hover`, `select` or undefined.
         *
         * @return {Highcharts.SVGAttributes}
         *         A hash containing those attributes that are not settable from
         *         CSS.
         */
        markerAttribs: function (point, state) {
            var seriesMarkerOptions = this.options.marker,
                seriesStateOptions,
                pointMarkerOptions = point.marker || {},
                symbol = (
                    pointMarkerOptions.symbol || seriesMarkerOptions.symbol
                ),
                pointStateOptions,
                radius = pick(
                    pointMarkerOptions.radius,
                    seriesMarkerOptions.radius
                ),
                attribs;

            // Handle hover and select states
            if (state) {
                seriesStateOptions = seriesMarkerOptions.states[state];
                pointStateOptions = pointMarkerOptions.states &&
                    pointMarkerOptions.states[state];

                radius = pick(
                    pointStateOptions && pointStateOptions.radius,
                    seriesStateOptions && seriesStateOptions.radius,
                    radius + (
                        seriesStateOptions && seriesStateOptions.radiusPlus ||
                        0
                    )
                );
            }

            point.hasImage = symbol && symbol.indexOf('url') === 0;

            if (point.hasImage) {
                radius = 0; // and subsequently width and height is not set
            }

            attribs = {
                x: Math.floor(point.plotX) - radius, // Math.floor for #1843
                y: point.plotY - radius
            };

            if (radius) {
                attribs.width = attribs.height = 2 * radius;
            }

            return attribs;

        },

        /**
         * Internal function to get presentational attributes for each point.
         * Unlike {@link Series#markerAttribs}, this function should return
         * those attributes that can also be set in CSS. In styled mode,
         * `pointAttribs` won't be called.
         *
         * @private
         * @function Highcharts.Series#pointAttribs
         *
         * @param {Highcharts.Point} point
         *        The point instance to inspect.
         *
         * @param {string} [state]
         *        The point state, can be either `hover`, `select` or undefined
         *        for normal state.
         *
         * @return {Highcharts.SVGAttributes}
         *         The presentational attributes to be set on the point.
         */
        pointAttribs: function (point, state) {
            var seriesMarkerOptions = this.options.marker,
                seriesStateOptions,
                pointOptions = point && point.options,
                pointMarkerOptions = (
                    (pointOptions && pointOptions.marker) || {}
                ),
                pointStateOptions,
                color = this.color,
                pointColorOption = pointOptions && pointOptions.color,
                pointColor = point && point.color,
                strokeWidth = pick(
                    pointMarkerOptions.lineWidth,
                    seriesMarkerOptions.lineWidth
                ),
                zoneColor = point && point.zone && point.zone.color,
                fill,
                stroke;

            color = (
                pointColorOption ||
                zoneColor ||
                pointColor ||
                color
            );

            fill = (
                pointMarkerOptions.fillColor ||
                seriesMarkerOptions.fillColor ||
                color
            );
            stroke = (
                pointMarkerOptions.lineColor ||
                seriesMarkerOptions.lineColor ||
                color
            );

            // Handle hover and select states
            if (state) {
                seriesStateOptions = seriesMarkerOptions.states[state];
                pointStateOptions = (
                    pointMarkerOptions.states &&
                    pointMarkerOptions.states[state]
                ) || {};
                strokeWidth = pick(
                    pointStateOptions.lineWidth,
                    seriesStateOptions.lineWidth,
                    strokeWidth + pick(
                        pointStateOptions.lineWidthPlus,
                        seriesStateOptions.lineWidthPlus,
                        0
                    )
                );
                fill = (
                    pointStateOptions.fillColor ||
                    seriesStateOptions.fillColor ||
                    fill
                );
                stroke = (
                    pointStateOptions.lineColor ||
                    seriesStateOptions.lineColor ||
                    stroke
                );
            }

            return {
                'stroke': stroke,
                'stroke-width': strokeWidth,
                'fill': fill
            };
        },

        /**
         * Clear DOM objects and free up memory.
         *
         * @private
         * @function Highcharts.Series#destroy
         *
         * @fires Highcharts.Series#event:destroy
         */
        destroy: function (keepEvents) {
            var series = this,
                chart = series.chart,
                issue134 = /AppleWebKit\/533/.test(win.navigator.userAgent),
                destroy,
                i,
                data = series.data || [],
                point,
                axis;

            // add event hook
            fireEvent(series, 'destroy');

            // remove all events
            if (!keepEvents) {
                removeEvent(series);
            }

            // erase from axes
            (series.axisTypes || []).forEach(function (AXIS) {
                axis = series[AXIS];
                if (axis && axis.series) {
                    erase(axis.series, series);
                    axis.isDirty = axis.forceRedraw = true;
                }
            });

            // remove legend items
            if (series.legendItem) {
                series.chart.legend.destroyItem(series);
            }

            // destroy all points with their elements
            i = data.length;
            while (i--) {
                point = data[i];
                if (point && point.destroy) {
                    point.destroy();
                }
            }
            series.points = null;

            // Clear the animation timeout if we are destroying the series
            // during initial animation
            H.clearTimeout(series.animationTimeout);

            // Destroy all SVGElements associated to the series
            objectEach(series, function (val, prop) {
                // Survive provides a hook for not destroying
                if (val instanceof SVGElement && !val.survive) {

                    // issue 134 workaround
                    destroy = issue134 && prop === 'group' ?
                        'hide' :
                        'destroy';

                    val[destroy]();
                }
            });

            // remove from hoverSeries
            if (chart.hoverSeries === series) {
                chart.hoverSeries = null;
            }
            erase(chart.series, series);
            chart.orderSeries();

            // clear all members
            objectEach(series, function (val, prop) {
                if (!keepEvents || prop !== 'hcEvents') {
                    delete series[prop];
                }
            });
        },

        /**
         * Get the graph path.
         *
         * @private
         * @function Highcharts.Series#getGraphPath
         *
         * @param {Array<*>} points
         *
         * @param {boolean} nullsAsZeroes
         *
         * @param {boolean} connectCliffs
         *
         * @return {Highcharts.SVGPathArray}
         */
        getGraphPath: function (points, nullsAsZeroes, connectCliffs) {
            var series = this,
                options = series.options,
                step = options.step,
                reversed,
                graphPath = [],
                xMap = [],
                gap;

            points = points || series.points;

            // Bottom of a stack is reversed
            reversed = points.reversed;
            if (reversed) {
                points.reverse();
            }
            // Reverse the steps (#5004)
            step = { right: 1, center: 2 }[step] || (step && 3);
            if (step && reversed) {
                step = 4 - step;
            }

            // Remove invalid points, especially in spline (#5015)
            if (options.connectNulls && !nullsAsZeroes && !connectCliffs) {
                points = this.getValidPoints(points);
            }

            // Build the line
            points.forEach(function (point, i) {

                var plotX = point.plotX,
                    plotY = point.plotY,
                    lastPoint = points[i - 1],
                    pathToPoint; // the path to this point from the previous

                if (
                    (point.leftCliff || (lastPoint && lastPoint.rightCliff)) &&
                    !connectCliffs
                ) {
                    gap = true; // ... and continue
                }

                // Line series, nullsAsZeroes is not handled
                if (point.isNull && !defined(nullsAsZeroes) && i > 0) {
                    gap = !options.connectNulls;

                // Area series, nullsAsZeroes is set
                } else if (point.isNull && !nullsAsZeroes) {
                    gap = true;

                } else {

                    if (i === 0 || gap) {
                        pathToPoint = ['M', point.plotX, point.plotY];

                    // Generate the spline as defined in the SplineSeries object
                    } else if (series.getPointSpline) {

                        pathToPoint = series.getPointSpline(points, point, i);

                    } else if (step) {

                        if (step === 1) { // right
                            pathToPoint = [
                                'L',
                                lastPoint.plotX,
                                plotY
                            ];

                        } else if (step === 2) { // center
                            pathToPoint = [
                                'L',
                                (lastPoint.plotX + plotX) / 2,
                                lastPoint.plotY,
                                'L',
                                (lastPoint.plotX + plotX) / 2,
                                plotY
                            ];

                        } else {
                            pathToPoint = [
                                'L',
                                plotX,
                                lastPoint.plotY
                            ];
                        }
                        pathToPoint.push('L', plotX, plotY);

                    } else {
                        // normal line to next point
                        pathToPoint = [
                            'L',
                            plotX,
                            plotY
                        ];
                    }

                    // Prepare for animation. When step is enabled, there are
                    // two path nodes for each x value.
                    xMap.push(point.x);
                    if (step) {
                        xMap.push(point.x);
                        if (step === 2) { // step = center (#8073)
                            xMap.push(point.x);
                        }
                    }

                    graphPath.push.apply(graphPath, pathToPoint);
                    gap = false;
                }
            });

            graphPath.xMap = xMap;
            series.graphPath = graphPath;

            return graphPath;

        },

        /**
         * Draw the graph. Called internally when rendering line-like series
         * types. The first time it generates the `series.graph` item and
         * optionally other series-wide items like `series.area` for area
         * charts. On subsequent calls these items are updated with new
         * positions and attributes.
         *
         * @function Highcharts.Series#drawGraph
         */
        drawGraph: function () {
            var series = this,
                options = this.options,
                graphPath = (this.gappedPath || this.getGraphPath).call(this),
                styledMode = this.chart.styledMode,
                props = [[
                    'graph',
                    'highcharts-graph'
                ]];

            // Presentational properties
            if (!styledMode) {
                props[0].push(
                    (
                        options.lineColor ||
                        this.color ||
                        '${palette.neutralColor20}' // when colorByPoint = true
                    ),
                    options.dashStyle
                );
            }

            props = series.getZonesGraphs(props);

            // Draw the graph
            props.forEach(function (prop, i) {
                var graphKey = prop[0],
                    graph = series[graphKey],
                    verb = graph ? 'animate' : 'attr',
                    attribs;

                if (graph) {
                    graph.endX = series.preventGraphAnimation ?
                        null :
                        graphPath.xMap;
                    graph.animate({ d: graphPath });

                } else if (graphPath.length) { // #1487

                    series[graphKey] = graph = series.chart.renderer
                        .path(graphPath)
                        .addClass(prop[1])
                        .attr({ zIndex: 1 }) // #1069
                        .add(series.group);
                }

<<<<<<< HEAD
                    if (!styledMode) {
                        attribs = {
                            'stroke': prop[2],
                            'stroke-width': options.lineWidth,
                            // Polygon series use filled graph
                            'fill': (series.fillGraph && series.color) || 'none'
                        };

                        if (prop[3]) {
                            attribs.dashstyle = prop[3];
                        } else if (options.linecap !== 'square') {
                            attribs['stroke-linecap'] =
                                attribs['stroke-linejoin'] = 'round';
                        }
=======
                if (graph && !styledMode) {

                    attribs = {
                        'stroke': prop[2],
                        'stroke-width': options.lineWidth,
                        // Polygon series use filled graph
                        'fill': (series.fillGraph && series.color) || 'none'
                    };
>>>>>>> d9fa281f

                    if (prop[3]) {
                        attribs.dashstyle = prop[3];
                    } else if (options.linecap !== 'square') {
                        attribs['stroke-linecap'] =
                            attribs['stroke-linejoin'] = 'round';
                    }
                    graph[verb](attribs)
                        // Add shadow to normal series (0) or to first
                        // zone (1) #3932
                        .shadow((i < 2) && options.shadow);
                }

                // Helpers for animation
                if (graph) {
                    graph.startX = graphPath.xMap;
                    graph.isArea = graphPath.isArea; // For arearange animation
                }
            });
        },

        /**
         * Get zones properties for building graphs. Extendable by series with
         * multiple lines within one series.
         *
         * @private
         * @function Highcharts.Series#getZonesGraphs
         *
         * @param {Array<Array<string>>} props
         *
         * @return {Array<Array<string>>}
         */
        getZonesGraphs: function (props) {
            // Add the zone properties if any
            this.zones.forEach(function (zone, i) {
                var propset = [
                    'zone-graph-' + i,
                    'highcharts-graph highcharts-zone-graph-' + i + ' ' +
                        (zone.className || '')
                ];

                if (!this.chart.styledMode) {
                    propset.push(
                        zone.color || this.color,
                        zone.dashStyle || this.options.dashStyle
                    );
                }
                props.push(propset);
            }, this);

            return props;
        },

        /**
         * Clip the graphs into zones for colors and styling.
         *
         * @private
         * @function Highcharts.Series#applyZones
         */
        applyZones: function () {
            var series = this,
                chart = this.chart,
                renderer = chart.renderer,
                zones = this.zones,
                translatedFrom,
                translatedTo,
                clips = this.clips || [],
                clipAttr,
                graph = this.graph,
                area = this.area,
                chartSizeMax = Math.max(chart.chartWidth, chart.chartHeight),
                axis = this[(this.zoneAxis || 'y') + 'Axis'],
                extremes,
                reversed,
                inverted = chart.inverted,
                horiz,
                pxRange,
                pxPosMin,
                pxPosMax,
                ignoreZones = false;

            if (zones.length &&
                (graph || area) &&
                axis &&
                axis.min !== undefined
            ) {
                reversed = axis.reversed;
                horiz = axis.horiz;
                // The use of the Color Threshold assumes there are no gaps
                // so it is safe to hide the original graph and area
                // unless it is not waterfall series, then use showLine property
                // to set lines between columns to be visible (#7862)
                if (graph && !this.showLine) {
                    graph.hide();
                }
                if (area) {
                    area.hide();
                }

                // Create the clips
                extremes = axis.getExtremes();
                zones.forEach(function (threshold, i) {

                    translatedFrom = reversed ?
                        (horiz ? chart.plotWidth : 0) :
                        (horiz ? 0 : (axis.toPixels(extremes.min) || 0));

                    translatedFrom = Math.min(
                        Math.max(
                            pick(translatedTo, translatedFrom), 0
                        ),
                        chartSizeMax
                    );
                    translatedTo = Math.min(
                        Math.max(
                            Math.round(
                                axis.toPixels(
                                    pick(threshold.value, extremes.max),
                                    true
                                ) || 0
                            ),
                            0
                        ),
                        chartSizeMax
                    );

                    if (ignoreZones) {
                        translatedFrom = translatedTo =
                            axis.toPixels(extremes.max);
                    }

                    pxRange = Math.abs(translatedFrom - translatedTo);
                    pxPosMin = Math.min(translatedFrom, translatedTo);
                    pxPosMax = Math.max(translatedFrom, translatedTo);
                    if (axis.isXAxis) {
                        clipAttr = {
                            x: inverted ? pxPosMax : pxPosMin,
                            y: 0,
                            width: pxRange,
                            height: chartSizeMax
                        };
                        if (!horiz) {
                            clipAttr.x = chart.plotHeight - clipAttr.x;
                        }
                    } else {
                        clipAttr = {
                            x: 0,
                            y: inverted ? pxPosMax : pxPosMin,
                            width: chartSizeMax,
                            height: pxRange
                        };
                        if (horiz) {
                            clipAttr.y = chart.plotWidth - clipAttr.y;
                        }
                    }

                    // VML SUPPPORT
                    if (inverted && renderer.isVML) {
                        if (axis.isXAxis) {
                            clipAttr = {
                                x: 0,
                                y: reversed ? pxPosMin : pxPosMax,
                                height: clipAttr.width,
                                width: chart.chartWidth
                            };
                        } else {
                            clipAttr = {
                                x: (
                                    clipAttr.y -
                                    chart.plotLeft -
                                    chart.spacingBox.x
                                ),
                                y: 0,
                                width: clipAttr.height,
                                height: chart.chartHeight
                            };
                        }
                    }
                    // END OF VML SUPPORT

                    if (clips[i]) {
                        clips[i].animate(clipAttr);
                    } else {
                        clips[i] = renderer.clipRect(clipAttr);

                        if (graph) {
                            series['zone-graph-' + i].clip(clips[i]);
                        }

                        if (area) {
                            series['zone-area-' + i].clip(clips[i]);
                        }
                    }
                    // if this zone extends out of the axis, ignore the others
                    ignoreZones = threshold.value > extremes.max;

                    // Clear translatedTo for indicators
                    if (series.resetZones && translatedTo === 0) {
                        translatedTo = undefined;
                    }
                });
                this.clips = clips;
            }
        },

        /**
         * Initialize and perform group inversion on series.group and
         * series.markerGroup.
         *
         * @private
         * @function Highcharts.Series#invertGroups
         *
         * @param {boolean} inverted
         */
        invertGroups: function (inverted) {
            var series = this,
                chart = series.chart,
                remover;

            function setInvert() {
                ['group', 'markerGroup'].forEach(function (groupName) {
                    if (series[groupName]) {

                        // VML/HTML needs explicit attributes for flipping
                        if (chart.renderer.isVML) {
                            series[groupName].attr({
                                width: series.yAxis.len,
                                height: series.xAxis.len
                            });
                        }

                        series[groupName].width = series.yAxis.len;
                        series[groupName].height = series.xAxis.len;
                        series[groupName].invert(inverted);
                    }
                });
            }

            // Pie, go away (#1736)
            if (!series.xAxis) {
                return;
            }

            // A fixed size is needed for inversion to work
            remover = addEvent(chart, 'resize', setInvert);
            addEvent(series, 'destroy', remover);

            // Do it now
            setInvert(inverted); // do it now

            // On subsequent render and redraw, just do setInvert without
            // setting up events again
            series.invertGroups = setInvert;
        },

        /**
         * General abstraction for creating plot groups like series.group,
         * series.dataLabelsGroup and series.markerGroup. On subsequent calls,
         * the group will only be adjusted to the updated plot size.
         *
         * @private
         * @function Highcharts.Series#plotGroup
         *
         * @param {string} prop
         *
         * @param {string} name
         *
         * @param {string} visibility
         *
         * @param {number} zIndex
         *
         * @param {Highcharts.SVGElement} parent
         *
         * @return {Highcharts.SVGElement}
         */
        plotGroup: function (prop, name, visibility, zIndex, parent) {
            var group = this[prop],
                isNew = !group;

            // Generate it on first call
            if (isNew) {
                this[prop] = group = this.chart.renderer.g()
                    .attr({
                        zIndex: zIndex || 0.1 // IE8 and pointer logic use this
                    })
                    .add(parent);

            }

            // Add the class names, and replace existing ones as response to
            // Series.update (#6660)
            group.addClass(
                (
                    'highcharts-' + name +
                    ' highcharts-series-' + this.index +
                    ' highcharts-' + this.type + '-series ' +
                    (
                        defined(this.colorIndex) ?
                            'highcharts-color-' + this.colorIndex + ' ' :
                            ''
                    ) +
                    (this.options.className || '') +
                    (
                        group.hasClass('highcharts-tracker') ?
                            ' highcharts-tracker' :
                            ''
                    )
                ),
                true
            );

            // Place it on first and subsequent (redraw) calls
            group.attr({ visibility: visibility })[isNew ? 'attr' : 'animate'](
                this.getPlotBox()
            );
            return group;
        },


        /**
         * Get the translation and scale for the plot area of this series.
         *
         * @function Highcharts.Series#getPlotBox
         *
         * @return {Highcharts.SeriesPlotBoxObject}
         */
        getPlotBox: function () {
            var chart = this.chart,
                xAxis = this.xAxis,
                yAxis = this.yAxis;

            // Swap axes for inverted (#2339)
            if (chart.inverted) {
                xAxis = yAxis;
                yAxis = this.xAxis;
            }
            return {
                translateX: xAxis ? xAxis.left : chart.plotLeft,
                translateY: yAxis ? yAxis.top : chart.plotTop,
                scaleX: 1, // #1623
                scaleY: 1
            };
        },

        /**
         * Render the graph and markers. Called internally when first rendering
         * and later when redrawing the chart. This function can be extended in
         * plugins, but normally shouldn't be called directly.
         *
         * @function Highcharts.Series#render
         *
         * @fires Highcharts.Series#event:afterRender
         */
        render: function () {
            var series = this,
                chart = series.chart,
                group,
                options = series.options,
                // Animation doesn't work in IE8 quirks when the group div is
                // hidden, and looks bad in other oldIE
                animDuration = (
                    !!series.animate &&
                    chart.renderer.isSVG &&
                    animObject(options.animation).duration
                ),
                visibility = series.visible ? 'inherit' : 'hidden', // #2597
                zIndex = options.zIndex,
                hasRendered = series.hasRendered,
                chartSeriesGroup = chart.seriesGroup,
                inverted = chart.inverted;

            fireEvent(this, 'render');

            // the group
            group = series.plotGroup(
                'group',
                'series',
                visibility,
                zIndex,
                chartSeriesGroup
            );

            series.markerGroup = series.plotGroup(
                'markerGroup',
                'markers',
                visibility,
                zIndex,
                chartSeriesGroup
            );

            // initiate the animation
            if (animDuration) {
                series.animate(true);
            }

            // SVGRenderer needs to know this before drawing elements (#1089,
            // #1795)
            group.inverted = series.isCartesian ? inverted : false;

            // Draw the graph if any
            if (series.drawGraph) {
                series.drawGraph();
                series.applyZones();
            }

            // Draw the points
            if (series.visible) {
                series.drawPoints();
            }

            /* series.points.forEach(function (point) {
                if (point.redraw) {
                    point.redraw();
                }
            }); */

            // Draw the data labels
            if (series.drawDataLabels) {
                series.drawDataLabels();
            }

            // In pie charts, slices are added to the DOM, but actual rendering
            // is postponed until labels reserved their space
            if (series.redrawPoints) {
                series.redrawPoints();
            }

            // draw the mouse tracking area
            if (
                series.drawTracker &&
                series.options.enableMouseTracking !== false
            ) {
                series.drawTracker();
            }

            // Handle inverted series and tracker groups
            series.invertGroups(inverted);

            // Initial clipping, must be defined after inverting groups for VML.
            // Applies to columns etc. (#3839).
            if (
                options.clip !== false &&
                !series.sharedClipKey &&
                !hasRendered
            ) {
                group.clip(chart.clipRect);
            }

            // Run the animation
            if (animDuration) {
                series.animate();
            }

            // Call the afterAnimate function on animation complete (but don't
            // overwrite the animation.complete option which should be available
            // to the user).
            if (!hasRendered) {
                series.animationTimeout = syncTimeout(function () {
                    series.afterAnimate();
                }, animDuration);
            }

            // Means data is in accordance with what you see
            series.isDirty = false;

            // (See #322) series.isDirty = series.isDirtyData = false; // means
            // data is in accordance with what you see
            series.hasRendered = true;

            fireEvent(series, 'afterRender');
        },

        /**
         * Redraw the series. This function is called internally from
         * `chart.redraw` and normally shouldn't be called directly.
         *
         * @private
         * @function Highcharts.Series#redraw
         */
        redraw: function () {
            var series = this,
                chart = series.chart,
                // cache it here as it is set to false in render, but used after
                wasDirty = series.isDirty || series.isDirtyData,
                group = series.group,
                xAxis = series.xAxis,
                yAxis = series.yAxis;

            // reposition on resize
            if (group) {
                if (chart.inverted) {
                    group.attr({
                        width: chart.plotWidth,
                        height: chart.plotHeight
                    });
                }

                group.animate({
                    translateX: pick(xAxis && xAxis.left, chart.plotLeft),
                    translateY: pick(yAxis && yAxis.top, chart.plotTop)
                });
            }

            series.translate();
            series.render();
            if (wasDirty) { // #3868, #3945
                delete this.kdTree;
            }
        },

        kdAxisArray: ['clientX', 'plotY'],

        /**
         * @private
         * @function Highcharts.Series#searchPoint
         *
         * @param {object} e
         *
         * @param {boolean} [compareX]
         *
         * @return {Highcharts.Point}
         */
        searchPoint: function (e, compareX) {
            var series = this,
                xAxis = series.xAxis,
                yAxis = series.yAxis,
                inverted = series.chart.inverted;

            return this.searchKDTree({
                clientX: inverted ?
                    xAxis.len - e.chartY + xAxis.pos :
                    e.chartX - xAxis.pos,
                plotY: inverted ?
                    yAxis.len - e.chartX + yAxis.pos :
                    e.chartY - yAxis.pos
            }, compareX, e);
        },

        /**
         * Build the k-d-tree that is used by mouse and touch interaction to get
         * the closest point. Line-like series typically have a one-dimensional
         * tree where points are searched along the X axis, while scatter-like
         * series typically search in two dimensions, X and Y.
         *
         * @private
         * @function Highcharts.Series#buildKDTree
         */
        buildKDTree: function (e) {

            // Prevent multiple k-d-trees from being built simultaneously
            // (#6235)
            this.buildingKdTree = true;

            var series = this,
                dimensions = (
                    series.options.findNearestPointBy.indexOf('y') > -1 ? 2 : 1
                );

            // Internal function
            function _kdtree(points, depth, dimensions) {
                var axis,
                    median,
                    length = points && points.length;

                if (length) {

                    // alternate between the axis
                    axis = series.kdAxisArray[depth % dimensions];

                    // sort point array
                    points.sort(function (a, b) {
                        return a[axis] - b[axis];
                    });

                    median = Math.floor(length / 2);

                    // build and return nod
                    return {
                        point: points[median],
                        left: _kdtree(
                            points.slice(0, median), depth + 1, dimensions
                        ),
                        right: _kdtree(
                            points.slice(median + 1), depth + 1, dimensions
                        )
                    };

                }
            }

            // Start the recursive build process with a clone of the points
            // array and null points filtered out (#3873)
            function startRecursive() {
                series.kdTree = _kdtree(
                    series.getValidPoints(
                        null,
                        // For line-type series restrict to plot area, but
                        // column-type series not (#3916, #4511)
                        !series.directTouch
                    ),
                    dimensions,
                    dimensions
                );
                series.buildingKdTree = false;
            }
            delete series.kdTree;

            // For testing tooltips, don't build async. Also if touchstart, we
            // may be dealing with click events on mobile, so don't delay
            // (#6817).
            syncTimeout(
                startRecursive,
                series.options.kdNow || (e && e.type === 'touchstart') ? 0 : 1
            );
        },

        /**
         * @private
         * @function Highcharts.Series#searchKDTree
         *
         * @param {object} point
         *
         * @param {boolean} [compareX]
         *
         * @return {Highcharts.Point}
         */
        searchKDTree: function (point, compareX, e) {
            var series = this,
                kdX = this.kdAxisArray[0],
                kdY = this.kdAxisArray[1],
                kdComparer = compareX ? 'distX' : 'dist',
                kdDimensions = series.options.findNearestPointBy
                    .indexOf('y') > -1 ? 2 : 1;

            // Set the one and two dimensional distance on the point object
            function setDistance(p1, p2) {
                var x = (defined(p1[kdX]) && defined(p2[kdX])) ?
                        Math.pow(p1[kdX] - p2[kdX], 2) :
                        null,
                    y = (defined(p1[kdY]) && defined(p2[kdY])) ?
                        Math.pow(p1[kdY] - p2[kdY], 2) :
                        null,
                    r = (x || 0) + (y || 0);

                p2.dist = defined(r) ? Math.sqrt(r) : Number.MAX_VALUE;
                p2.distX = defined(x) ? Math.sqrt(x) : Number.MAX_VALUE;
            }
            function _search(search, tree, depth, dimensions) {
                var point = tree.point,
                    axis = series.kdAxisArray[depth % dimensions],
                    tdist,
                    sideA,
                    sideB,
                    ret = point,
                    nPoint1,
                    nPoint2;

                setDistance(search, point);

                // Pick side based on distance to splitting point
                tdist = search[axis] - point[axis];
                sideA = tdist < 0 ? 'left' : 'right';
                sideB = tdist < 0 ? 'right' : 'left';

                // End of tree
                if (tree[sideA]) {
                    nPoint1 = _search(
                        search, tree[sideA], depth + 1, dimensions
                    );

                    ret = (
                        nPoint1[kdComparer] < ret[kdComparer] ? nPoint1 : point
                    );
                }
                if (tree[sideB]) {
                    // compare distance to current best to splitting point to
                    // decide wether to check side B or not
                    if (Math.sqrt(tdist * tdist) < ret[kdComparer]) {
                        nPoint2 = _search(
                            search,
                            tree[sideB],
                            depth + 1,
                            dimensions
                        );
                        ret = nPoint2[kdComparer] < ret[kdComparer] ?
                            nPoint2 :
                            ret;
                    }
                }

                return ret;
            }

            if (!this.kdTree && !this.buildingKdTree) {
                this.buildKDTree(e);
            }

            if (this.kdTree) {
                return _search(point, this.kdTree, kdDimensions, kdDimensions);
            }
        },

        /**
         * @private
         * @function Highcharts.Series#pointPlacementToXValue
         *
         * @return {number}
         */
        pointPlacementToXValue: function () {

            var series = this,
                pointPlacement = series.options.pointPlacement;

            // Point placement is relative to each series pointRange (#5889)
            if (pointPlacement === 'between') {
                pointPlacement = 0.5;
            }
            if (isNumber(pointPlacement)) {
                pointPlacement *=
                    pick(series.options.pointRange || series.xAxis.pointRange);
            }

            return pointPlacement;
        }
    }
); // end Series prototype

/**
 * A line series displays information as a series of data points connected by
 * straight line segments.
 *
 * @sample {highcharts} highcharts/demo/line-basic/
 *         Line chart
 * @sample {highstock} stock/demo/basic-line/
 *         Line chart
 *
 * @extends   plotOptions.series
 * @product   highcharts highstock
 * @apioption plotOptions.line
 */

/**
 * The SVG value used for the `stroke-linecap` and `stroke-linejoin`
 * of a line graph. Round means that lines are rounded in the ends and
 * bends.
 *
 * @type       {Highcharts.SeriesLinecapValue}
 * @default    round
 * @since      3.0.7
 * @apioption  plotOptions.line.linecap
 */

/**
 * A `line` series. If the [type](#series.line.type) option is not
 * specified, it is inherited from [chart.type](#chart.type).
 *
 * In TypeScript instead the `type` option must always be set.
 *
 * @extends   series,plotOptions.line
 * @excluding dataParser,dataURL
 * @product   highcharts highstock
 * @apioption series.line
 */

/**
 * An array of data points for the series. For the `line` series type,
 * points can be given in the following ways:
 *
 * 1. An array of numerical values. In this case, the numerical values will be
 *    interpreted as `y` options. The `x` values will be automatically
 *    calculated, either starting at 0 and incremented by 1, or from
 *    `pointStart` and `pointInterval` given in the series options. If the axis
 *    has categories, these will be used. Example:
 *    ```js
 *    data: [0, 5, 3, 5]
 *    ```
 *
 * 2. An array of arrays with 2 values. In this case, the values correspond to
 *    `x,y`. If the first value is a string, it is applied as the name of the
 *    point, and the `x` value is inferred.
 *    ```js
 *    data: [
 *        [0, 1],
 *        [1, 2],
 *        [2, 8]
 *    ]
 *    ```
 *
 * 3. An array of objects with named values. The following snippet shows only a
 *    few settings, see the complete options set below. If the total number of
 *    data points exceeds the series'
 *    [turboThreshold](#series.line.turboThreshold),
 *    this option is not available.
 *    ```js
 *    data: [{
 *        x: 1,
 *        y: 9,
 *        name: "Point2",
 *        color: "#00FF00"
 *    }, {
 *        x: 1,
 *        y: 6,
 *        name: "Point1",
 *        color: "#FF00FF"
 *    }]
 *    ```
 *
 * @sample {highcharts} highcharts/chart/reflow-true/
 *         Numerical values
 * @sample {highcharts} highcharts/series/data-array-of-arrays/
 *         Arrays of numeric x and y
 * @sample {highcharts} highcharts/series/data-array-of-arrays-datetime/
 *         Arrays of datetime x and y
 * @sample {highcharts} highcharts/series/data-array-of-name-value/
 *         Arrays of point.name and y
 * @sample {highcharts} highcharts/series/data-array-of-objects/
 *         Config objects
 *
 * @type      {Array<number|Array<(number|string),(number|null)>|null|*>}
 * @apioption series.line.data
 */

/**
 * An additional, individual class name for the data point's graphic
 * representation.
 *
 * @type      {string}
 * @since     5.0.0
 * @product   highcharts gantt
 * @apioption series.line.data.className
 */

/**
 * Individual color for the point. By default the color is pulled from
 * the global `colors` array.
 *
 * In styled mode, the `color` option doesn't take effect. Instead, use
 * `colorIndex`.
 *
 * @sample {highcharts} highcharts/point/color/
 *         Mark the highest point
 *
 * @type      {Highcharts.ColorString|Highcharts.GradientColorObject|Highcharts.PatternObject}
 * @product   highcharts highstock gantt
 * @apioption series.line.data.color
 */

/**
 * A specific color index to use for the point, so its graphic representations
 * are given the class name `highcharts-color-{n}`. In styled mode this will
 * change the color of the graphic. In non-styled mode, the color by is set by
 * the `fill` attribute, so the change in class name won't have a visual effect
 * by default.
 *
 * @type      {number}
 * @since     5.0.0
 * @product   highcharts gantt
 * @apioption series.line.data.colorIndex
 */

/**
 * Individual data label for each point. The options are the same as
 * the ones for [plotOptions.series.dataLabels](
 * #plotOptions.series.dataLabels).
 *
 * @sample highcharts/point/datalabels/
 *         Show a label for the last value
 *
 * @type      {Highcharts.DataLabelsOptionsObject}
 * @product   highcharts highstock gantt
 * @apioption series.line.data.dataLabels
 */

/**
 * A description of the point to add to the screen reader information
 * about the point. Requires the Accessibility module.
 *
 * @type      {string}
 * @since     5.0.0
 * @apioption series.line.data.description
 */

/**
 * An id for the point. This can be used after render time to get a
 * pointer to the point object through `chart.get()`.
 *
 * @sample {highcharts} highcharts/point/id/
 *         Remove an id'd point
 *
 * @type      {string}
 * @since     1.2.0
 * @product   highcharts highstock gantt
 * @apioption series.line.data.id
 */

/**
 * The rank for this point's data label in case of collision. If two
 * data labels are about to overlap, only the one with the highest `labelrank`
 * will be drawn.
 *
 * @type      {number}
 * @apioption series.line.data.labelrank
 */

/**
 * The name of the point as shown in the legend, tooltip, dataLabels
 * etc.
 *
 * @see [xAxis.uniqueNames](#xAxis.uniqueNames)
 *
 * @sample {highcharts} highcharts/series/data-array-of-objects/
 *         Point names
 *
 * @type      {string}
 * @apioption series.line.data.name
 */

/**
 * Whether the data point is selected initially.
 *
 * @type      {boolean}
 * @default   false
 * @product   highcharts highstock gantt
 * @apioption series.line.data.selected
 */

/**
 * The x value of the point. For datetime axes, the X value is the timestamp
 * in milliseconds since 1970.
 *
 * @type      {number}
 * @product   highcharts highstock
 * @apioption series.line.data.x
 */

/**
 * The y value of the point.
 *
 * @type      {number|null}
 * @product   highcharts highstock
 * @apioption series.line.data.y
 */

/**
 * Individual point events
 *
 * @extends   plotOptions.series.point.events
 * @product   highcharts highstock gantt
 * @apioption series.line.data.events
 */

/**
 * @extends   plotOptions.series.marker
 * @product   highcharts highstock
 * @apioption series.line.data.marker
 */<|MERGE_RESOLUTION|>--- conflicted
+++ resolved
@@ -4576,22 +4576,6 @@
                         .add(series.group);
                 }
 
-<<<<<<< HEAD
-                    if (!styledMode) {
-                        attribs = {
-                            'stroke': prop[2],
-                            'stroke-width': options.lineWidth,
-                            // Polygon series use filled graph
-                            'fill': (series.fillGraph && series.color) || 'none'
-                        };
-
-                        if (prop[3]) {
-                            attribs.dashstyle = prop[3];
-                        } else if (options.linecap !== 'square') {
-                            attribs['stroke-linecap'] =
-                                attribs['stroke-linejoin'] = 'round';
-                        }
-=======
                 if (graph && !styledMode) {
 
                     attribs = {
@@ -4600,7 +4584,6 @@
                         // Polygon series use filled graph
                         'fill': (series.fillGraph && series.color) || 'none'
                     };
->>>>>>> d9fa281f
 
                     if (prop[3]) {
                         attribs.dashstyle = prop[3];
