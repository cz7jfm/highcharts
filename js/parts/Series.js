--- conflicted
+++ resolved
@@ -103,20 +103,13 @@
  */
 
 /**
-<<<<<<< HEAD
  * The SVG value used for the `stroke-linecap` and `stroke-linejoin` of a line
  * graph.
-=======
- * The SVG value used for the `stroke-linecap` and `stroke-linejoin`
- * of a line graph.
->>>>>>> 39043cd0
  *
  * @typedef {"butt"|"round"|"square"|string} Highcharts.SeriesLinecapValue
  */
 
 /**
-<<<<<<< HEAD
-=======
  * Gets fired when the legend item belonging to the series is clicked. The
  * default action is to toggle the visibility of the series. This can be
  * prevented by returning `false` or calling `event.preventDefault()`.
@@ -153,7 +146,6 @@
  */
 
 /**
->>>>>>> 39043cd0
  * Gets fired when the mouse leaves the graph.
  *
  * @callback Highcharts.SeriesMouseOutCallbackFunction
@@ -1850,9 +1842,9 @@
          *         Data labels enabled
          * @sample highcharts/plotoptions/series-datalabels-multiple
          *         Multiple data labels on a bar series
-             *
+         *
          * @type {Highcharts.DataLabelsOptionsObject}
-             */
+         */
         dataLabels: {
             /** @ignore-option */
             align: 'center',
