--- conflicted
+++ resolved
@@ -292,10 +292,6 @@
 		// update the first series in the chart. Setting two series without
 		// an id will update the first and the second respectively (#6019)
 		// chart.update and responsive.
-<<<<<<< HEAD
-		each(['xAxis', 'yAxis', 'zAxis',
-			'series', 'colorAxis', 'pane'], function (coll) {
-=======
 		each([
 			'xAxis',
 			'yAxis',
@@ -304,7 +300,6 @@
 			'colorAxis',
 			'pane'
 		], function (coll) {
->>>>>>> 191ac372
 			if (options[coll]) {
 				each(splat(options[coll]), function (newOptions, i) {
 					var item = (
@@ -698,19 +693,9 @@
 		erase(chart.axes, this);
 		erase(chart[key], this);
 
-<<<<<<< HEAD
-		if (this.legendGroup) { // #6488 destroy colorAxis leaves legend
-			chart.legend.destroy();
-		}
-
-		if (isArray(chart.options[key])) {
-			chart.options[key].splice(this.options.index, 1);
-		} else {
-=======
 		if (isArray(chart.options[key])) {
 			chart.options[key].splice(this.options.index, 1);
 		} else { // color axis, #6488
->>>>>>> 191ac372
 			delete chart.options[key];
 		}
 
