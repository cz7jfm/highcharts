--- conflicted
+++ resolved
@@ -235,11 +235,6 @@
              */
             enabled: true,
 
-<<<<<<< HEAD
-=======
-            /*= if (build.classic) { =*/
-
->>>>>>> aa967c07
             /**
              * The width for the handle border and the stripes inside.
              *
@@ -314,11 +309,6 @@
          * @product highstock
          */
         outlineWidth: 1,
-<<<<<<< HEAD
-=======
-
-        /*= } =*/
->>>>>>> aa967c07
 
         /**
          * Options for the navigator series. Available options are the same
@@ -362,11 +352,6 @@
              * @default areaspline
              */
             type: defaultSeriesType,
-<<<<<<< HEAD
-=======
-
-            /*= if (build.classic) { =*/
->>>>>>> aa967c07
 
             /**
              * The fill opacity of the navigator series.
@@ -377,11 +362,6 @@
              * The pixel line width of the navigator series.
              */
             lineWidth: 1,
-<<<<<<< HEAD
-=======
-
-            /*= } =*/
->>>>>>> aa967c07
 
             /**
              * @ignore-option
@@ -478,21 +458,11 @@
 
             tickLength: 0,
 
-<<<<<<< HEAD
-=======
-            /*= if (build.classic) { =*/
-
->>>>>>> aa967c07
             lineWidth: 0,
 
             gridLineColor: '${palette.neutralColor10}',
 
             gridLineWidth: 1,
-<<<<<<< HEAD
-=======
-
-            /*= } =*/
->>>>>>> aa967c07
 
             tickPixelInterval: 200,
 
@@ -500,19 +470,13 @@
 
                 align: 'left',
 
-<<<<<<< HEAD
+                /**
+                 * @type {Highcharts.CSSObject}
+                 */
                 style: {
+                    /** @ignore */
                     color: '${palette.neutralColor40}'
                 },
-=======
-                /*= if (build.classic) { =*/
-
-                style: {
-                    color: '${palette.neutralColor40}'
-                },
-
-                /*= } =*/
->>>>>>> aa967c07
 
                 x: 3,
 
@@ -552,16 +516,8 @@
         yAxis: {
 
             className: 'highcharts-navigator-yaxis',
-<<<<<<< HEAD
+
             gridLineWidth: 0,
-=======
-
-            /*= if (build.classic) { =*/
-
-            gridLineWidth: 0,
-
-            /*= } =*/
->>>>>>> aa967c07
 
             startOnTick: false,
 
