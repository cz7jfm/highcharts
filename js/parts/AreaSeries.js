/**
 * (c) 2010-2017 Torstein Honsi
 *
 * License: www.highcharts.com/license
 */
/* eslint max-len: 0 */
'use strict';
import H from './Globals.js';
import './Utilities.js';
import './Color.js';
import './Legend.js';
import './Series.js';
import './Options.js';
var color = H.color,
	each = H.each,
	LegendSymbolMixin = H.LegendSymbolMixin,
	map = H.map,
	pick = H.pick,
	Series = H.Series,
	seriesType = H.seriesType;

/**
 * Area series type.
 *
 * @constructor seriesTypes.area
 * @extends     {Series}
 */
/**
 * The area series type.
 *
 * @extends      {plotOptions.line}
 * @product      highcharts highstock
 * @sample       {highcharts} highcharts/demo/area-basic/
 *               Area chart
 * @sample       {highstock} stock/demo/area/
 *               Area chart
 * @optionparent plotOptions.area
 */
seriesType('area', 'line', {

	/**
	 * Fill color or gradient for the area. When `null`, the series' `color`
	 * is used with the series' `fillOpacity`.
	 * 
	 * In styled mode, the fill color can be set with the `.highcharts-area`
	 * class name.
	 *
	 * @type      {Color}
	 * @sample    {highcharts} highcharts/plotoptions/area-fillcolor-default/
	 *            Null by default
	 * @sample    {highcharts} highcharts/plotoptions/area-fillcolor-gradient/
	 *            Gradient
	 * @default   null
	 * @product   highcharts highstock
	 * @apioption plotOptions.area.fillColor
	 */

	/**
	 * Fill opacity for the area. When you set an explicit `fillColor`,
	 * the `fillOpacity` is not applied. Instead, you should define the
	 * opacity in the `fillColor` with an rgba color definition. The
	 * `fillOpacity` setting, also the default setting, overrides the alpha
	 * component of the `color` setting.
	 * 
	 * In styled mode, the fill opacity can be set with the `.highcharts-area`
	 * class name.
	 *
	 * @type      {Number}
	 * @sample    {highcharts} highcharts/plotoptions/area-fillopacity/
	 *            Automatic fill color and fill opacity of 0.1
	 * @default   {highcharts} 0.75
	 * @default   {highstock} .75
	 * @product   highcharts highstock
	 * @apioption plotOptions.area.fillOpacity
	 */

	/**
	 * A separate color for the graph line. By default the line takes the
	 * `color` of the series, but the lineColor setting allows setting a
	 * separate color for the line without altering the `fillColor`.
	 * 
	 * In styled mode, the line stroke can be set with the `.highcharts-graph`
	 * class name.
	 *
	 * @type      {Color}
	 * @sample    {highcharts} highcharts/plotoptions/area-linecolor/
	 *            Dark gray line
	 * @default   null
	 * @product   highcharts highstock
	 * @apioption plotOptions.area.lineColor
	 */

	/**
	 * A separate color for the negative part of the area.
	 *
	 * In styled mode, a negative color is set with the `.highcharts-negative`
	 * class name.
	 *
	 * @type      {Color}
	 * @see       [negativeColor](#plotOptions.area.negativeColor).
	 * @sample    {highcharts} highcharts/css/series-negative-color/
	 *            Negative color in styled mode
	 * @since     3.0
	 * @product   highcharts
	 * @apioption plotOptions.area.negativeFillColor
	 */
	
	/**
	 * When this is true, the series will not cause the Y axis to cross
	 * the zero plane (or [threshold](#plotOptions.series.threshold) option)
	 * unless the data actually crosses the plane.
	 * 
	 * For example, if `softThreshold` is `false`, a series of 0, 1, 2,
	 * 3 will make the Y axis show negative values according to the `minPadding`
	 * option. If `softThreshold` is `true`, the Y axis starts at 0.
	 * 
	 * @since   4.1.9
	 * @product highcharts highstock
	 */
	softThreshold: false,

	/**
	 * The Y axis value to serve as the base for the area, for distinguishing
	 * between values above and below a threshold. If `null`, the area
	 * behaves like a line series with fill between the graph and the Y
	 * axis minimum.
	 * 
	 * @sample  {highcharts} highcharts/plotoptions/area-threshold/
	 *          A threshold of 100
	 * @since   2.0
	 * @product highcharts highstock
	 */
	threshold: 0
	
	/**
	 * Whether the whole area or just the line should respond to mouseover
	 * tooltips and other mouse or touch events.
	 * 
	 * @type      {Boolean}
	 * @sample    {highcharts|highstock}
	 *            highcharts/plotoptions/area-trackbyarea/
	 *            Display the tooltip when the area is hovered
	 * @default   false
	 * @since     1.1.6
	 * @product   highcharts highstock
	 * @apioption plotOptions.area.trackByArea
	 */
	

}, /** @lends seriesTypes.area.prototype */ {
	singleStacks: false,
	/** 
	 * Return an array of stacked points, where null and missing points are
	 * replaced by dummy points in order for gaps to be drawn correctly
	 * in stacks.
	 */
	getStackPoints: function (points) {
		var series = this,
			segment = [],
			keys = [],
			xAxis = this.xAxis,
			yAxis = this.yAxis,
			stack = yAxis.stacks[this.stackKey],
			pointMap = {},
			seriesIndex = series.index,
			yAxisSeries = yAxis.series,
			seriesLength = yAxisSeries.length,
			visibleSeries,
			upOrDown = pick(yAxis.options.reversedStacks, true) ? 1 : -1,
			i;


		points = points || this.points;

		if (this.options.stacking) {
			
			for (i = 0; i < points.length; i++) {
				// Reset after point update (#7326)
				points[i].leftNull = points[i].rightNull = null;

				// Create a map where we can quickly look up the points by their
				// X values.
				pointMap[points[i].x] = points[i];
			}

			// Sort the keys (#1651)
			H.objectEach(stack, function (stackX, x) {
				// nulled after switching between
				// grouping and not (#1651, #2336)
				if (stackX.total !== null) {
					keys.push(x);
				}
			});
			keys.sort(function (a, b) {
				return a - b;
			});

			visibleSeries = map(yAxisSeries, function () {
				return this.visible;
			});

			each(keys, function (x, idx) {
				var y = 0,
					stackPoint,
					stackedValues;

				if (pointMap[x] && !pointMap[x].isNull) {
					segment.push(pointMap[x]);

					// Find left and right cliff. -1 goes left, 1 goes right.
					each([-1, 1], function (direction) {
						var nullName = direction === 1 ?
								'rightNull' :
								'leftNull',
							cliffName = direction === 1 ?
								'rightCliff' :
								'leftCliff',
							cliff = 0,
							otherStack = stack[keys[idx + direction]];

						// If there is a stack next to this one,
						// to the left or to the right...
						if (otherStack) {
							i = seriesIndex;
							// Can go either up or down,
							// depending on reversedStacks
							while (i >= 0 && i < seriesLength) {
								stackPoint = otherStack.points[i];
								if (!stackPoint) {
									// If the next point in this series
									// is missing, mark the point
									// with point.leftNull or
									// point.rightNull = true.
									if (i === seriesIndex) {
										pointMap[x][nullName] = true;

									// If there are missing points in
									// the next stack in any of the 
									// series below this one, we need
									// to substract the missing values
									// and add a hiatus to the left or right.
									} else if (visibleSeries[i]) {
										stackedValues = stack[x].points[i];
										if (stackedValues) {
											cliff -= stackedValues[1] -
												stackedValues[0];
										}
									}
								}
								// When reversedStacks is true, loop up,
								// else loop down
								i += upOrDown; 
							}					
						}
						pointMap[x][cliffName] = cliff;
					});


				// There is no point for this X value in this series, so we 
				// insert a dummy point in order for the areas to be drawn
				// correctly.
				} else {

					// Loop down the stack to find the series below this
					// one that has a value (#1991)
					i = seriesIndex;
					while (i >= 0 && i < seriesLength) {
						stackPoint = stack[x].points[i];
						if (stackPoint) {
							y = stackPoint[1];
							break;
						}
						// When reversedStacks is true, loop up, else loop down
						i += upOrDown;
					}
					y = yAxis.translate(y, 0, 1, 0, 1); // #6272
					segment.push({ 
						isNull: true,
						plotX: xAxis.translate(x, 0, 0, 0, 1), // #6272
						x: x,
						plotY: y,
						yBottom: y
					});
				}
			});

		} 

		return segment;
	},

	getGraphPath: function (points) {
		var getGraphPath = Series.prototype.getGraphPath,
			graphPath,
			options = this.options,
			stacking = options.stacking,
			yAxis = this.yAxis,
			topPath,
			bottomPath,
			bottomPoints = [],
			graphPoints = [],
			seriesIndex = this.index,
			i,
			areaPath,
			plotX,
			stacks = yAxis.stacks[this.stackKey],
			threshold = options.threshold,
			translatedThreshold = yAxis.getThreshold(options.threshold),
			isNull,
			yBottom,
			connectNulls = options.connectNulls || stacking === 'percent',
			/**
			 * To display null points in underlying stacked series, this
			 * series graph must be broken, and the area also fall down
			 * to fill the gap left by the null point. #2069
			 */
			addDummyPoints = function (i, otherI, side) {
				var point = points[i],
					stackedValues = stacking &&
						stacks[point.x].points[seriesIndex],
					nullVal = point[side + 'Null'] || 0,
					cliffVal = point[side + 'Cliff'] || 0,
					top,
					bottom,
					isNull = true;

				if (cliffVal || nullVal) {

					top = (nullVal ? stackedValues[0] : stackedValues[1]) +
						cliffVal;
					bottom = stackedValues[0] + cliffVal;
					isNull = !!nullVal;
				
				} else if (
					!stacking &&
					points[otherI] &&
					points[otherI].isNull
				) {
					top = bottom = threshold;
				}

				// Add to the top and bottom line of the area
				if (top !== undefined) {
					graphPoints.push({
						plotX: plotX,
						plotY: top === null ?
							translatedThreshold :
							yAxis.getThreshold(top),
						isNull: isNull,
						isCliff: true
					});
					bottomPoints.push({
						plotX: plotX,
						plotY: bottom === null ?
							translatedThreshold :
							yAxis.getThreshold(bottom),
						doCurve: false // #1041, gaps in areaspline areas
					});
				}
			};

		// Find what points to use
		points = points || this.points;

		// Fill in missing points
		if (stacking) {
			points = this.getStackPoints(points);
		}

		for (i = 0; i < points.length; i++) {
			isNull = points[i].isNull;
			plotX = pick(points[i].rectPlotX, points[i].plotX);
			yBottom = pick(points[i].yBottom, translatedThreshold);

			if (!isNull || connectNulls) {

				if (!connectNulls) {
					addDummyPoints(i, i - 1, 'left');
				}
				// Skip null point when stacking is false and connectNulls true
				if (!(isNull && !stacking && connectNulls)) {
					graphPoints.push(points[i]);
					bottomPoints.push({
						x: i,
						plotX: plotX,
						plotY: yBottom
					});
				}

				if (!connectNulls) {
					addDummyPoints(i, i + 1, 'right');
				}
			}
		}

		topPath = getGraphPath.call(this, graphPoints, true, true);
		
		bottomPoints.reversed = true;
		bottomPath = getGraphPath.call(this, bottomPoints, true, true);
		if (bottomPath.length) {
			bottomPath[0] = 'L';
		}

		areaPath = topPath.concat(bottomPath);
		// TODO: don't set leftCliff and rightCliff when connectNulls?
		graphPath = getGraphPath.call(this, graphPoints, false, connectNulls);
		areaPath.xMap = topPath.xMap;
		this.areaPath = areaPath;

		return graphPath;
	},

	/**
	 * Draw the graph and the underlying area. This method calls the Series base
	 * function and adds the area. The areaPath is calculated in the
	 * getSegmentPath method called from Series.prototype.drawGraph.
	 */
	drawGraph: function () {

		// Define or reset areaPath
		this.areaPath = [];

		// Call the base method
		Series.prototype.drawGraph.apply(this);

		// Define local variables
		var series = this,
			areaPath = this.areaPath,
			options = this.options,
			zones = this.zones,
			props = [[
				'area',
				'highcharts-area',
				/*= if (build.classic) { =*/
				this.color,
				options.fillColor
				/*= } =*/
			]]; // area name, main color, fill color
		
		each(zones, function (zone, i) {
			props.push([
				'zone-area-' + i, 
				'highcharts-area highcharts-zone-area-' + i + ' ' +
					zone.className,
				/*= if (build.classic) { =*/
				zone.color || series.color, 
				zone.fillColor || options.fillColor
				/*= } =*/
			]);
		});

		each(props, function (prop) {
			var areaKey = prop[0],
				area = series[areaKey];

			// Create or update the area
			if (area) { // update
				area.endX = series.preventGraphAnimation ? null : areaPath.xMap;
				area.animate({ d: areaPath });

			} else { // create
				area = series[areaKey] = series.chart.renderer.path(areaPath)
					.addClass(prop[1])
					.attr({
						/*= if (build.classic) { =*/
						fill: pick(
							prop[3],
							color(prop[2])
								.setOpacity(pick(options.fillOpacity, 0.75))
								.get()
						),
						/*= } =*/
						zIndex: 0 // #1069
					}).add(series.group);
				area.isArea = true;
			}
			area.startX = areaPath.xMap;
			area.shiftUnit = options.step ? 2 : 1;
		});
	},

	drawLegendSymbol: LegendSymbolMixin.drawRectangle
});

/**
 * A `area` series. If the [type](#series.area.type) option is not
 * specified, it is inherited from [chart.type](#chart.type).
 * 
 * For options that apply to multiple series, it is recommended to add
 * them to the [plotOptions.series](#plotOptions.series) options structure.
 * To apply to all series of this specific type, apply it to [plotOptions.
 * area](#plotOptions.area).
 * 
 * @type      {Object}
 * @extends   series,plotOptions.area
 * @excluding dataParser,dataURL
 * @product   highcharts highstock
 * @apioption series.area
 */

/**
 * An array of data points for the series. For the `area` series type,
 * points can be given in the following ways:
 * 
 * 1.  An array of numerical values. In this case, the numerical values
 * will be interpreted as `y` options. The `x` values will be automatically
 * calculated, either starting at 0 and incremented by 1, or from `pointStart`
 * and `pointInterval` given in the series options. If the axis has
 * categories, these will be used. Example:
 * 
 *  ```js
 *  data: [0, 5, 3, 5]
 *  ```
 * 
 * 2.  An array of arrays with 2 values. In this case, the values correspond
 * to `x,y`. If the first value is a string, it is applied as the name
 * of the point, and the `x` value is inferred.
 * 
 *  ```js
 *     data: [
 *         [0, 9],
 *         [1, 7],
 *         [2, 6]
 *     ]
 *  ```
 * 
 * 3.  An array of objects with named values. The objects are point
 * configuration objects as seen below. If the total number of data
 * points exceeds the series' [turboThreshold](#series.area.turboThreshold),
 * this option is not available.
 * 
 *  ```js
 *     data: [{
 *         x: 1,
 *         y: 9,
 *         name: "Point2",
 *         color: "#00FF00"
 *     }, {
 *         x: 1,
 *         y: 6,
 *         name: "Point1",
 *         color: "#FF00FF"
 *     }]
 *  ```
 * 
<<<<<<< HEAD
 * @type      {Array<Object|Array|Number>}
 * @extends   series.line.data
 * @sample    {highcharts} highcharts/chart/reflow-true/
 *            Numerical values
 * @sample    {highcharts} highcharts/series/data-array-of-arrays/
 *            Arrays of numeric x and y
 * @sample    {highcharts} highcharts/series/data-array-of-arrays-datetime/
 *            Arrays of datetime x and y
 * @sample    {highcharts} highcharts/series/data-array-of-name-value/
 *            Arrays of point.name and y
 * @sample    {highcharts} highcharts/series/data-array-of-objects/
 *            Config objects
 * @product   highcharts highstock
=======
 * @type {Array<Object|Array|Number>}
 * @extends series.line.data
 * @sample {highcharts} highcharts/chart/reflow-true/
 *         Numerical values
 * @sample {highcharts} highcharts/series/data-array-of-arrays/
 *         Arrays of numeric x and y
 * @sample {highcharts} highcharts/series/data-array-of-arrays-datetime/
 *         Arrays of datetime x and y
 * @sample {highcharts} highcharts/series/data-array-of-name-value/
 *         Arrays of point.name and y
 * @sample {highcharts} highcharts/series/data-array-of-objects/
 *         Config objects    
 * @product highcharts highstock
>>>>>>> f6a7a885
 * @apioption series.area.data
 */<|MERGE_RESOLUTION|>--- conflicted
+++ resolved
@@ -543,7 +543,6 @@
  *     }]
  *  ```
  * 
-<<<<<<< HEAD
  * @type      {Array<Object|Array|Number>}
  * @extends   series.line.data
  * @sample    {highcharts} highcharts/chart/reflow-true/
@@ -555,22 +554,7 @@
  * @sample    {highcharts} highcharts/series/data-array-of-name-value/
  *            Arrays of point.name and y
  * @sample    {highcharts} highcharts/series/data-array-of-objects/
- *            Config objects
+ *            Config objects    
  * @product   highcharts highstock
-=======
- * @type {Array<Object|Array|Number>}
- * @extends series.line.data
- * @sample {highcharts} highcharts/chart/reflow-true/
- *         Numerical values
- * @sample {highcharts} highcharts/series/data-array-of-arrays/
- *         Arrays of numeric x and y
- * @sample {highcharts} highcharts/series/data-array-of-arrays-datetime/
- *         Arrays of datetime x and y
- * @sample {highcharts} highcharts/series/data-array-of-name-value/
- *         Arrays of point.name and y
- * @sample {highcharts} highcharts/series/data-array-of-objects/
- *         Config objects    
- * @product highcharts highstock
->>>>>>> f6a7a885
  * @apioption series.area.data
  */