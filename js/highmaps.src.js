// ==ClosureCompiler==
// @compilation_level SIMPLE_OPTIMIZATIONS

/**
 * @license Highmaps JS v1.0.0-beta-modified ()
 *
 * (c) 2009-2014 Torstein Honsi
 *
 * License: www.highcharts.com/license
 */

// JSLint options:
/*global Highcharts, document, window, navigator, setInterval, clearInterval, clearTimeout, setTimeout, location, jQuery, $, console, each, grep */

(function () {
// encapsulated variables
var UNDEFINED,
	doc = document,
	win = window,
	math = Math,
	mathRound = math.round,
	mathFloor = math.floor,
	mathCeil = math.ceil,
	mathMax = math.max,
	mathMin = math.min,
	mathAbs = math.abs,
	mathCos = math.cos,
	mathSin = math.sin,
	mathPI = math.PI,
	deg2rad = mathPI * 2 / 360,


	// some variables
	userAgent = navigator.userAgent,
	isOpera = win.opera,
	isIE = /msie/i.test(userAgent) && !isOpera,
	docMode8 = doc.documentMode === 8,
	isWebKit = /AppleWebKit/.test(userAgent),
	isFirefox = /Firefox/.test(userAgent),
	isTouchDevice = /(Mobile|Android|Windows Phone)/.test(userAgent),
	SVG_NS = 'http://www.w3.org/2000/svg',
	hasSVG = !!doc.createElementNS && !!doc.createElementNS(SVG_NS, 'svg').createSVGRect,
	hasBidiBug = isFirefox && parseInt(userAgent.split('Firefox/')[1], 10) < 4, // issue #38
	useCanVG = !hasSVG && !isIE && !!doc.createElement('canvas').getContext,
	Renderer,
	hasTouch,
	symbolSizes = {},
	idCounter = 0,
	garbageBin,
	defaultOptions,
	dateFormat, // function
	globalAnimation,
	pathAnim,
	timeUnits,
	noop = function () {},
	charts = [],
	chartCount = 0,
	PRODUCT = 'Highmaps',
	VERSION = '1.0.0-beta-modified',

	// some constants for frequently used strings
	DIV = 'div',
	ABSOLUTE = 'absolute',
	RELATIVE = 'relative',
	HIDDEN = 'hidden',
	PREFIX = 'highcharts-',
	VISIBLE = 'visible',
	PX = 'px',
	NONE = 'none',
	M = 'M',
	L = 'L',
	numRegex = /^[0-9]+$/,
	NORMAL_STATE = '',
	HOVER_STATE = 'hover',
	SELECT_STATE = 'select',
	MILLISECOND = 'millisecond',
	SECOND = 'second',
	MINUTE = 'minute',
	HOUR = 'hour',
	DAY = 'day',
	WEEK = 'week',
	MONTH = 'month',
	YEAR = 'year',
	
	// Object for extending Axis
	AxisPlotLineOrBandExtension,

	// constants for attributes
	STROKE_WIDTH = 'stroke-width',

	// time methods, changed based on whether or not UTC is used
	makeTime,
	timezoneOffset,
	getMinutes,
	getHours,
	getDay,
	getDate,
	getMonth,
	getFullYear,
	setMinutes,
	setHours,
	setDate,
	setMonth,
	setFullYear,


	// lookup over the types and the associated classes
	seriesTypes = {};

// The Highcharts namespace
var Highcharts = win.Highcharts = win.Highcharts ? error(16, true) : {};

/**
 * Extend an object with the members of another
 * @param {Object} a The object to be extended
 * @param {Object} b The object to add to the first one
 */
function extend(a, b) {
	var n;
	if (!a) {
		a = {};
	}
	for (n in b) {
		a[n] = b[n];
	}
	return a;
}
	
/**
 * Deep merge two or more objects and return a third object. If the first argument is
 * true, the contents of the second object is copied into the first object.
 * Previously this function redirected to jQuery.extend(true), but this had two limitations.
 * First, it deep merged arrays, which lead to workarounds in Highcharts. Second,
 * it copied properties from extended prototypes. 
 */
function merge() {
	var i,
		args = arguments,
		len,
		ret = {},
		doCopy = function (copy, original) {
			var value, key;

			// An object is replacing a primitive
			if (typeof copy !== 'object') {
				copy = {};
			}

			for (key in original) {
				if (original.hasOwnProperty(key)) {
					value = original[key];

					// Copy the contents of objects, but not arrays or DOM nodes
					if (value && typeof value === 'object' && Object.prototype.toString.call(value) !== '[object Array]'
							&& key !== 'renderTo' && typeof value.nodeType !== 'number') {
						copy[key] = doCopy(copy[key] || {}, value);
				
					// Primitives and arrays are copied over directly
					} else {
						copy[key] = original[key];
					}
				}
			}
			return copy;
		};

	// If first argument is true, copy into the existing object. Used in setOptions.
	if (args[0] === true) {
		ret = args[1];
		args = Array.prototype.slice.call(args, 2);
	}

	// For each argument, extend the return
	len = args.length;
	for (i = 0; i < len; i++) {
		ret = doCopy(ret, args[i]);
	}

	return ret;
}

/**
 * Take an array and turn into a hash with even number arguments as keys and odd numbers as
 * values. Allows creating constants for commonly used style properties, attributes etc.
 * Avoid it in performance critical situations like looping
 */
function hash() {
	var i = 0,
		args = arguments,
		length = args.length,
		obj = {};
	for (; i < length; i++) {
		obj[args[i++]] = args[i];
	}
	return obj;
}

/**
 * Shortcut for parseInt
 * @param {Object} s
 * @param {Number} mag Magnitude
 */
function pInt(s, mag) {
	return parseInt(s, mag || 10);
}

/**
 * Check for string
 * @param {Object} s
 */
function isString(s) {
	return typeof s === 'string';
}

/**
 * Check for object
 * @param {Object} obj
 */
function isObject(obj) {
	return typeof obj === 'object';
}

/**
 * Check for array
 * @param {Object} obj
 */
function isArray(obj) {
	return Object.prototype.toString.call(obj) === '[object Array]';
}

/**
 * Check for number
 * @param {Object} n
 */
function isNumber(n) {
	return typeof n === 'number';
}

function log2lin(num) {
	return math.log(num) / math.LN10;
}
function lin2log(num) {
	return math.pow(10, num);
}

/**
 * Remove last occurence of an item from an array
 * @param {Array} arr
 * @param {Mixed} item
 */
function erase(arr, item) {
	var i = arr.length;
	while (i--) {
		if (arr[i] === item) {
			arr.splice(i, 1);
			break;
		}
	}
	//return arr;
}

/**
 * Returns true if the object is not null or undefined. Like MooTools' $.defined.
 * @param {Object} obj
 */
function defined(obj) {
	return obj !== UNDEFINED && obj !== null;
}

/**
 * Set or get an attribute or an object of attributes. Can't use jQuery attr because
 * it attempts to set expando properties on the SVG element, which is not allowed.
 *
 * @param {Object} elem The DOM element to receive the attribute(s)
 * @param {String|Object} prop The property or an abject of key-value pairs
 * @param {String} value The value if a single property is set
 */
function attr(elem, prop, value) {
	var key,
		setAttribute = 'setAttribute',
		ret;

	// if the prop is a string
	if (isString(prop)) {
		// set the value
		if (defined(value)) {

			elem[setAttribute](prop, value);

		// get the value
		} else if (elem && elem.getAttribute) { // elem not defined when printing pie demo...
			ret = elem.getAttribute(prop);
		}

	// else if prop is defined, it is a hash of key/value pairs
	} else if (defined(prop) && isObject(prop)) {
		for (key in prop) {
			elem[setAttribute](key, prop[key]);
		}
	}
	return ret;
}
/**
 * Check if an element is an array, and if not, make it into an array. Like
 * MooTools' $.splat.
 */
function splat(obj) {
	return isArray(obj) ? obj : [obj];
}


/**
 * Return the first value that is defined. Like MooTools' $.pick.
 */
function pick() {
	var args = arguments,
		i,
		arg,
		length = args.length;
	for (i = 0; i < length; i++) {
		arg = args[i];
		if (typeof arg !== 'undefined' && arg !== null) {
			return arg;
		}
	}
}

/**
 * Set CSS on a given element
 * @param {Object} el
 * @param {Object} styles Style object with camel case property names
 */
function css(el, styles) {
	if (isIE && !hasSVG) { // #2686
		if (styles && styles.opacity !== UNDEFINED) {
			styles.filter = 'alpha(opacity=' + (styles.opacity * 100) + ')';
		}
	}
	extend(el.style, styles);
}

/**
 * Utility function to create element with attributes and styles
 * @param {Object} tag
 * @param {Object} attribs
 * @param {Object} styles
 * @param {Object} parent
 * @param {Object} nopad
 */
function createElement(tag, attribs, styles, parent, nopad) {
	var el = doc.createElement(tag);
	if (attribs) {
		extend(el, attribs);
	}
	if (nopad) {
		css(el, {padding: 0, border: NONE, margin: 0});
	}
	if (styles) {
		css(el, styles);
	}
	if (parent) {
		parent.appendChild(el);
	}
	return el;
}

/**
 * Extend a prototyped class by new members
 * @param {Object} parent
 * @param {Object} members
 */
function extendClass(parent, members) {
	var object = function () {};
	object.prototype = new parent();
	extend(object.prototype, members);
	return object;
}

/**
 * Format a number and return a string based on input settings
 * @param {Number} number The input number to format
 * @param {Number} decimals The amount of decimals
 * @param {String} decPoint The decimal point, defaults to the one given in the lang options
 * @param {String} thousandsSep The thousands separator, defaults to the one given in the lang options
 */
function numberFormat(number, decimals, decPoint, thousandsSep) {
	var lang = defaultOptions.lang,
		// http://kevin.vanzonneveld.net/techblog/article/javascript_equivalent_for_phps_number_format/
		n = +number || 0,
		c = decimals === -1 ?
			(n.toString().split('.')[1] || '').length : // preserve decimals
			(isNaN(decimals = mathAbs(decimals)) ? 2 : decimals),
		d = decPoint === undefined ? lang.decimalPoint : decPoint,
		t = thousandsSep === undefined ? lang.thousandsSep : thousandsSep,
		s = n < 0 ? "-" : "",
		i = String(pInt(n = mathAbs(n).toFixed(c))),
		j = i.length > 3 ? i.length % 3 : 0;

	return s + (j ? i.substr(0, j) + t : "") + i.substr(j).replace(/(\d{3})(?=\d)/g, "$1" + t) +
		(c ? d + mathAbs(n - i).toFixed(c).slice(2) : "");
}

/**
 * Pad a string to a given length by adding 0 to the beginning
 * @param {Number} number
 * @param {Number} length
 */
function pad(number, length) {
	// Create an array of the remaining length +1 and join it with 0's
	return new Array((length || 2) + 1 - String(number).length).join(0) + number;
}

/**
 * Wrap a method with extended functionality, preserving the original function
 * @param {Object} obj The context object that the method belongs to 
 * @param {String} method The name of the method to extend
 * @param {Function} func A wrapper function callback. This function is called with the same arguments
 * as the original function, except that the original function is unshifted and passed as the first 
 * argument. 
 */
function wrap(obj, method, func) {
	var proceed = obj[method];
	obj[method] = function () {
		var args = Array.prototype.slice.call(arguments);
		args.unshift(proceed);
		return func.apply(this, args);
	};
}

/**
 * Based on http://www.php.net/manual/en/function.strftime.php
 * @param {String} format
 * @param {Number} timestamp
 * @param {Boolean} capitalize
 */
dateFormat = function (format, timestamp, capitalize) {
	if (!defined(timestamp) || isNaN(timestamp)) {
		return 'Invalid date';
	}
	format = pick(format, '%Y-%m-%d %H:%M:%S');

	var date = new Date(timestamp - timezoneOffset),
		key, // used in for constuct below
		// get the basic time values
		hours = date[getHours](),
		day = date[getDay](),
		dayOfMonth = date[getDate](),
		month = date[getMonth](),
		fullYear = date[getFullYear](),
		lang = defaultOptions.lang,
		langWeekdays = lang.weekdays,

		// List all format keys. Custom formats can be added from the outside. 
		replacements = extend({

			// Day
			'a': langWeekdays[day].substr(0, 3), // Short weekday, like 'Mon'
			'A': langWeekdays[day], // Long weekday, like 'Monday'
			'd': pad(dayOfMonth), // Two digit day of the month, 01 to 31
			'e': dayOfMonth, // Day of the month, 1 through 31

			// Week (none implemented)
			//'W': weekNumber(),

			// Month
			'b': lang.shortMonths[month], // Short month, like 'Jan'
			'B': lang.months[month], // Long month, like 'January'
			'm': pad(month + 1), // Two digit month number, 01 through 12

			// Year
			'y': fullYear.toString().substr(2, 2), // Two digits year, like 09 for 2009
			'Y': fullYear, // Four digits year, like 2009

			// Time
			'H': pad(hours), // Two digits hours in 24h format, 00 through 23
			'I': pad((hours % 12) || 12), // Two digits hours in 12h format, 00 through 11
			'l': (hours % 12) || 12, // Hours in 12h format, 1 through 12
			'M': pad(date[getMinutes]()), // Two digits minutes, 00 through 59
			'p': hours < 12 ? 'AM' : 'PM', // Upper case AM or PM
			'P': hours < 12 ? 'am' : 'pm', // Lower case AM or PM
			'S': pad(date.getSeconds()), // Two digits seconds, 00 through  59
			'L': pad(mathRound(timestamp % 1000), 3) // Milliseconds (naming from Ruby)
		}, Highcharts.dateFormats);


	// do the replaces
	for (key in replacements) {
		while (format.indexOf('%' + key) !== -1) { // regex would do it in one line, but this is faster
			format = format.replace('%' + key, typeof replacements[key] === 'function' ? replacements[key](timestamp) : replacements[key]);
		}
	}

	// Optionally capitalize the string and return
	return capitalize ? format.substr(0, 1).toUpperCase() + format.substr(1) : format;
};

/** 
 * Format a single variable. Similar to sprintf, without the % prefix.
 */
function formatSingle(format, val) {
	var floatRegex = /f$/,
		decRegex = /\.([0-9])/,
		lang = defaultOptions.lang,
		decimals;

	if (floatRegex.test(format)) { // float
		decimals = format.match(decRegex);
		decimals = decimals ? decimals[1] : -1;
		if (val !== null) {
			val = numberFormat(
				val,
				decimals,
				lang.decimalPoint,
				format.indexOf(',') > -1 ? lang.thousandsSep : ''
			);
		}
	} else {
		val = dateFormat(format, val);
	}
	return val;
}

/**
 * Format a string according to a subset of the rules of Python's String.format method.
 */
function format(str, ctx) {
	var splitter = '{',
		isInside = false,
		segment,
		valueAndFormat,
		path,
		i,
		len,
		ret = [],
		val,
		index;
	
	while ((index = str.indexOf(splitter)) !== -1) {
		
		segment = str.slice(0, index);
		if (isInside) { // we're on the closing bracket looking back
			
			valueAndFormat = segment.split(':');
			path = valueAndFormat.shift().split('.'); // get first and leave format
			len = path.length;
			val = ctx;

			// Assign deeper paths
			for (i = 0; i < len; i++) {
				val = val[path[i]];
			}

			// Format the replacement
			if (valueAndFormat.length) {
				val = formatSingle(valueAndFormat.join(':'), val);
			}

			// Push the result and advance the cursor
			ret.push(val);
			
		} else {
			ret.push(segment);
			
		}
		str = str.slice(index + 1); // the rest
		isInside = !isInside; // toggle
		splitter = isInside ? '}' : '{'; // now look for next matching bracket
	}
	ret.push(str);
	return ret.join('');
}

/**
 * Get the magnitude of a number
 */
function getMagnitude(num) {
	return math.pow(10, mathFloor(math.log(num) / math.LN10));
}

/**
 * Take an interval and normalize it to multiples of 1, 2, 2.5 and 5
 * @param {Number} interval
 * @param {Array} multiples
 * @param {Number} magnitude
 * @param {Object} options
 */
function normalizeTickInterval(interval, multiples, magnitude, options) {
	var normalized, i;

	// round to a tenfold of 1, 2, 2.5 or 5
	magnitude = pick(magnitude, 1);
	normalized = interval / magnitude;

	// multiples for a linear scale
	if (!multiples) {
		multiples = [1, 2, 2.5, 5, 10];

		// the allowDecimals option
		if (options && options.allowDecimals === false) {
			if (magnitude === 1) {
				multiples = [1, 2, 5, 10];
			} else if (magnitude <= 0.1) {
				multiples = [1 / magnitude];
			}
		}
	}

	// normalize the interval to the nearest multiple
	for (i = 0; i < multiples.length; i++) {
		interval = multiples[i];
		if (normalized <= (multiples[i] + (multiples[i + 1] || multiples[i])) / 2) {
			break;
		}
	}

	// multiply back to the correct magnitude
	interval *= magnitude;

	return interval;
}


/**
 * Helper class that contains variuos counters that are local to the chart.
 */
function ChartCounters() {
	this.color = 0;
	this.symbol = 0;
}

ChartCounters.prototype =  {
	/**
	 * Wraps the color counter if it reaches the specified length.
	 */
	wrapColor: function (length) {
		if (this.color >= length) {
			this.color = 0;
		}
	},

	/**
	 * Wraps the symbol counter if it reaches the specified length.
	 */
	wrapSymbol: function (length) {
		if (this.symbol >= length) {
			this.symbol = 0;
		}
	}
};


/**
 * Utility method that sorts an object array and keeping the order of equal items.
 * ECMA script standard does not specify the behaviour when items are equal.
 */
function stableSort(arr, sortFunction) {
	var length = arr.length,
		sortValue,
		i;

	// Add index to each item
	for (i = 0; i < length; i++) {
		arr[i].ss_i = i; // stable sort index
	}

	arr.sort(function (a, b) {
		sortValue = sortFunction(a, b);
		return sortValue === 0 ? a.ss_i - b.ss_i : sortValue;
	});

	// Remove index from items
	for (i = 0; i < length; i++) {
		delete arr[i].ss_i; // stable sort index
	}
}

/**
 * Non-recursive method to find the lowest member of an array. Math.min raises a maximum
 * call stack size exceeded error in Chrome when trying to apply more than 150.000 points. This
 * method is slightly slower, but safe.
 */
function arrayMin(data) {
	var i = data.length,
		min = data[0];

	while (i--) {
		if (data[i] < min) {
			min = data[i];
		}
	}
	return min;
}

/**
 * Non-recursive method to find the lowest member of an array. Math.min raises a maximum
 * call stack size exceeded error in Chrome when trying to apply more than 150.000 points. This
 * method is slightly slower, but safe.
 */
function arrayMax(data) {
	var i = data.length,
		max = data[0];

	while (i--) {
		if (data[i] > max) {
			max = data[i];
		}
	}
	return max;
}

/**
 * Utility method that destroys any SVGElement or VMLElement that are properties on the given object.
 * It loops all properties and invokes destroy if there is a destroy method. The property is
 * then delete'ed.
 * @param {Object} The object to destroy properties on
 * @param {Object} Exception, do not destroy this property, only delete it.
 */
function destroyObjectProperties(obj, except) {
	var n;
	for (n in obj) {
		// If the object is non-null and destroy is defined
		if (obj[n] && obj[n] !== except && obj[n].destroy) {
			// Invoke the destroy
			obj[n].destroy();
		}

		// Delete the property from the object.
		delete obj[n];
	}
}


/**
 * Discard an element by moving it to the bin and delete
 * @param {Object} The HTML node to discard
 */
function discardElement(element) {
	// create a garbage bin element, not part of the DOM
	if (!garbageBin) {
		garbageBin = createElement(DIV);
	}

	// move the node and empty bin
	if (element) {
		garbageBin.appendChild(element);
	}
	garbageBin.innerHTML = '';
}

/**
 * Provide error messages for debugging, with links to online explanation 
 */
function error(code, stop) {
	var msg = 'Highcharts error #' + code + ': www.highcharts.com/errors/' + code;
	if (stop) {
		throw msg;
	} else if (win.console) {
		console.log(msg);
	}
}

/**
 * Fix JS round off float errors
 * @param {Number} num
 */
function correctFloat(num) {
	return parseFloat(
		num.toPrecision(14)
	);
}

/**
 * Set the global animation to either a given value, or fall back to the
 * given chart's animation option
 * @param {Object} animation
 * @param {Object} chart
 */
function setAnimation(animation, chart) {
	globalAnimation = pick(animation, chart.animation);
}

/**
 * The time unit lookup
 */
/*jslint white: true*/
timeUnits = hash(
	MILLISECOND, 1,
	SECOND, 1000,
	MINUTE, 60000,
	HOUR, 3600000,
	DAY, 24 * 3600000,
	WEEK, 7 * 24 * 3600000,
	MONTH, 31 * 24 * 3600000,
	YEAR, 31556952000
);
/*jslint white: false*/
/**
 * Path interpolation algorithm used across adapters
 */
pathAnim = {
	/**
	 * Prepare start and end values so that the path can be animated one to one
	 */
	init: function (elem, fromD, toD) {
		fromD = fromD || '';
		var shift = elem.shift,
			bezier = fromD.indexOf('C') > -1,
			numParams = bezier ? 7 : 3,
			endLength,
			slice,
			i,
			start = fromD.split(' '),
			end = [].concat(toD), // copy
			startBaseLine,
			endBaseLine,
			sixify = function (arr) { // in splines make move points have six parameters like bezier curves
				i = arr.length;
				while (i--) {
					if (arr[i] === M) {
						arr.splice(i + 1, 0, arr[i + 1], arr[i + 2], arr[i + 1], arr[i + 2]);
					}
				}
			};

		if (bezier) {
			sixify(start);
			sixify(end);
		}

		// pull out the base lines before padding
		if (elem.isArea) {
			startBaseLine = start.splice(start.length - 6, 6);
			endBaseLine = end.splice(end.length - 6, 6);
		}

		// if shifting points, prepend a dummy point to the end path
		if (shift <= end.length / numParams && start.length === end.length) {
			while (shift--) {
				end = [].concat(end).splice(0, numParams).concat(end);
			}
		}
		elem.shift = 0; // reset for following animations

		// copy and append last point until the length matches the end length
		if (start.length) {
			endLength = end.length;
			while (start.length < endLength) {

				//bezier && sixify(start);
				slice = [].concat(start).splice(start.length - numParams, numParams);
				if (bezier) { // disable first control point
					slice[numParams - 6] = slice[numParams - 2];
					slice[numParams - 5] = slice[numParams - 1];
				}
				start = start.concat(slice);
			}
		}

		if (startBaseLine) { // append the base lines for areas
			start = start.concat(startBaseLine);
			end = end.concat(endBaseLine);
		}
		return [start, end];
	},

	/**
	 * Interpolate each value of the path and return the array
	 */
	step: function (start, end, pos, complete) {
		var ret = [],
			i = start.length,
			startVal;

		if (pos === 1) { // land on the final path without adjustment points appended in the ends
			ret = complete;

		} else if (i === end.length && pos < 1) {
			while (i--) {
				startVal = parseFloat(start[i]);
				ret[i] =
					isNaN(startVal) ? // a letter instruction like M or L
						start[i] :
						pos * (parseFloat(end[i] - startVal)) + startVal;

			}
		} else { // if animation is finished or length not matching, land on right value
			ret = end;
		}
		return ret;
	}
};

(function ($) {
	/**
	 * The default HighchartsAdapter for jQuery
	 */
	win.HighchartsAdapter = win.HighchartsAdapter || ($ && {
		
		/**
		 * Initialize the adapter by applying some extensions to jQuery
		 */
		init: function (pathAnim) {
			
			// extend the animate function to allow SVG animations
			var Fx = $.fx,
				Step = Fx.step,
				dSetter,
				Tween = $.Tween,
				propHooks = Tween && Tween.propHooks,
				opacityHook = $.cssHooks.opacity;
			
			/*jslint unparam: true*//* allow unused param x in this function */
			$.extend($.easing, {
				easeOutQuad: function (x, t, b, c, d) {
					return -c * (t /= d) * (t - 2) + b;
				}
			});
			/*jslint unparam: false*/
		
			// extend some methods to check for elem.attr, which means it is a Highcharts SVG object
			$.each(['cur', '_default', 'width', 'height', 'opacity'], function (i, fn) {
				var obj = Step,
					base;
					
				// Handle different parent objects
				if (fn === 'cur') {
					obj = Fx.prototype; // 'cur', the getter, relates to Fx.prototype
				
				} else if (fn === '_default' && Tween) { // jQuery 1.8 model
					obj = propHooks[fn];
					fn = 'set';
				}
		
				// Overwrite the method
				base = obj[fn];
				if (base) { // step.width and step.height don't exist in jQuery < 1.7
		
					// create the extended function replacement
					obj[fn] = function (fx) {

						var elem;
						
						// Fx.prototype.cur does not use fx argument
						fx = i ? fx : this;

						// Don't run animations on textual properties like align (#1821)
						if (fx.prop === 'align') {
							return;
						}
		
						// shortcut
						elem = fx.elem;
		
						// Fx.prototype.cur returns the current value. The other ones are setters
						// and returning a value has no effect.
						return elem.attr ? // is SVG element wrapper
							elem.attr(fx.prop, fn === 'cur' ? UNDEFINED : fx.now) : // apply the SVG wrapper's method
							base.apply(this, arguments); // use jQuery's built-in method
					};
				}
			});

			// Extend the opacity getter, needed for fading opacity with IE9 and jQuery 1.10+
			wrap(opacityHook, 'get', function (proceed, elem, computed) {
				return elem.attr ? (elem.opacity || 0) : proceed.call(this, elem, computed);
			});
			
			
			// Define the setter function for d (path definitions)
			dSetter = function (fx) {
				var elem = fx.elem,
					ends;
		
				// Normally start and end should be set in state == 0, but sometimes,
				// for reasons unknown, this doesn't happen. Perhaps state == 0 is skipped
				// in these cases
				if (!fx.started) {
					ends = pathAnim.init(elem, elem.d, elem.toD);
					fx.start = ends[0];
					fx.end = ends[1];
					fx.started = true;
				}
		
		
				// interpolate each value of the path
				elem.attr('d', pathAnim.step(fx.start, fx.end, fx.pos, elem.toD));
			};
			
			// jQuery 1.8 style
			if (Tween) {
				propHooks.d = {
					set: dSetter
				};
			// pre 1.8
			} else {
				// animate paths
				Step.d = dSetter;
			}
			
			/**
			 * Utility for iterating over an array. Parameters are reversed compared to jQuery.
			 * @param {Array} arr
			 * @param {Function} fn
			 */
			this.each = Array.prototype.forEach ?
				function (arr, fn) { // modern browsers
					return Array.prototype.forEach.call(arr, fn);
					
				} : 
				function (arr, fn) { // legacy
					var i = 0, 
						len = arr.length;
					for (; i < len; i++) {
						if (fn.call(arr[i], arr[i], i, arr) === false) {
							return i;
						}
					}
				};
			
			/**
			 * Register Highcharts as a plugin in the respective framework
			 */
			$.fn.highcharts = function () {
				var constr = 'Chart', // default constructor
					args = arguments,
					options,
					ret,
					chart;

				if (this[0]) {

					if (isString(args[0])) {
						constr = args[0];
						args = Array.prototype.slice.call(args, 1); 
					}
					options = args[0];

					// Create the chart
					if (options !== UNDEFINED) {
						/*jslint unused:false*/
						options.chart = options.chart || {};
						options.chart.renderTo = this[0];
						chart = new Highcharts[constr](options, args[1]);
						ret = this;
						/*jslint unused:true*/
					}

					// When called without parameters or with the return argument, get a predefined chart
					if (options === UNDEFINED) {
						ret = charts[attr(this[0], 'data-highcharts-chart')];
					}
				}
				
				return ret;
			};

		},

		
		/**
		 * Downloads a script and executes a callback when done.
		 * @param {String} scriptLocation
		 * @param {Function} callback
		 */
		getScript: $.getScript,
		
		/**
		 * Return the index of an item in an array, or -1 if not found
		 */
		inArray: $.inArray,
		
		/**
		 * A direct link to jQuery methods. MooTools and Prototype adapters must be implemented for each case of method.
		 * @param {Object} elem The HTML element
		 * @param {String} method Which method to run on the wrapped element
		 */
		adapterRun: function (elem, method) {
			return $(elem)[method]();
		},
	
		/**
		 * Filter an array
		 */
		grep: $.grep,
	
		/**
		 * Map an array
		 * @param {Array} arr
		 * @param {Function} fn
		 */
		map: function (arr, fn) {
			//return jQuery.map(arr, fn);
			var results = [],
				i = 0,
				len = arr.length;
			for (; i < len; i++) {
				results[i] = fn.call(arr[i], arr[i], i, arr);
			}
			return results;
	
		},
	
		/**
		 * Get the position of an element relative to the top left of the page
		 */
		offset: function (el) {
			return $(el).offset();
		},
	
		/**
		 * Add an event listener
		 * @param {Object} el A HTML element or custom object
		 * @param {String} event The event type
		 * @param {Function} fn The event handler
		 */
		addEvent: function (el, event, fn) {
			$(el).bind(event, fn);
		},
	
		/**
		 * Remove event added with addEvent
		 * @param {Object} el The object
		 * @param {String} eventType The event type. Leave blank to remove all events.
		 * @param {Function} handler The function to remove
		 */
		removeEvent: function (el, eventType, handler) {
			// workaround for jQuery issue with unbinding custom events:
			// http://forum.jQuery.com/topic/javascript-error-when-unbinding-a-custom-event-using-jQuery-1-4-2
			var func = doc.removeEventListener ? 'removeEventListener' : 'detachEvent';
			if (doc[func] && el && !el[func]) {
				el[func] = function () {};
			}
	
			$(el).unbind(eventType, handler);
		},
	
		/**
		 * Fire an event on a custom object
		 * @param {Object} el
		 * @param {String} type
		 * @param {Object} eventArguments
		 * @param {Function} defaultFunction
		 */
		fireEvent: function (el, type, eventArguments, defaultFunction) {
			var event = $.Event(type),
				detachedType = 'detached' + type,
				defaultPrevented;
	
			// Remove warnings in Chrome when accessing returnValue (#2790), layerX and layerY. Although Highcharts
			// never uses these properties, Chrome includes them in the default click event and
			// raises the warning when they are copied over in the extend statement below.
			//
			// To avoid problems in IE (see #1010) where we cannot delete the properties and avoid
			// testing if they are there (warning in chrome) the only option is to test if running IE.
			if (!isIE && eventArguments) {
				delete eventArguments.layerX;
				delete eventArguments.layerY;
				delete eventArguments.returnValue;
			}
	
			extend(event, eventArguments);
	
			// Prevent jQuery from triggering the object method that is named the
			// same as the event. For example, if the event is 'select', jQuery
			// attempts calling el.select and it goes into a loop.
			if (el[type]) {
				el[detachedType] = el[type];
				el[type] = null;
			}
	
			// Wrap preventDefault and stopPropagation in try/catch blocks in
			// order to prevent JS errors when cancelling events on non-DOM
			// objects. #615.
			/*jslint unparam: true*/
			$.each(['preventDefault', 'stopPropagation'], function (i, fn) {
				var base = event[fn];
				event[fn] = function () {
					try {
						base.call(event);
					} catch (e) {
						if (fn === 'preventDefault') {
							defaultPrevented = true;
						}
					}
				};
			});
			/*jslint unparam: false*/
	
			// trigger it
			$(el).trigger(event);
	
			// attach the method
			if (el[detachedType]) {
				el[type] = el[detachedType];
				el[detachedType] = null;
			}
	
			if (defaultFunction && !event.isDefaultPrevented() && !defaultPrevented) {
				defaultFunction(event);
			}
		},
		
		/**
		 * Extension method needed for MooTools
		 */
		washMouseEvent: function (e) {
			var ret = e.originalEvent || e;
			
			// computed by jQuery, needed by IE8
			if (ret.pageX === UNDEFINED) { // #1236
				ret.pageX = e.pageX;
				ret.pageY = e.pageY;
			}
			
			return ret;
		},
	
		/**
		 * Animate a HTML element or SVG element wrapper
		 * @param {Object} el
		 * @param {Object} params
		 * @param {Object} options jQuery-like animation options: duration, easing, callback
		 */
		animate: function (el, params, options) {
			var $el = $(el);
			if (!el.style) {
				el.style = {}; // #1881
			}
			if (params.d) {
				el.toD = params.d; // keep the array form for paths, used in $.fx.step.d
				params.d = 1; // because in jQuery, animating to an array has a different meaning
			}
	
			$el.stop();
			if (params.opacity !== UNDEFINED && el.attr) {
				params.opacity += 'px'; // force jQuery to use same logic as width and height (#2161)
			}
			$el.animate(params, options);
	
		},
		/**
		 * Stop running animation
		 */
		stop: function (el) {
			$(el).stop();
		}
	});
}(win.jQuery));


// check for a custom HighchartsAdapter defined prior to this file
var globalAdapter = win.HighchartsAdapter,
	adapter = globalAdapter || {};
	
// Initialize the adapter
if (globalAdapter) {
	globalAdapter.init.call(globalAdapter, pathAnim);
}


// Utility functions. If the HighchartsAdapter is not defined, adapter is an empty object
// and all the utility functions will be null. In that case they are populated by the
// default adapters below.
var adapterRun = adapter.adapterRun,
	getScript = adapter.getScript,
	inArray = adapter.inArray,
	each = adapter.each,
	grep = adapter.grep,
	offset = adapter.offset,
	map = adapter.map,
	addEvent = adapter.addEvent,
	removeEvent = adapter.removeEvent,
	fireEvent = adapter.fireEvent,
	washMouseEvent = adapter.washMouseEvent,
	animate = adapter.animate,
	stop = adapter.stop;



/* ****************************************************************************
 * Handle the options                                                         *
 *****************************************************************************/
var

defaultLabelOptions = {
	enabled: true,
	// rotation: 0,
	// align: 'center',
	x: 0,
	y: 15,
	/*formatter: function () {
		return this.value;
	},*/
	style: {
		color: '#606060',
		cursor: 'default',
		fontSize: '11px'
	}
};

defaultOptions = {
	colors: ['#6c9acc', '#252530', '#90ee7e', '#8d4654', '#2b908f', 
		'#76758e', '#f6a45c', '#8085e8', '#f45b5b', '#9ff0cf'],
	symbols: ['circle', 'diamond', 'square', 'triangle', 'triangle-down'],
	lang: {
		loading: 'Loading...',
		months: ['January', 'February', 'March', 'April', 'May', 'June', 'July',
				'August', 'September', 'October', 'November', 'December'],
		shortMonths: ['Jan', 'Feb', 'Mar', 'Apr', 'May', 'Jun', 'Jul', 'Aug', 'Sep', 'Oct', 'Nov', 'Dec'],
		weekdays: ['Sunday', 'Monday', 'Tuesday', 'Wednesday', 'Thursday', 'Friday', 'Saturday'],
		decimalPoint: '.',
		numericSymbols: ['k', 'M', 'G', 'T', 'P', 'E'], // SI prefixes used in axis labels
		resetZoom: 'Reset zoom',
		resetZoomTitle: 'Reset zoom level 1:1',
		thousandsSep: ','
	},
	global: {
		useUTC: true,
		//timezoneOffset: 0,
		canvasToolsURL: 'http://code.highcharts.com/maps/1.0.0-beta-modified/modules/canvas-tools.js',
		VMLRadialGradientURL: 'http://code.highcharts.com/maps/1.0.0-beta-modified/gfx/vml-radial-gradient.png'
	},
	chart: {
		//animation: true,
		//alignTicks: false,
		//reflow: true,
		//className: null,
		//events: { load, selection },
		//margin: [null],
		//marginTop: null,
		//marginRight: null,
		//marginBottom: null,
		//marginLeft: null,
		borderColor: '#4572A7',
		//borderWidth: 0,
		borderRadius: 0,
		defaultSeriesType: 'line',
		ignoreHiddenSeries: true,
		//inverted: false,
		//shadow: false,
		spacing: [10, 10, 15, 10],
		//spacingTop: 10,
		//spacingRight: 10,
		//spacingBottom: 15,
		//spacingLeft: 10,
		//style: {
		//	fontFamily: '"Lucida Grande", "Lucida Sans Unicode", Verdana, Arial, Helvetica, sans-serif', // default font
		//	fontSize: '12px'
		//},
		backgroundColor: '#FFFFFF',
		//plotBackgroundColor: null,
		plotBorderColor: '#C0C0C0',
		//plotBorderWidth: 0,
		//plotShadow: false,
		//zoomType: ''
		resetZoomButton: {
			theme: {
				zIndex: 20
			},
			position: {
				align: 'right',
				x: -10,
				//verticalAlign: 'top',
				y: 10
			}
			// relativeTo: 'plot'
		}
	},
	title: {
		text: 'Chart title',
		align: 'center',
		// floating: false,
		margin: 15,
		// x: 0,
		// verticalAlign: 'top',
		// y: null,
		style: {
			color: '#274b6d',//#3E576F',
			fontSize: '18px'
		}

	},
	subtitle: {
		text: '',
		align: 'center',
		// floating: false
		// x: 0,
		// verticalAlign: 'top',
		// y: null,
		style: {
			color: '#4d759e'
		}
	},

	plotOptions: {
		line: { // base series options
			allowPointSelect: false,
			showCheckbox: false,
			animation: {
				duration: 1000
			},
			//connectNulls: false,
			//cursor: 'default',
			//clip: true,
			//dashStyle: null,
			//enableMouseTracking: true,
			events: {},
			//legendIndex: 0,
			//linecap: 'round',
			lineWidth: 2,
			//shadow: false,
			// stacking: null,
			marker: {
				//enabled: true,
				//symbol: null,
				lineWidth: 0,
				radius: 4,
				lineColor: '#FFFFFF',
				//fillColor: null,
				states: { // states for a single point
					hover: {
						enabled: true
						//radius: base + 2
					},
					select: {
						fillColor: '#FFFFFF',
						lineColor: '#000000',
						lineWidth: 2
					}
				}
			},
			point: {
				events: {}
			},
			dataLabels: merge(defaultLabelOptions, {
				align: 'center',
				enabled: false,
				formatter: function () {
					return this.y === null ? '' : numberFormat(this.y, -1);
				},
				verticalAlign: 'bottom', // above singular point
				y: 0
				// backgroundColor: undefined,
				// borderColor: undefined,
				// borderRadius: undefined,
				// borderWidth: undefined,
				// padding: 3,
				// shadow: false
			}),
			cropThreshold: 300, // draw points outside the plot area when the number of points is less than this
			pointRange: 0,
			//pointStart: 0,
			//pointInterval: 1,
			//showInLegend: null, // auto: true for standalone series, false for linked series
			states: { // states for the entire series
				hover: {
					//enabled: false,
					//lineWidth: base + 1,
					marker: {
						// lineWidth: base + 1,
						// radius: base + 1
					},
					halo: {
						size: 10,
						opacity: 0.15
					}
				},
				select: {
					marker: {}
				}
			},
			stickyTracking: true,
			//tooltip: {
				//pointFormat: '<span style="color:{series.color}">{series.name}</span>: <b>{point.y}</b>'
				//valueDecimals: null,
				//xDateFormat: '%A, %b %e, %Y',
				//valuePrefix: '',
				//ySuffix: ''				
			//}
			turboThreshold: 1000
			// zIndex: null
		}
	},
	labels: {
		//items: [],
		style: {
			//font: defaultFont,
			position: ABSOLUTE,
			color: '#3E576F'
		}
	},
	legend: {
		enabled: true,
		align: 'center',
		//floating: false,
		layout: 'horizontal',
		labelFormatter: function () {
			return this.name;
		},
		//borderWidth: 0,
		borderColor: '#909090',
		borderRadius: 5,
		navigation: {
			// animation: true,
			activeColor: '#274b6d',
			// arrowSize: 12
			inactiveColor: '#CCC'
			// style: {} // text styles
		},
		// margin: 10,
		// reversed: false,
		shadow: false,
		// backgroundColor: null,
		/*style: {
			padding: '5px'
		},*/
		itemStyle: {			
			color: '#274b6d',
			fontSize: '12px'
		},
		itemHoverStyle: {
			//cursor: 'pointer', removed as of #601
			color: '#000'
		},
		itemHiddenStyle: {
			color: '#CCC'
		},
		itemCheckboxStyle: {
			position: ABSOLUTE,
			width: '13px', // for IE precision
			height: '13px'
		},
		// itemWidth: undefined,
		// symbolWidth: 16,
		symbolPadding: 5,
		verticalAlign: 'bottom',
		// width: undefined,
		x: 0,
		y: 0,
		title: {
			//text: null,
			style: {
				fontWeight: 'bold'
			}
		}			
	},

	loading: {
		// hideDuration: 100,
		labelStyle: {
			fontWeight: 'bold',
			position: RELATIVE,
			top: '1em'
		},
		// showDuration: 0,
		style: {
			position: ABSOLUTE,
			backgroundColor: 'white',
			opacity: 0.5,
			textAlign: 'center'
		}
	},

	tooltip: {
		enabled: true,
		animation: hasSVG,
		//crosshairs: null,
		backgroundColor: 'rgba(255, 255, 255, .85)',
		borderWidth: 1,
		borderRadius: 3,
		dateTimeLabelFormats: { 
			millisecond: '%A, %b %e, %H:%M:%S.%L',
			second: '%A, %b %e, %H:%M:%S',
			minute: '%A, %b %e, %H:%M',
			hour: '%A, %b %e, %H:%M',
			day: '%A, %b %e, %Y',
			week: 'Week from %A, %b %e, %Y',
			month: '%B %Y',
			year: '%Y'
		},
		//formatter: defaultFormatter,
		headerFormat: '<span style="font-size: 10px">{point.key}</span><br/>',
		pointFormat: '<span style="color:{series.color}">{series.name}</span>: <b>{point.y}</b><br/>',
		shadow: true,
		//shape: 'calout',
		//shared: false,
		snap: isTouchDevice ? 25 : 10,
		style: {
			color: '#333333',
			cursor: 'default',
			fontSize: '12px',
			padding: '8px',
			whiteSpace: 'nowrap'
		}
		//xDateFormat: '%A, %b %e, %Y',
		//valueDecimals: null,
		//valuePrefix: '',
		//valueSuffix: ''
	},

	credits: {
		enabled: true,
		text: 'Highcharts.com',
		href: 'http://www.highcharts.com',
		position: {
			align: 'right',
			x: -10,
			verticalAlign: 'bottom',
			y: -5
		},
		style: {
			cursor: 'pointer',
			color: '#909090',
			fontSize: '9px'
		}
	}
};




// Series defaults
var defaultPlotOptions = defaultOptions.plotOptions,
	defaultSeriesOptions = defaultPlotOptions.line;

// set the default time methods
setTimeMethods();



/**
 * Set the time methods globally based on the useUTC option. Time method can be either
 * local time or UTC (default).
 */
function setTimeMethods() {
	var useUTC = defaultOptions.global.useUTC,
		GET = useUTC ? 'getUTC' : 'get',
		SET = useUTC ? 'setUTC' : 'set';


	timezoneOffset = ((useUTC && defaultOptions.global.timezoneOffset) || 0) * 60000;
	makeTime = useUTC ? Date.UTC : function (year, month, date, hours, minutes, seconds) {
		return new Date(
			year,
			month,
			pick(date, 1),
			pick(hours, 0),
			pick(minutes, 0),
			pick(seconds, 0)
		).getTime();
	};
	getMinutes =  GET + 'Minutes';
	getHours =    GET + 'Hours';
	getDay =      GET + 'Day';
	getDate =     GET + 'Date';
	getMonth =    GET + 'Month';
	getFullYear = GET + 'FullYear';
	setMinutes =  SET + 'Minutes';
	setHours =    SET + 'Hours';
	setDate =     SET + 'Date';
	setMonth =    SET + 'Month';
	setFullYear = SET + 'FullYear';

}

/**
 * Merge the default options with custom options and return the new options structure
 * @param {Object} options The new custom options
 */
function setOptions(options) {
	
	// Copy in the default options
	defaultOptions = merge(true, defaultOptions, options);
	
	// Apply UTC
	setTimeMethods();

	return defaultOptions;
}

/**
 * Get the updated default options. Until 3.0.7, merely exposing defaultOptions for outside modules
 * wasn't enough because the setOptions method created a new object.
 */
function getOptions() {
	return defaultOptions;
}


/**
 * Handle color operations. The object methods are chainable.
 * @param {String} input The input color in either rbga or hex format
 */
var rgbaRegEx = /rgba\(\s*([0-9]{1,3})\s*,\s*([0-9]{1,3})\s*,\s*([0-9]{1,3})\s*,\s*([0-9]?(?:\.[0-9]+)?)\s*\)/,
	hexRegEx = /#([a-fA-F0-9]{2})([a-fA-F0-9]{2})([a-fA-F0-9]{2})/,
	rgbRegEx = /rgb\(\s*([0-9]{1,3})\s*,\s*([0-9]{1,3})\s*,\s*([0-9]{1,3})\s*\)/;

var Color = function (input) {
	// declare variables
	var rgba = [], result, stops;

	/**
	 * Parse the input color to rgba array
	 * @param {String} input
	 */
	function init(input) {

		// Gradients
		if (input && input.stops) {
			stops = map(input.stops, function (stop) {
				return Color(stop[1]);
			});

		// Solid colors
		} else {
			// rgba
			result = rgbaRegEx.exec(input);
			if (result) {
				rgba = [pInt(result[1]), pInt(result[2]), pInt(result[3]), parseFloat(result[4], 10)];
			} else { 
				// hex
				result = hexRegEx.exec(input);
				if (result) {
					rgba = [pInt(result[1], 16), pInt(result[2], 16), pInt(result[3], 16), 1];
				} else {
					// rgb
					result = rgbRegEx.exec(input);
					if (result) {
						rgba = [pInt(result[1]), pInt(result[2]), pInt(result[3]), 1];
					}
				}
			}
		}		

	}
	/**
	 * Return the color a specified format
	 * @param {String} format
	 */
	function get(format) {
		var ret;

		if (stops) {
			ret = merge(input);
			ret.stops = [].concat(ret.stops);
			each(stops, function (stop, i) {
				ret.stops[i] = [ret.stops[i][0], stop.get(format)];
			});

		// it's NaN if gradient colors on a column chart
		} else if (rgba && !isNaN(rgba[0])) {
			if (format === 'rgb') {
				ret = 'rgb(' + rgba[0] + ',' + rgba[1] + ',' + rgba[2] + ')';
			} else if (format === 'a') {
				ret = rgba[3];
			} else {
				ret = 'rgba(' + rgba.join(',') + ')';
			}
		} else {
			ret = input;
		}
		return ret;
	}

	/**
	 * Brighten the color
	 * @param {Number} alpha
	 */
	function brighten(alpha) {
		if (stops) {
			each(stops, function (stop) {
				stop.brighten(alpha);
			});
		
		} else if (isNumber(alpha) && alpha !== 0) {
			var i;
			for (i = 0; i < 3; i++) {
				rgba[i] += pInt(alpha * 255);

				if (rgba[i] < 0) {
					rgba[i] = 0;
				}
				if (rgba[i] > 255) {
					rgba[i] = 255;
				}
			}
		}
		return this;
	}
	/**
	 * Set the color's opacity to a given alpha value
	 * @param {Number} alpha
	 */
	function setOpacity(alpha) {
		rgba[3] = alpha;
		return this;
	}

	// initialize: parse the input
	init(input);

	// public methods
	return {
		get: get,
		brighten: brighten,
		rgba: rgba,
		setOpacity: setOpacity
	};
};


/**
 * A wrapper object for SVG elements
 */
function SVGElement() {}

SVGElement.prototype = {
	/**
	 * Initialize the SVG renderer
	 * @param {Object} renderer
	 * @param {String} nodeName
	 */
	init: function (renderer, nodeName) {
		var wrapper = this;
		wrapper.element = nodeName === 'span' ?
			createElement(nodeName) :
			doc.createElementNS(SVG_NS, nodeName);
		wrapper.renderer = renderer;
		/**
		 * A collection of attribute setters. These methods, if defined, are called right before a certain
		 * attribute is set on an element wrapper. Returning false prevents the default attribute
		 * setter to run. Returning a value causes the default setter to set that value. Used in
		 * Renderer.label.
		 */
		wrapper.attrSetters = {};
	},
	/**
	 * Default base for animation
	 */
	opacity: 1,
	/**
	 * Animate a given attribute
	 * @param {Object} params
	 * @param {Number} options The same options as in jQuery animation
	 * @param {Function} complete Function to perform at the end of animation
	 */
	animate: function (params, options, complete) {
		var animOptions = pick(options, globalAnimation, true);
		stop(this); // stop regardless of animation actually running, or reverting to .attr (#607)
		if (animOptions) {
			animOptions = merge(animOptions, {}); //#2625
			if (complete) { // allows using a callback with the global animation without overwriting it
				animOptions.complete = complete;
			}
			animate(this, params, animOptions);
		} else {
			this.attr(params);
			if (complete) {
				complete();
			}
		}
	},
	/**
	 * Set or get a given attribute
	 * @param {Object|String} hash
	 * @param {Mixed|Undefined} val
	 */
	attr: function (hash, val) {
		var wrapper = this,
			key,
			value,
			result,
			i,
			child,
			element = wrapper.element,
			nodeName = element.nodeName.toLowerCase(), // Android2 requires lower for "text"
			renderer = wrapper.renderer,
			skipAttr,
			titleNode,
			attrSetters = wrapper.attrSetters,
			shadows = wrapper.shadows,
			hasSetSymbolSize,
			doTransform,
			ret = wrapper;

		// single key-value pair
		if (isString(hash) && defined(val)) {
			key = hash;
			hash = {};
			hash[key] = val;
		}

		// used as a getter: first argument is a string, second is undefined
		if (isString(hash)) {
			key = hash;
			if (nodeName === 'circle') {
				key = { x: 'cx', y: 'cy' }[key] || key;
			} else if (key === 'strokeWidth') {
				key = 'stroke-width';
			}
			ret = attr(element, key) || wrapper[key] || 0;
			if (key !== 'd' && key !== 'visibility' && key !== 'fill') { // 'd' is string in animation step
				ret = parseFloat(ret);
			}

		// setter
		} else {

			for (key in hash) {
				skipAttr = false; // reset
				value = hash[key];

				// check for a specific attribute setter
				result = attrSetters[key] && attrSetters[key].call(wrapper, value, key);

				if (result !== false) {
					if (result !== UNDEFINED) {
						value = result; // the attribute setter has returned a new value to set
					}


					// paths
					if (key === 'd') {
						if (value && value.join) { // join path
							value = value.join(' ');
						}
						if (/(NaN| {2}|^$)/.test(value)) {
							value = 'M 0 0';
						}
						//wrapper.d = value; // shortcut for animations

					// update child tspans x values
					} else if (key === 'x' && nodeName === 'text') {
						for (i = 0; i < element.childNodes.length; i++) {
							child = element.childNodes[i];
							// if the x values are equal, the tspan represents a linebreak
							if (attr(child, 'x') === attr(element, 'x')) {
								//child.setAttribute('x', value);
								attr(child, 'x', value);
							}
						}

					} else if (wrapper.rotation && (key === 'x' || key === 'y')) {
						doTransform = true;

					// apply gradients
					} else if (key === 'fill') {
						value = renderer.color(value, element, key);

					// circle x and y
					} else if (nodeName === 'circle' && (key === 'x' || key === 'y')) {
						key = { x: 'cx', y: 'cy' }[key] || key;

					// rectangle border radius
					} else if (nodeName === 'rect' && key === 'r') {
						attr(element, {
							rx: value,
							ry: value
						});
						skipAttr = true;

					// translation and text rotation
					} else if (key === 'translateX' || key === 'translateY' || key === 'rotation' ||
							key === 'verticalAlign' || key === 'scaleX' || key === 'scaleY') {
						doTransform = true;
						skipAttr = true;

					// apply opacity as subnode (required by legacy WebKit and Batik)
					} else if (key === 'stroke') {
						value = renderer.color(value, element, key);

					// emulate VML's dashstyle implementation
					} else if (key === 'dashstyle') {
						key = 'stroke-dasharray';
						value = value && value.toLowerCase();
						if (value === 'solid') {
							value = NONE;
						} else if (value) {
							value = value
								.replace('shortdashdotdot', '3,1,1,1,1,1,')
								.replace('shortdashdot', '3,1,1,1')
								.replace('shortdot', '1,1,')
								.replace('shortdash', '3,1,')
								.replace('longdash', '8,3,')
								.replace(/dot/g, '1,3,')
								.replace('dash', '4,3,')
								.replace(/,$/, '')
								.split(','); // ending comma

							i = value.length;
							while (i--) {
								value[i] = pInt(value[i]) * pick(hash['stroke-width'], wrapper['stroke-width']);
							}
							value = value.join(',');
						}

					// IE9/MooTools combo: MooTools returns objects instead of numbers and IE9 Beta 2
					// is unable to cast them. Test again with final IE9.
					} else if (key === 'width') {
						value = pInt(value);

					// Text alignment
					} else if (key === 'align') {
						key = 'text-anchor';
						value = { left: 'start', center: 'middle', right: 'end' }[value];

					// Title requires a subnode, #431
					} else if (key === 'title') {
						titleNode = element.getElementsByTagName('title')[0];
						if (!titleNode) {
							titleNode = doc.createElementNS(SVG_NS, 'title');
							element.appendChild(titleNode);
						}
						titleNode.textContent = value;
					}

					// jQuery animate changes case
					if (key === 'strokeWidth') {
						key = 'stroke-width';
					}

					// In Chrome/Win < 6 as well as Batik, the stroke attribute can't be set when the stroke-
					// width is 0. #1369
					if (key === 'stroke-width' || key === 'stroke') {
						wrapper[key] = value;
						// Only apply the stroke attribute if the stroke width is defined and larger than 0
						if (wrapper.stroke && wrapper['stroke-width']) {
							attr(element, 'stroke', wrapper.stroke);
							attr(element, 'stroke-width', wrapper['stroke-width']);
							wrapper.hasStroke = true;
						} else if (key === 'stroke-width' && value === 0 && wrapper.hasStroke) {
							element.removeAttribute('stroke');
							wrapper.hasStroke = false;
						}
						skipAttr = true;
					}

					// symbols
					if (wrapper.symbolName && /^(x|y|width|height|r|start|end|innerR|anchorX|anchorY)/.test(key)) {


						if (!hasSetSymbolSize) {
							wrapper.symbolAttr(hash);
							hasSetSymbolSize = true;
						}
						skipAttr = true;
					}

					// let the shadow follow the main element
					if (shadows && /^(width|height|visibility|x|y|d|transform|cx|cy|r)$/.test(key)) {
						i = shadows.length;
						while (i--) {
							attr(
								shadows[i],
								key,
								key === 'height' ?
									mathMax(value - (shadows[i].cutHeight || 0), 0) :
									value
							);
						}
					}

					// validate heights
					if ((key === 'width' || key === 'height') && nodeName === 'rect' && value < 0) {
						value = 0;
					}

					// Record for animation and quick access without polling the DOM
					wrapper[key] = value;


					if (key === 'text') {
						if (value !== wrapper.textStr) {
							
							// Delete bBox memo when the text changes
							delete wrapper.bBox;
						
							wrapper.textStr = value;
							if (wrapper.added) {
								renderer.buildText(wrapper);
							}
						}
					} else if (!skipAttr) {
						//attr(element, key, value);
						if (value !== undefined) {
							element.setAttribute(key, value);
						}
					}

				}

			}

			// Update transform. Do this outside the loop to prevent redundant updating for batch setting
			// of attributes.
			if (doTransform) {
				wrapper.updateTransform();
			}

		}

		return ret;
	},


	/**
	 * Add a class name to an element
	 */
	addClass: function (className) {
		var element = this.element,
			currentClassName = attr(element, 'class') || '';

		if (currentClassName.indexOf(className) === -1) {
			attr(element, 'class', currentClassName + ' ' + className);
		}
		return this;
	},
	/* hasClass and removeClass are not (yet) needed
	hasClass: function (className) {
		return attr(this.element, 'class').indexOf(className) !== -1;
	},
	removeClass: function (className) {
		attr(this.element, 'class', attr(this.element, 'class').replace(className, ''));
		return this;
	},
	*/

	/**
	 * If one of the symbol size affecting parameters are changed,
	 * check all the others only once for each call to an element's
	 * .attr() method
	 * @param {Object} hash
	 */
	symbolAttr: function (hash) {
		var wrapper = this;

		each(['x', 'y', 'r', 'start', 'end', 'width', 'height', 'innerR', 'anchorX', 'anchorY'], function (key) {
			wrapper[key] = pick(hash[key], wrapper[key]);
		});

		wrapper.attr({
			d: wrapper.renderer.symbols[wrapper.symbolName](
				wrapper.x,
				wrapper.y,
				wrapper.width,
				wrapper.height,
				wrapper
			)
		});
	},

	/**
	 * Apply a clipping path to this object
	 * @param {String} id
	 */
	clip: function (clipRect) {
		return this.attr('clip-path', clipRect ? 'url(' + this.renderer.url + '#' + clipRect.id + ')' : NONE);
	},

	/**
	 * Calculate the coordinates needed for drawing a rectangle crisply and return the
	 * calculated attributes
	 * @param {Number} strokeWidth
	 * @param {Number} x
	 * @param {Number} y
	 * @param {Number} width
	 * @param {Number} height
	 */
	crisp: function (rect) {

		var wrapper = this,
			key,
			attribs = {},
			normalizer,
			strokeWidth = rect.strokeWidth || wrapper.strokeWidth || (wrapper.attr && wrapper.attr('stroke-width')) || 0;

		normalizer = mathRound(strokeWidth) % 2 / 2; // mathRound because strokeWidth can sometimes have roundoff errors

		// normalize for crisp edges
		rect.x = mathFloor(rect.x || wrapper.x || 0) + normalizer;
		rect.y = mathFloor(rect.y || wrapper.y || 0) + normalizer;
		rect.width = mathFloor((rect.width || wrapper.width || 0) - 2 * normalizer);
		rect.height = mathFloor((rect.height || wrapper.height || 0) - 2 * normalizer);
		rect.strokeWidth = strokeWidth;

		for (key in rect) {
			if (wrapper[key] !== rect[key]) { // only set attribute if changed
				wrapper[key] = attribs[key] = rect[key];
			}
		}

		return attribs;
	},

	/**
	 * Set styles for the element
	 * @param {Object} styles
	 */
	css: function (styles) {
		var elemWrapper = this,
			oldStyles = elemWrapper.styles,
			newStyles = {},
			elem = elemWrapper.element,
			textWidth,
			n,
			serializedCss = '',
			hyphenate,
			hasNew = !oldStyles;

		// convert legacy
		if (styles && styles.color) {
			styles.fill = styles.color;
		}

		// Filter out existing styles to increase performance (#2640)
		if (oldStyles) {
			for (n in styles) {
				if (styles[n] !== oldStyles[n]) {
					newStyles[n] = styles[n];
					hasNew = true;
				}
			}
		}
		if (hasNew) {
			textWidth = elemWrapper.textWidth = styles && styles.width && elem.nodeName.toLowerCase() === 'text' && pInt(styles.width);

			// Merge the new styles with the old ones
			if (oldStyles) {
				styles = extend(
					oldStyles,
					newStyles
				);
			}		

			// store object
			elemWrapper.styles = styles;

			if (textWidth && (useCanVG || (!hasSVG && elemWrapper.renderer.forExport))) {
				delete styles.width;
			}

			// serialize and set style attribute
			if (isIE && !hasSVG) {
				css(elemWrapper.element, styles);
			} else {
				/*jslint unparam: true*/
				hyphenate = function (a, b) { return '-' + b.toLowerCase(); };
				/*jslint unparam: false*/
				for (n in styles) {
					serializedCss += n.replace(/([A-Z])/g, hyphenate) + ':' + styles[n] + ';';
				}
				attr(elem, 'style', serializedCss); // #1881
			}


			// re-build text
			if (textWidth && elemWrapper.added) {
				elemWrapper.renderer.buildText(elemWrapper);
			}
		}

		return elemWrapper;
	},

	/**
	 * Add an event listener
	 * @param {String} eventType
	 * @param {Function} handler
	 */
	on: function (eventType, handler) {
		var svgElement = this,
			element = svgElement.element;
		
		// touch
		if (hasTouch && eventType === 'click') {
			element.ontouchstart = function (e) {			
				svgElement.touchEventFired = Date.now();				
				e.preventDefault();
				handler.call(element, e);
			};
			element.onclick = function (e) {												
				if (userAgent.indexOf('Android') === -1 || Date.now() - (svgElement.touchEventFired || 0) > 1100) { // #2269
					handler.call(element, e);
				}
			};			
		} else {
			// simplest possible event model for internal use
			element['on' + eventType] = handler;
		}
		return this;
	},

	/**
	 * Set the coordinates needed to draw a consistent radial gradient across
	 * pie slices regardless of positioning inside the chart. The format is
	 * [centerX, centerY, diameter] in pixels.
	 */
	setRadialReference: function (coordinates) {
		this.element.radialReference = coordinates;
		return this;
	},

	/**
	 * Move an object and its children by x and y values
	 * @param {Number} x
	 * @param {Number} y
	 */
	translate: function (x, y) {
		return this.attr({
			translateX: x,
			translateY: y
		});
	},

	/**
	 * Invert a group, rotate and flip
	 */
	invert: function () {
		var wrapper = this;
		wrapper.inverted = true;
		wrapper.updateTransform();
		return wrapper;
	},

	/**
	 * Private method to update the transform attribute based on internal
	 * properties
	 */
	updateTransform: function () {
		var wrapper = this,
			translateX = wrapper.translateX || 0,
			translateY = wrapper.translateY || 0,
			scaleX = wrapper.scaleX,
			scaleY = wrapper.scaleY,
			inverted = wrapper.inverted,
			rotation = wrapper.rotation,
			transform;

		// flipping affects translate as adjustment for flipping around the group's axis
		if (inverted) {
			translateX += wrapper.attr('width');
			translateY += wrapper.attr('height');
		}

		// Apply translate. Nearly all transformed elements have translation, so instead
		// of checking for translate = 0, do it always (#1767, #1846).
		transform = ['translate(' + translateX + ',' + translateY + ')'];

		// apply rotation
		if (inverted) {
			transform.push('rotate(90) scale(-1,1)');
		} else if (rotation) { // text rotation
			transform.push('rotate(' + rotation + ' ' + (wrapper.x || 0) + ' ' + (wrapper.y || 0) + ')');
		}

		// apply scale
		if (defined(scaleX) || defined(scaleY)) {
			transform.push('scale(' + pick(scaleX, 1) + ' ' + pick(scaleY, 1) + ')');
		}

		if (transform.length) {
			attr(wrapper.element, 'transform', transform.join(' '));
		}
	},
	/**
	 * Bring the element to the front
	 */
	toFront: function () {
		var element = this.element;
		element.parentNode.appendChild(element);
		return this;
	},


	/**
	 * Break down alignment options like align, verticalAlign, x and y
	 * to x and y relative to the chart.
	 *
	 * @param {Object} alignOptions
	 * @param {Boolean} alignByTranslate
	 * @param {String[Object} box The box to align to, needs a width and height. When the
	 *        box is a string, it refers to an object in the Renderer. For example, when
	 *        box is 'spacingBox', it refers to Renderer.spacingBox which holds width, height
	 *        x and y properties.
	 *
	 */
	align: function (alignOptions, alignByTranslate, box) {
		var align,
			vAlign,
			x,
			y,
			attribs = {},
			alignTo,
			renderer = this.renderer,
			alignedObjects = renderer.alignedObjects;

		// First call on instanciate
		if (alignOptions) {
			this.alignOptions = alignOptions;
			this.alignByTranslate = alignByTranslate;
			if (!box || isString(box)) { // boxes other than renderer handle this internally
				this.alignTo = alignTo = box || 'renderer';
				erase(alignedObjects, this); // prevent duplicates, like legendGroup after resize
				alignedObjects.push(this);
				box = null; // reassign it below
			}

		// When called on resize, no arguments are supplied
		} else {
			alignOptions = this.alignOptions;
			alignByTranslate = this.alignByTranslate;
			alignTo = this.alignTo;
		}

		box = pick(box, renderer[alignTo], renderer);

		// Assign variables
		align = alignOptions.align;
		vAlign = alignOptions.verticalAlign;
		x = (box.x || 0) + (alignOptions.x || 0); // default: left align
		y = (box.y || 0) + (alignOptions.y || 0); // default: top align

		// Align
		if (align === 'right' || align === 'center') {
			x += (box.width - (alignOptions.width || 0)) /
					{ right: 1, center: 2 }[align];
		}
		attribs[alignByTranslate ? 'translateX' : 'x'] = mathRound(x);


		// Vertical align
		if (vAlign === 'bottom' || vAlign === 'middle') {
			y += (box.height - (alignOptions.height || 0)) /
					({ bottom: 1, middle: 2 }[vAlign] || 1);

		}
		attribs[alignByTranslate ? 'translateY' : 'y'] = mathRound(y);

		// Animate only if already placed
		this[this.placed ? 'animate' : 'attr'](attribs);
		this.placed = true;
		this.alignAttr = attribs;

		return this;
	},

	/**
	 * Get the bounding box (width, height, x and y) for the element
	 */
	getBBox: function () {
		var wrapper = this,
			bBox = wrapper.bBox,
			renderer = wrapper.renderer,
			width,
			height,
			rotation = wrapper.rotation,
			element = wrapper.element,
			styles = wrapper.styles,
			rad = rotation * deg2rad,
			textStr = wrapper.textStr,
			numKey;

		// Since numbers are monospaced, and numerical labels appear a lot in a chart,
		// we assume that a label of n characters has the same bounding box as others 
		// of the same length.
		if (textStr === '' || numRegex.test(textStr)) {
			numKey = textStr.toString().length + (styles ? ('|' + styles.fontSize + '|' + styles.fontFamily) : '');
			bBox = renderer.cache[numKey];
		}

		// No cache found
		if (!bBox) {

			// SVG elements
			if (element.namespaceURI === SVG_NS || renderer.forExport) {
				try { // Fails in Firefox if the container has display: none.

					bBox = element.getBBox ?
						// SVG: use extend because IE9 is not allowed to change width and height in case
						// of rotation (below)
						extend({}, element.getBBox()) :
						// Canvas renderer and legacy IE in export mode
						{
							width: element.offsetWidth,
							height: element.offsetHeight
						};
				} catch (e) {}

				// If the bBox is not set, the try-catch block above failed. The other condition
				// is for Opera that returns a width of -Infinity on hidden elements.
				if (!bBox || bBox.width < 0) {
					bBox = { width: 0, height: 0 };
				}


			// VML Renderer or useHTML within SVG
			} else {

				bBox = wrapper.htmlGetBBox();

			}

			// True SVG elements as well as HTML elements in modern browsers using the .useHTML option
			// need to compensated for rotation
			if (renderer.isSVG) {
				width = bBox.width;
				height = bBox.height;

				// Workaround for wrong bounding box in IE9 and IE10 (#1101, #1505, #1669, #2568)
				if (isIE && styles && styles.fontSize === '11px' && height.toPrecision(3) === '16.9') {
					bBox.height = height = 14;
				}

				// Adjust for rotated text
				if (rotation) {
					bBox.width = mathAbs(height * mathSin(rad)) + mathAbs(width * mathCos(rad));
					bBox.height = mathAbs(height * mathCos(rad)) + mathAbs(width * mathSin(rad));
				}
			}

			// Cache it
			wrapper.bBox = bBox;
			if (numKey) {
				renderer.cache[numKey] = bBox;
			}
		}
		return bBox;
	},

	/**
	 * Show the element
	 */
	show: function (inherit) {
		return this.attr({ visibility: inherit ? 'inherit' : VISIBLE });
	},

	/**
	 * Hide the element
	 */
	hide: function () {
		return this.attr({ visibility: HIDDEN });
	},

	fadeOut: function (duration) {
		var elemWrapper = this;
		elemWrapper.animate({
			opacity: 0
		}, {
			duration: duration || 150,
			complete: function () {
				elemWrapper.hide();
			}
		});
	},

	/**
	 * Add the element
	 * @param {Object|Undefined} parent Can be an element, an element wrapper or undefined
	 *    to append the element to the renderer.box.
	 */
	add: function (parent) {

		var renderer = this.renderer,
			parentWrapper = parent || renderer,
			parentNode = parentWrapper.element || renderer.box,
			childNodes,
			element = this.element,
			zIndex = this.zIndex,
			otherElement,
			otherZIndex,
			i,
			inserted;

		if (parent) {
			this.parentGroup = parent;
		}

		// mark as inverted
		this.parentInverted = parent && parent.inverted;

		// build formatted text
		if (this.textStr !== undefined) {
			renderer.buildText(this);
		}

		// mark the container as having z indexed children
		if (zIndex) {
			parentWrapper.handleZ = true;
			zIndex = pInt(zIndex);
		}

		// insert according to this and other elements' zIndex
		if (parentWrapper.handleZ) { // this element or any of its siblings has a z index
			childNodes = parentNode.childNodes;
			for (i = 0; i < childNodes.length; i++) {
				otherElement = childNodes[i];
				otherZIndex = attr(otherElement, 'zIndex');
				if (otherElement !== element && (
						// insert before the first element with a higher zIndex
						pInt(otherZIndex) > zIndex ||
						// if no zIndex given, insert before the first element with a zIndex
						(!defined(zIndex) && defined(otherZIndex))

						)) {
					parentNode.insertBefore(element, otherElement);
					inserted = true;
					break;
				}
			}
		}

		// default: append at the end
		if (!inserted) {
			parentNode.appendChild(element);
		}

		// mark as added
		this.added = true;

		// fire an event for internal hooks
		if (this.onAdd) {
			this.onAdd();
		}

		return this;
	},

	/**
	 * Removes a child either by removeChild or move to garbageBin.
	 * Issue 490; in VML removeChild results in Orphaned nodes according to sIEve, discardElement does not.
	 */
	safeRemoveChild: function (element) {
		var parentNode = element.parentNode;
		if (parentNode) {
			parentNode.removeChild(element);
		}
	},

	/**
	 * Destroy the element and element wrapper
	 */
	destroy: function () {
		var wrapper = this,
			element = wrapper.element || {},
			shadows = wrapper.shadows,
			parentToClean = wrapper.renderer.isSVG && element.nodeName === 'SPAN' && wrapper.parentGroup,
			grandParent,
			key,
			i;

		// remove events
		element.onclick = element.onmouseout = element.onmouseover = element.onmousemove = element.point = null;
		stop(wrapper); // stop running animations

		if (wrapper.clipPath) {
			wrapper.clipPath = wrapper.clipPath.destroy();
		}

		// Destroy stops in case this is a gradient object
		if (wrapper.stops) {
			for (i = 0; i < wrapper.stops.length; i++) {
				wrapper.stops[i] = wrapper.stops[i].destroy();
			}
			wrapper.stops = null;
		}

		// remove element
		wrapper.safeRemoveChild(element);

		// destroy shadows
		if (shadows) {
			each(shadows, function (shadow) {
				wrapper.safeRemoveChild(shadow);
			});
		}

		// In case of useHTML, clean up empty containers emulating SVG groups (#1960, #2393).
		while (parentToClean && parentToClean.div.childNodes.length === 0) {
			grandParent = parentToClean.parentGroup;
			wrapper.safeRemoveChild(parentToClean.div);
			delete parentToClean.div;
			parentToClean = grandParent;
		}

		// remove from alignObjects
		if (wrapper.alignTo) {
			erase(wrapper.renderer.alignedObjects, wrapper);
		}

		for (key in wrapper) {
			delete wrapper[key];
		}

		return null;
	},

	/**
	 * Add a shadow to the element. Must be done after the element is added to the DOM
	 * @param {Boolean|Object} shadowOptions
	 */
	shadow: function (shadowOptions, group, cutOff) {
		var shadows = [],
			i,
			shadow,
			element = this.element,
			strokeWidth,
			shadowWidth,
			shadowElementOpacity,

			// compensate for inverted plot area
			transform;


		if (shadowOptions) {
			shadowWidth = pick(shadowOptions.width, 3);
			shadowElementOpacity = (shadowOptions.opacity || 0.15) / shadowWidth;
			transform = this.parentInverted ?
				'(-1,-1)' :
				'(' + pick(shadowOptions.offsetX, 1) + ', ' + pick(shadowOptions.offsetY, 1) + ')';
			for (i = 1; i <= shadowWidth; i++) {
				shadow = element.cloneNode(0);
				strokeWidth = (shadowWidth * 2) + 1 - (2 * i);
				attr(shadow, {
					'isShadow': 'true',
					'stroke': shadowOptions.color || 'black',
					'stroke-opacity': shadowElementOpacity * i,
					'stroke-width': strokeWidth,
					'transform': 'translate' + transform,
					'fill': NONE
				});
				if (cutOff) {
					attr(shadow, 'height', mathMax(attr(shadow, 'height') - strokeWidth, 0));
					shadow.cutHeight = strokeWidth;
				}

				if (group) {
					group.element.appendChild(shadow);
				} else {
					element.parentNode.insertBefore(shadow, element);
				}

				shadows.push(shadow);
			}

			this.shadows = shadows;
		}
		return this;

	}
};


/**
 * The default SVG renderer
 */
var SVGRenderer = function () {
	this.init.apply(this, arguments);
};
SVGRenderer.prototype = {
	Element: SVGElement,

	/**
	 * Initialize the SVGRenderer
	 * @param {Object} container
	 * @param {Number} width
	 * @param {Number} height
	 * @param {Boolean} forExport
	 */
	init: function (container, width, height, style, forExport) {
		var renderer = this,
			loc = location,
			boxWrapper,
			element,
			desc;

		boxWrapper = renderer.createElement('svg')
			.attr({
				version: '1.1'
			})
			.css(this.getStyle(style));
		element = boxWrapper.element;
		container.appendChild(element);

		// For browsers other than IE, add the namespace attribute (#1978)
		if (container.innerHTML.indexOf('xmlns') === -1) {
			attr(element, 'xmlns', SVG_NS);
		}

		// object properties
		renderer.isSVG = true;
		renderer.box = element;
		renderer.boxWrapper = boxWrapper;
		renderer.alignedObjects = [];

		// Page url used for internal references. #24, #672, #1070
		renderer.url = (isFirefox || isWebKit) && doc.getElementsByTagName('base').length ?
			loc.href
				.replace(/#.*?$/, '') // remove the hash
				.replace(/([\('\)])/g, '\\$1') // escape parantheses and quotes
				.replace(/ /g, '%20') : // replace spaces (needed for Safari only)
			'';

		// Add description
		desc = this.createElement('desc').add();
		desc.element.appendChild(doc.createTextNode('Created with ' + PRODUCT + ' ' + VERSION));


		renderer.defs = this.createElement('defs').add();
		renderer.forExport = forExport;
		renderer.gradients = {}; // Object where gradient SvgElements are stored
		renderer.cache = {}; // Cache for numerical bounding boxes

		renderer.setSize(width, height, false);



		// Issue 110 workaround:
		// In Firefox, if a div is positioned by percentage, its pixel position may land
		// between pixels. The container itself doesn't display this, but an SVG element
		// inside this container will be drawn at subpixel precision. In order to draw
		// sharp lines, this must be compensated for. This doesn't seem to work inside
		// iframes though (like in jsFiddle).
		var subPixelFix, rect;
		if (isFirefox && container.getBoundingClientRect) {
			renderer.subPixelFix = subPixelFix = function () {
				css(container, { left: 0, top: 0 });
				rect = container.getBoundingClientRect();
				css(container, {
					left: (mathCeil(rect.left) - rect.left) + PX,
					top: (mathCeil(rect.top) - rect.top) + PX
				});
			};

			// run the fix now
			subPixelFix();

			// run it on resize
			addEvent(win, 'resize', subPixelFix);
		}
	},

	getStyle: function (style) {
		return (this.style = extend({
			fontFamily: '"Lucida Grande", "Lucida Sans Unicode", Arial, Helvetica, sans-serif', // default font
			fontSize: '12px'
		}, style));
	},

	/**
	 * Detect whether the renderer is hidden. This happens when one of the parent elements
	 * has display: none. #608.
	 */
	isHidden: function () {
		return !this.boxWrapper.getBBox().width;
	},

	/**
	 * Destroys the renderer and its allocated members.
	 */
	destroy: function () {
		var renderer = this,
			rendererDefs = renderer.defs;
		renderer.box = null;
		renderer.boxWrapper = renderer.boxWrapper.destroy();

		// Call destroy on all gradient elements
		destroyObjectProperties(renderer.gradients || {});
		renderer.gradients = null;

		// Defs are null in VMLRenderer
		// Otherwise, destroy them here.
		if (rendererDefs) {
			renderer.defs = rendererDefs.destroy();
		}

		// Remove sub pixel fix handler
		// We need to check that there is a handler, otherwise all functions that are registered for event 'resize' are removed
		// See issue #982
		if (renderer.subPixelFix) {
			removeEvent(win, 'resize', renderer.subPixelFix);
		}

		renderer.alignedObjects = null;

		return null;
	},

	/**
	 * Create a wrapper for an SVG element
	 * @param {Object} nodeName
	 */
	createElement: function (nodeName) {
		var wrapper = new this.Element();
		wrapper.init(this, nodeName);
		return wrapper;
	},

	/**
	 * Dummy function for use in canvas renderer
	 */
	draw: function () {},

	/**
	 * Parse a simple HTML string into SVG tspans
	 *
	 * @param {Object} textNode The parent text SVG node
	 */
	buildText: function (wrapper) {
		var textNode = wrapper.element,
			renderer = this,
			forExport = renderer.forExport,
			lines = pick(wrapper.textStr, '').toString()
				.replace(/<(b|strong)>/g, '<span style="font-weight:bold">')
				.replace(/<(i|em)>/g, '<span style="font-style:italic">')
				.replace(/<a/g, '<span')
				.replace(/<\/(b|strong|i|em|a)>/g, '</span>')
				.split(/<br.*?>/g),
			childNodes = textNode.childNodes,
			styleRegex = /<.*style="([^"]+)".*>/,
			hrefRegex = /<.*href="(http[^"]+)".*>/,
			parentX = attr(textNode, 'x'),
			textStyles = wrapper.styles,
			width = wrapper.textWidth,
			textLineHeight = textStyles && textStyles.lineHeight,
			i = childNodes.length,
			getLineHeight = function (tspan) {
				return textLineHeight ? 
					pInt(textLineHeight) :
					renderer.fontMetrics(
						/(px|em)$/.test(tspan && tspan.style.fontSize) ?
							tspan.style.fontSize :
							((textStyles && textStyles.fontSize) || renderer.style.fontSize || 12)
					).h;
			};

		/// remove old text
		while (i--) {
			textNode.removeChild(childNodes[i]);
		}

		if (width && !wrapper.added) {
			this.box.appendChild(textNode); // attach it to the DOM to read offset width
		}

		// remove empty line at end
		if (lines[lines.length - 1] === '') {
			lines.pop();
		}

		// build the lines
		each(lines, function (line, lineNo) {
			var spans, spanNo = 0;

			line = line.replace(/<span/g, '|||<span').replace(/<\/span>/g, '</span>|||');
			spans = line.split('|||');

			each(spans, function (span) {
				if (span !== '' || spans.length === 1) {
					var attributes = {},
						tspan = doc.createElementNS(SVG_NS, 'tspan'),
						spanStyle; // #390
					if (styleRegex.test(span)) {
						spanStyle = span.match(styleRegex)[1].replace(/(;| |^)color([ :])/, '$1fill$2');
						attr(tspan, 'style', spanStyle);
					}
					if (hrefRegex.test(span) && !forExport) { // Not for export - #1529
						attr(tspan, 'onclick', 'location.href=\"' + span.match(hrefRegex)[1] + '\"');
						css(tspan, { cursor: 'pointer' });
					}

					span = (span.replace(/<(.|\n)*?>/g, '') || ' ')
						.replace(/&lt;/g, '<')
						.replace(/&gt;/g, '>');

					// Nested tags aren't supported, and cause crash in Safari (#1596)
					if (span !== ' ') {

						// add the text node
						tspan.appendChild(doc.createTextNode(span));

						if (!spanNo) { // first span in a line, align it to the left
							attributes.x = parentX;
						} else {
							attributes.dx = 0; // #16
						}

						// add attributes
						attr(tspan, attributes);

						// first span on subsequent line, add the line height
						if (!spanNo && lineNo) {

							// allow getting the right offset height in exporting in IE
							if (!hasSVG && forExport) {
								css(tspan, { display: 'block' });
							}

							// Set the line height based on the font size of either
							// the text element or the tspan element
							attr(
								tspan,
								'dy',
								getLineHeight(tspan),
								// Safari 6.0.2 - too optimized for its own good (#1539)
								// TODO: revisit this with future versions of Safari
								isWebKit && tspan.offsetHeight
							);
						}

						// Append it
						textNode.appendChild(tspan);

						spanNo++;

						// check width and apply soft breaks
						if (width) {
							var words = span.replace(/([^\^])-/g, '$1- ').split(' '), // #1273
								hasWhiteSpace = words.length > 1 && textStyles.whiteSpace !== 'nowrap',
								tooLong,
								actualWidth,
								clipHeight = wrapper._clipHeight,
								rest = [],
								dy = getLineHeight(),
								softLineNo = 1,
								bBox;

							while (hasWhiteSpace && (words.length || rest.length)) {
								delete wrapper.bBox; // delete cache
								bBox = wrapper.getBBox();
								actualWidth = bBox.width;

								// Old IE cannot measure the actualWidth for SVG elements (#2314)
								if (!hasSVG && renderer.forExport) {
									actualWidth = renderer.measureSpanWidth(tspan.firstChild.data, wrapper.styles);
								}

								tooLong = actualWidth > width;
								if (!tooLong || words.length === 1) { // new line needed
									words = rest;
									rest = [];
									if (words.length) {
										softLineNo++;

										if (clipHeight && softLineNo * dy > clipHeight) {
											words = ['...'];
											wrapper.attr('title', wrapper.textStr);
										} else {

											tspan = doc.createElementNS(SVG_NS, 'tspan');
											attr(tspan, {
												dy: dy,
												x: parentX
											});
											if (spanStyle) { // #390
												attr(tspan, 'style', spanStyle);
											}
											textNode.appendChild(tspan);

											if (actualWidth > width) { // a single word is pressing it out
												width = actualWidth;
											}
										}
									}
								} else { // append to existing line tspan
									tspan.removeChild(tspan.firstChild);
									rest.unshift(words.pop());
								}
								if (words.length) {
									tspan.appendChild(doc.createTextNode(words.join(' ').replace(/- /g, '-')));
								}
							}
						}
					}
				}
			});
		});
	},

	/**
	 * Create a button with preset states
	 * @param {String} text
	 * @param {Number} x
	 * @param {Number} y
	 * @param {Function} callback
	 * @param {Object} normalState
	 * @param {Object} hoverState
	 * @param {Object} pressedState
	 */
	button: function (text, x, y, callback, normalState, hoverState, pressedState, disabledState, shape) {
		var label = this.label(text, x, y, shape, null, null, null, null, 'button'),
			curState = 0,
			stateOptions,
			stateStyle,
			normalStyle,
			hoverStyle,
			pressedStyle,
			disabledStyle,
			STYLE = 'style',
			verticalGradient = { x1: 0, y1: 0, x2: 0, y2: 1 };

		// Normal state - prepare the attributes
		normalState = merge({
			'stroke-width': 1,
			stroke: '#CCCCCC',
			fill: {
				linearGradient: verticalGradient,
				stops: [
					[0, '#FEFEFE'],
					[1, '#F6F6F6']
				]
			},
			r: 2,
			padding: 5,
			style: {
				color: 'black'
			}
		}, normalState);
		normalStyle = normalState[STYLE];
		delete normalState[STYLE];

		// Hover state
		hoverState = merge(normalState, {
			stroke: '#68A',
			fill: {
				linearGradient: verticalGradient,
				stops: [
					[0, '#FFF'],
					[1, '#ACF']
				]
			}
		}, hoverState);
		hoverStyle = hoverState[STYLE];
		delete hoverState[STYLE];

		// Pressed state
		pressedState = merge(normalState, {
			stroke: '#68A',
			fill: {
				linearGradient: verticalGradient,
				stops: [
					[0, '#9BD'],
					[1, '#CDF']
				]
			}
		}, pressedState);
		pressedStyle = pressedState[STYLE];
		delete pressedState[STYLE];

		// Disabled state
		disabledState = merge(normalState, {
			style: {
				color: '#CCC'
			}
		}, disabledState);
		disabledStyle = disabledState[STYLE];
		delete disabledState[STYLE];

		// Add the events. IE9 and IE10 need mouseover and mouseout to funciton (#667).
		addEvent(label.element, isIE ? 'mouseover' : 'mouseenter', function () {
			if (curState !== 3) {
				label.attr(hoverState)
					.css(hoverStyle);
			}
		});
		addEvent(label.element, isIE ? 'mouseout' : 'mouseleave', function () {
			if (curState !== 3) {
				stateOptions = [normalState, hoverState, pressedState][curState];
				stateStyle = [normalStyle, hoverStyle, pressedStyle][curState];
				label.attr(stateOptions)
					.css(stateStyle);
			}
		});

		label.setState = function (state) {
			label.state = curState = state;
			if (!state) {
				label.attr(normalState)
					.css(normalStyle);
			} else if (state === 2) {
				label.attr(pressedState)
					.css(pressedStyle);
			} else if (state === 3) {
				label.attr(disabledState)
					.css(disabledStyle);
			}
		};

		return label
			.on('click', function () {
				if (curState !== 3) {
					callback.call(label);
				}
			})
			.attr(normalState)
			.css(extend({ cursor: 'default' }, normalStyle));
	},

	/**
	 * Make a straight line crisper by not spilling out to neighbour pixels
	 * @param {Array} points
	 * @param {Number} width
	 */
	crispLine: function (points, width) {
		// points format: [M, 0, 0, L, 100, 0]
		// normalize to a crisp line
		if (points[1] === points[4]) {
			// Substract due to #1129. Now bottom and left axis gridlines behave the same.
			points[1] = points[4] = mathRound(points[1]) - (width % 2 / 2);
		}
		if (points[2] === points[5]) {
			points[2] = points[5] = mathRound(points[2]) + (width % 2 / 2);
		}
		return points;
	},


	/**
	 * Draw a path
	 * @param {Array} path An SVG path in array form
	 */
	path: function (path) {
		var attr = {
			fill: NONE
		};
		if (isArray(path)) {
			attr.d = path;
		} else if (isObject(path)) { // attributes
			extend(attr, path);
		}
		return this.createElement('path').attr(attr);
	},

	/**
	 * Draw and return an SVG circle
	 * @param {Number} x The x position
	 * @param {Number} y The y position
	 * @param {Number} r The radius
	 */
	circle: function (x, y, r) {
		var attr = isObject(x) ?
			x :
			{
				x: x,
				y: y,
				r: r
			};

		return this.createElement('circle').attr(attr);
	},

	/**
	 * Draw and return an arc
	 * @param {Number} x X position
	 * @param {Number} y Y position
	 * @param {Number} r Radius
	 * @param {Number} innerR Inner radius like used in donut charts
	 * @param {Number} start Starting angle
	 * @param {Number} end Ending angle
	 */
	arc: function (x, y, r, innerR, start, end) {
		var arc;

		if (isObject(x)) {
			y = x.y;
			r = x.r;
			innerR = x.innerR;
			start = x.start;
			end = x.end;
			x = x.x;
		}

		// Arcs are defined as symbols for the ability to set
		// attributes in attr and animate
		arc = this.symbol('arc', x || 0, y || 0, r || 0, r || 0, {
			innerR: innerR || 0,
			start: start || 0,
			end: end || 0
		});
		arc.r = r; // #959
		return arc;
	},

	/**
	 * Draw and return a rectangle
	 * @param {Number} x Left position
	 * @param {Number} y Top position
	 * @param {Number} width
	 * @param {Number} height
	 * @param {Number} r Border corner radius
	 * @param {Number} strokeWidth A stroke width can be supplied to allow crisp drawing
	 */
	rect: function (x, y, width, height, r, strokeWidth) {

		r = isObject(x) ? x.r : r;

		var wrapper = this.createElement('rect'),
			attr = isObject(x) ? x : x === UNDEFINED ? {} : {
				x: x,
				y: y,
				width: mathMax(width, 0),
				height: mathMax(height, 0)
			};

		if (strokeWidth !== UNDEFINED) {
			attr.strokeWidth = strokeWidth;
			attr = wrapper.crisp(attr);
		}

		if (r) {
			attr.r = r;
		}		
		
		return wrapper.attr(attr);
	},

	/**
	 * Resize the box and re-align all aligned elements
	 * @param {Object} width
	 * @param {Object} height
	 * @param {Boolean} animate
	 *
	 */
	setSize: function (width, height, animate) {
		var renderer = this,
			alignedObjects = renderer.alignedObjects,
			i = alignedObjects.length;

		renderer.width = width;
		renderer.height = height;

		renderer.boxWrapper[pick(animate, true) ? 'animate' : 'attr']({
			width: width,
			height: height
		});

		while (i--) {
			alignedObjects[i].align();
		}
	},

	/**
	 * Create a group
	 * @param {String} name The group will be given a class name of 'highcharts-{name}'.
	 *     This can be used for styling and scripting.
	 */
	g: function (name) {
		var elem = this.createElement('g');
		return defined(name) ? elem.attr({ 'class': PREFIX + name }) : elem;
	},

	/**
	 * Display an image
	 * @param {String} src
	 * @param {Number} x
	 * @param {Number} y
	 * @param {Number} width
	 * @param {Number} height
	 */
	image: function (src, x, y, width, height) {
		var attribs = {
				preserveAspectRatio: NONE
			},
			elemWrapper;

		// optional properties
		if (arguments.length > 1) {
			extend(attribs, {
				x: x,
				y: y,
				width: width,
				height: height
			});
		}

		elemWrapper = this.createElement('image').attr(attribs);

		// set the href in the xlink namespace
		if (elemWrapper.element.setAttributeNS) {
			elemWrapper.element.setAttributeNS('http://www.w3.org/1999/xlink',
				'href', src);
		} else {
			// could be exporting in IE
			// using href throws "not supported" in ie7 and under, requries regex shim to fix later
			elemWrapper.element.setAttribute('hc-svg-href', src);
	}

		return elemWrapper;
	},

	/**
	 * Draw a symbol out of pre-defined shape paths from the namespace 'symbol' object.
	 *
	 * @param {Object} symbol
	 * @param {Object} x
	 * @param {Object} y
	 * @param {Object} radius
	 * @param {Object} options
	 */
	symbol: function (symbol, x, y, width, height, options) {

		var obj,

			// get the symbol definition function
			symbolFn = this.symbols[symbol],

			// check if there's a path defined for this symbol
			path = symbolFn && symbolFn(
				mathRound(x),
				mathRound(y),
				width,
				height,
				options
			),

			imageElement,
			imageRegex = /^url\((.*?)\)$/,
			imageSrc,
			imageSize,
			centerImage;

		if (path) {

			obj = this.path(path);
			// expando properties for use in animate and attr
			extend(obj, {
				symbolName: symbol,
				x: x,
				y: y,
				width: width,
				height: height
			});
			if (options) {
				extend(obj, options);
			}


		// image symbols
		} else if (imageRegex.test(symbol)) {

			// On image load, set the size and position
			centerImage = function (img, size) {
				if (img.element) { // it may be destroyed in the meantime (#1390)
					img.attr({
						width: size[0],
						height: size[1]
					});

					if (!img.alignByTranslate) { // #185
						img.translate(
							mathRound((width - size[0]) / 2), // #1378
							mathRound((height - size[1]) / 2)
						);
					}
				}
			};

			imageSrc = symbol.match(imageRegex)[1];
			imageSize = symbolSizes[imageSrc];

			// Ireate the image synchronously, add attribs async
			obj = this.image(imageSrc)
				.attr({
					x: x,
					y: y
				});
			obj.isImg = true;

			if (imageSize) {
				centerImage(obj, imageSize);
			} else {
				// Initialize image to be 0 size so export will still function if there's no cached sizes.
				//
				obj.attr({ width: 0, height: 0 });

				// Create a dummy JavaScript image to get the width and height. Due to a bug in IE < 8,
				// the created element must be assigned to a variable in order to load (#292).
				imageElement = createElement('img', {
					onload: function () {
						centerImage(obj, symbolSizes[imageSrc] = [this.width, this.height]);
					},
					src: imageSrc
				});
			}
		}

		return obj;
	},

	/**
	 * An extendable collection of functions for defining symbol paths.
	 */
	symbols: {
		'circle': function (x, y, w, h) {
			var cpw = 0.166 * w;
			return [
				M, x + w / 2, y,
				'C', x + w + cpw, y, x + w + cpw, y + h, x + w / 2, y + h,
				'C', x - cpw, y + h, x - cpw, y, x + w / 2, y,
				'Z'
			];
		},

		'square': function (x, y, w, h) {
			return [
				M, x, y,
				L, x + w, y,
				x + w, y + h,
				x, y + h,
				'Z'
			];
		},

		'triangle': function (x, y, w, h) {
			return [
				M, x + w / 2, y,
				L, x + w, y + h,
				x, y + h,
				'Z'
			];
		},

		'triangle-down': function (x, y, w, h) {
			return [
				M, x, y,
				L, x + w, y,
				x + w / 2, y + h,
				'Z'
			];
		},
		'diamond': function (x, y, w, h) {
			return [
				M, x + w / 2, y,
				L, x + w, y + h / 2,
				x + w / 2, y + h,
				x, y + h / 2,
				'Z'
			];
		},
		'arc': function (x, y, w, h, options) {
			var start = options.start,
				radius = options.r || w || h,
				end = options.end - 0.001, // to prevent cos and sin of start and end from becoming equal on 360 arcs (related: #1561)
				innerRadius = options.innerR,
				open = options.open,
				cosStart = mathCos(start),
				sinStart = mathSin(start),
				cosEnd = mathCos(end),
				sinEnd = mathSin(end),
				longArc = options.end - start < mathPI ? 0 : 1;

			return [
				M,
				x + radius * cosStart,
				y + radius * sinStart,
				'A', // arcTo
				radius, // x radius
				radius, // y radius
				0, // slanting
				longArc, // long or short arc
				1, // clockwise
				x + radius * cosEnd,
				y + radius * sinEnd,
				open ? M : L,
				x + innerRadius * cosEnd,
				y + innerRadius * sinEnd,
				'A', // arcTo
				innerRadius, // x radius
				innerRadius, // y radius
				0, // slanting
				longArc, // long or short arc
				0, // clockwise
				x + innerRadius * cosStart,
				y + innerRadius * sinStart,

				open ? '' : 'Z' // close
			];
		},

		callout: function (x, y, w, h, options) {
			var arrowLength = 6,
				halfDistance = 6,
				r = mathMin((options && options.r) || 0, w, h),
				safeDistance = r + halfDistance,
				anchorX = options && options.anchorX,
				anchorY = options && options.anchorY,
				path = [
					'M', x + r, y, 
					'L', x + w - r, y, // top side
					'C', x + w, y, x + w, y, x + w, y + r, // top-right corner
					'L', x + w, y + h - r, // right side
					'C', x + w, y + h, x + w, y + h, x + w - r, y + h, // bottom-right corner
					'L', x + r, y + h, // bottom side
					'C', x, y + h, x, y + h, x, y + h - r, // bottom-left corner
					'L', x, y + r, // left side
					'C', x, y, x, y, x + r, y // top-right corner
				];
			
			if (anchorX && anchorX > w && anchorY > y + safeDistance && anchorY < y + h - safeDistance) { // replace right side
				path.splice(13, 3,
					'L', x + w, anchorY - halfDistance, 
					x + w + arrowLength, anchorY,
					x + w, anchorY + halfDistance,
					x + w, y + h - r
				);
			} else if (anchorX && anchorX < 0 && anchorY > y + safeDistance && anchorY < y + h - safeDistance) { // replace left side
				path.splice(33, 3, 
					'L', x, anchorY + halfDistance, 
					x - arrowLength, anchorY,
					x, anchorY - halfDistance,
					x, y + r
				);
			} else if (anchorY && anchorY > h && anchorX > x + safeDistance && anchorX < x + w - safeDistance) { // replace bottom
				path.splice(23, 3,
					'L', anchorX + halfDistance, y + h,
					anchorX, y + h + arrowLength,
					anchorX - halfDistance, y + h,
					x + r, y + h
				);
			} else if (anchorY && anchorY < 0 && anchorX > x + safeDistance && anchorX < x + w - safeDistance) { // replace top
				path.splice(3, 3,
					'L', anchorX - halfDistance, y,
					anchorX, y - arrowLength,
					anchorX + halfDistance, y,
					w - r, y
				);
			}
			return path;
		}
	},

	/**
	 * Define a clipping rectangle
	 * @param {String} id
	 * @param {Number} x
	 * @param {Number} y
	 * @param {Number} width
	 * @param {Number} height
	 */
	clipRect: function (x, y, width, height) {
		var wrapper,
			id = PREFIX + idCounter++,

			clipPath = this.createElement('clipPath').attr({
				id: id
			}).add(this.defs);

		wrapper = this.rect(x, y, width, height, 0).add(clipPath);
		wrapper.id = id;
		wrapper.clipPath = clipPath;

		return wrapper;
	},


	/**
	 * Take a color and return it if it's a string, make it a gradient if it's a
	 * gradient configuration object. Prior to Highstock, an array was used to define
	 * a linear gradient with pixel positions relative to the SVG. In newer versions
	 * we change the coordinates to apply relative to the shape, using coordinates
	 * 0-1 within the shape. To preserve backwards compatibility, linearGradient
	 * in this definition is an object of x1, y1, x2 and y2.
	 *
	 * @param {Object} color The color or config object
	 */
	color: function (color, elem, prop) {
		var renderer = this,
			colorObject,
			regexRgba = /^rgba/,
			gradName,
			gradAttr,
			gradients,
			gradientObject,
			stops,
			stopColor,
			stopOpacity,
			radialReference,
			n,
			id,
			key = [];

		// Apply linear or radial gradients
		if (color && color.linearGradient) {
			gradName = 'linearGradient';
		} else if (color && color.radialGradient) {
			gradName = 'radialGradient';
		}

		if (gradName) {
			gradAttr = color[gradName];
			gradients = renderer.gradients;
			stops = color.stops;
			radialReference = elem.radialReference;

			// Keep < 2.2 kompatibility
			if (isArray(gradAttr)) {
				color[gradName] = gradAttr = {
					x1: gradAttr[0],
					y1: gradAttr[1],
					x2: gradAttr[2],
					y2: gradAttr[3],
					gradientUnits: 'userSpaceOnUse'
				};
			}

			// Correct the radial gradient for the radial reference system
			if (gradName === 'radialGradient' && radialReference && !defined(gradAttr.gradientUnits)) {
				gradAttr = merge(gradAttr, {
					cx: (radialReference[0] - radialReference[2] / 2) + gradAttr.cx * radialReference[2],
					cy: (radialReference[1] - radialReference[2] / 2) + gradAttr.cy * radialReference[2],
					r: gradAttr.r * radialReference[2],
					gradientUnits: 'userSpaceOnUse'
				});
			}

			// Build the unique key to detect whether we need to create a new element (#1282)
			for (n in gradAttr) {
				if (n !== 'id') {
					key.push(n, gradAttr[n]);
				}
			}
			for (n in stops) {
				key.push(stops[n]);
			}
			key = key.join(',');

			// Check if a gradient object with the same config object is created within this renderer
			if (gradients[key]) {
				id = gradients[key].id;

			} else {

				// Set the id and create the element
				gradAttr.id = id = PREFIX + idCounter++;
				gradients[key] = gradientObject = renderer.createElement(gradName)
					.attr(gradAttr)
					.add(renderer.defs);


				// The gradient needs to keep a list of stops to be able to destroy them
				gradientObject.stops = [];
				each(stops, function (stop) {
					var stopObject;
					if (regexRgba.test(stop[1])) {
						colorObject = Color(stop[1]);
						stopColor = colorObject.get('rgb');
						stopOpacity = colorObject.get('a');
					} else {
						stopColor = stop[1];
						stopOpacity = 1;
					}
					stopObject = renderer.createElement('stop').attr({
						offset: stop[0],
						'stop-color': stopColor,
						'stop-opacity': stopOpacity
					}).add(gradientObject);

					// Add the stop element to the gradient
					gradientObject.stops.push(stopObject);
				});
			}

			// Return the reference to the gradient object
			return 'url(' + renderer.url + '#' + id + ')';

		// Webkit and Batik can't show rgba.
		} else if (regexRgba.test(color)) {
			colorObject = Color(color);
			attr(elem, prop + '-opacity', colorObject.get('a'));

			return colorObject.get('rgb');


		} else {
			// Remove the opacity attribute added above. Does not throw if the attribute is not there.
			elem.removeAttribute(prop + '-opacity');

			return color;
		}

	},


	/**
	 * Add text to the SVG object
	 * @param {String} str
	 * @param {Number} x Left position
	 * @param {Number} y Top position
	 * @param {Boolean} useHTML Use HTML to render the text
	 */
	text: function (str, x, y, useHTML) {

		// declare variables
		var renderer = this,
			fakeSVG = useCanVG || (!hasSVG && renderer.forExport),
			wrapper;

		if (useHTML && !renderer.forExport) {
			return renderer.html(str, x, y);
		}

		x = mathRound(pick(x, 0));
		y = mathRound(pick(y, 0));

		wrapper = renderer.createElement('text')
			.attr({
				x: x,
				y: y,
				text: str
			});

		// Prevent wrapping from creating false offsetWidths in export in legacy IE (#1079, #1063)
		if (fakeSVG) {
			wrapper.css({
				position: ABSOLUTE
			});
		}

		wrapper.x = x;
		wrapper.y = y;
		return wrapper;
	},

	/**
	 * Utility to return the baseline offset and total line height from the font size
	 */
	fontMetrics: function (fontSize) {
		fontSize = fontSize || this.style.fontSize;
		fontSize = /px/.test(fontSize) ? pInt(fontSize) : /em/.test(fontSize) ? parseFloat(fontSize) * 12 : 12;

		// Empirical values found by comparing font size and bounding box height.
		// Applies to the default font family. http://jsfiddle.net/highcharts/7xvn7/
		var lineHeight = fontSize < 24 ? fontSize + 4 : mathRound(fontSize * 1.2),
			baseline = mathRound(lineHeight * 0.8);

		return {
			h: lineHeight,
			b: baseline
		};
	},

	/**
	 * Add a label, a text item that can hold a colored or gradient background
	 * as well as a border and shadow.
	 * @param {string} str
	 * @param {Number} x
	 * @param {Number} y
	 * @param {String} shape
	 * @param {Number} anchorX In case the shape has a pointer, like a flag, this is the
	 *    coordinates it should be pinned to
	 * @param {Number} anchorY
	 * @param {Boolean} baseline Whether to position the label relative to the text baseline,
	 *    like renderer.text, or to the upper border of the rectangle.
	 * @param {String} className Class name for the group
	 */
	label: function (str, x, y, shape, anchorX, anchorY, useHTML, baseline, className) {

		var renderer = this,
			wrapper = renderer.g(className),
			text = renderer.text('', 0, 0, useHTML)
				.attr({
					zIndex: 1
				}),
				//.add(wrapper),
			box,
			bBox,
			alignFactor = 0,
			padding = 3,
			paddingLeft = 0,
			width,
			height,
			wrapperX,
			wrapperY,
			crispAdjust = 0,
			deferredAttr = {},
			baselineOffset,
			attrSetters = wrapper.attrSetters,
			needsBox;

		/**
		 * This function runs after the label is added to the DOM (when the bounding box is
		 * available), and after the text of the label is updated to detect the new bounding
		 * box and reflect it in the border box.
		 */
		function updateBoxSize() {
			var boxX,
				boxY,
				style = text.element.style;

			bBox = (width === undefined || height === undefined || wrapper.styles.textAlign) && text.textStr && 
				text.getBBox();
			wrapper.width = (width || bBox.width || 0) + 2 * padding + paddingLeft;
			wrapper.height = (height || bBox.height || 0) + 2 * padding;

			// update the label-scoped y offset
			baselineOffset = padding + renderer.fontMetrics(style && style.fontSize).b;

			if (needsBox) {

				// create the border box if it is not already present
				if (!box) {
					boxX = mathRound(-alignFactor * padding);
					boxY = baseline ? -baselineOffset : 0;

					wrapper.box = box = shape ?
						renderer.symbol(shape, boxX, boxY, wrapper.width, wrapper.height, deferredAttr) :
						renderer.rect(boxX, boxY, wrapper.width, wrapper.height, 0, deferredAttr[STROKE_WIDTH]);
					box.attr('fill', NONE).add(wrapper);
				}

				// apply the box attributes
				if (!box.isImg) { // #1630
					box.attr(merge({
						width: wrapper.width,
						height: wrapper.height
					}, deferredAttr));
				}
				deferredAttr = null;
			}
		}

		/**
		 * This function runs after setting text or padding, but only if padding is changed
		 */
		function updateTextPadding() {
			var styles = wrapper.styles,
				textAlign = styles && styles.textAlign,
				x = paddingLeft + padding * (1 - alignFactor),
				y;

			// determin y based on the baseline
			y = baseline ? 0 : baselineOffset;

			// compensate for alignment
			if (defined(width) && bBox && (textAlign === 'center' || textAlign === 'right')) {
				x += { center: 0.5, right: 1 }[textAlign] * (width - bBox.width);
			}

			// update if anything changed
			if (x !== text.x || y !== text.y) {
				text.attr({
					x: x,
					y: y
				});
			}

			// record current values
			text.x = x;
			text.y = y;
		}

		/**
		 * Set a box attribute, or defer it if the box is not yet created
		 * @param {Object} key
		 * @param {Object} value
		 */
		function boxAttr(key, value) {
			if (box) {
				box.attr(key, value);
			} else {
				deferredAttr[key] = value;
			}
		}

		/**
		 * After the text element is added, get the desired size of the border box
		 * and add it before the text in the DOM.
		 */
		wrapper.onAdd = function () {
			text.add(wrapper);
			wrapper.attr({
				text: str, // alignment is available now
				x: x,
				y: y
			});

			if (box && defined(anchorX)) {
				wrapper.attr({
					anchorX: anchorX,
					anchorY: anchorY
				});
			}
		};

		/*
		 * Add specific attribute setters.
		 */

		// only change local variables
		attrSetters.width = function (value) {
			width = value;
			return false;
		};
		attrSetters.height = function (value) {
			height = value;
			return false;
		};
		attrSetters.padding =  function (value) {
			if (defined(value) && value !== padding) {
				padding = value;
				updateTextPadding();
			}
			return false;
		};
		attrSetters.paddingLeft =  function (value) {
			if (defined(value) && value !== paddingLeft) {
				paddingLeft = value;
				updateTextPadding();
			}
			return false;
		};


		// change local variable and set attribue as well
		attrSetters.align = function (value) {
			alignFactor = { left: 0, center: 0.5, right: 1 }[value];
			return false; // prevent setting text-anchor on the group
		};

		// apply these to the box and the text alike
		attrSetters.text = function (value, key) {
			text.attr(key, value);
			updateBoxSize();
			updateTextPadding();
			return false;
		};

		// apply these to the box but not to the text
		attrSetters[STROKE_WIDTH] = function (value, key) {
			if (value) {
				needsBox = true;
			}
			crispAdjust = value % 2 / 2;
			boxAttr(key, value);
			return false;
		};
		attrSetters.stroke = attrSetters.fill = attrSetters.r = function (value, key) {
			if (key === 'fill' && value) {
				needsBox = true;
			}
			boxAttr(key, value);
			return false;
		};
		attrSetters.anchorX = function (value, key) {
			anchorX = value;
			boxAttr(key, value + crispAdjust - wrapperX);
			return false;
		};
		attrSetters.anchorY = function (value, key) {
			anchorY = value;
			boxAttr(key, value - wrapperY);
			return false;
		};

		// rename attributes
		attrSetters.x = function (value) {
			wrapper.x = value; // for animation getter
			value -= alignFactor * ((width || bBox.width) + padding);
			wrapperX = mathRound(value);

			wrapper.attr('translateX', wrapperX);
			return false;
		};
		attrSetters.y = function (value) {
			wrapperY = wrapper.y = mathRound(value);
			wrapper.attr('translateY', wrapperY);
			return false;
		};

		// Redirect certain methods to either the box or the text
		var baseCss = wrapper.css;
		return extend(wrapper, {
			/**
			 * Pick up some properties and apply them to the text instead of the wrapper
			 */
			css: function (styles) {
				if (styles) {
					var textStyles = {};
					styles = merge(styles); // create a copy to avoid altering the original object (#537)
					each(['fontSize', 'fontWeight', 'fontFamily', 'color', 'lineHeight', 'width', 'textDecoration', 'textShadow'], function (prop) {
						if (styles[prop] !== UNDEFINED) {
							textStyles[prop] = styles[prop];
							delete styles[prop];
						}
					});
					text.css(textStyles);
				}
				return baseCss.call(wrapper, styles);
			},
			/**
			 * Return the bounding box of the box, not the group
			 */
			getBBox: function () {
				return {
					width: bBox.width + 2 * padding,
					height: bBox.height + 2 * padding,
					x: bBox.x - padding,
					y: bBox.y - padding
				};
			},
			/**
			 * Apply the shadow to the box
			 */
			shadow: function (b) {
				if (box) {
					box.shadow(b);
				}
				return wrapper;
			},
			/**
			 * Destroy and release memory.
			 */
			destroy: function () {

				// Added by button implementation
				removeEvent(wrapper.element, 'mouseenter');
				removeEvent(wrapper.element, 'mouseleave');

				if (text) {
					text = text.destroy();
				}
				if (box) {
					box = box.destroy();
				}
				// Call base implementation to destroy the rest
				SVGElement.prototype.destroy.call(wrapper);

				// Release local pointers (#1298)
				wrapper = renderer = updateBoxSize = updateTextPadding = boxAttr = null;
			}
		});
	}
}; // end SVGRenderer


// general renderer
Renderer = SVGRenderer;
// extend SvgElement for useHTML option
extend(SVGElement.prototype, {
	/**
	 * Apply CSS to HTML elements. This is used in text within SVG rendering and
	 * by the VML renderer
	 */
	htmlCss: function (styles) {
		var wrapper = this,
			element = wrapper.element,
			textWidth = styles && element.tagName === 'SPAN' && styles.width;

		if (textWidth) {
			delete styles.width;
			wrapper.textWidth = textWidth;
			wrapper.updateTransform();
		}

		wrapper.styles = extend(wrapper.styles, styles);
		css(wrapper.element, styles);

		return wrapper;
	},

	/**
	 * VML and useHTML method for calculating the bounding box based on offsets
	 * @param {Boolean} refresh Whether to force a fresh value from the DOM or to
	 * use the cached value
	 *
	 * @return {Object} A hash containing values for x, y, width and height
	 */

	htmlGetBBox: function () {
		var wrapper = this,
			element = wrapper.element,
			bBox = wrapper.bBox;

		// faking getBBox in exported SVG in legacy IE
		if (!bBox) {
			// faking getBBox in exported SVG in legacy IE (is this a duplicate of the fix for #1079?)
			if (element.nodeName === 'text') {
				element.style.position = ABSOLUTE;
			}

			bBox = wrapper.bBox = {
				x: element.offsetLeft,
				y: element.offsetTop,
				width: element.offsetWidth,
				height: element.offsetHeight
			};
		}

		return bBox;
	},

	/**
	 * VML override private method to update elements based on internal
	 * properties based on SVG transform
	 */
	htmlUpdateTransform: function () {
		// aligning non added elements is expensive
		if (!this.added) {
			this.alignOnAdd = true;
			return;
		}

		var wrapper = this,
			renderer = wrapper.renderer,
			elem = wrapper.element,
			translateX = wrapper.translateX || 0,
			translateY = wrapper.translateY || 0,
			x = wrapper.x || 0,
			y = wrapper.y || 0,
			align = wrapper.textAlign || 'left',
			alignCorrection = { left: 0, center: 0.5, right: 1 }[align],
			shadows = wrapper.shadows;

		// apply translate
		css(elem, {
			marginLeft: translateX,
			marginTop: translateY
		});
		if (shadows) { // used in labels/tooltip
			each(shadows, function (shadow) {
				css(shadow, {
					marginLeft: translateX + 1,
					marginTop: translateY + 1
				});
			});
		}

		// apply inversion
		if (wrapper.inverted) { // wrapper is a group
			each(elem.childNodes, function (child) {
				renderer.invertChild(child, elem);
			});
		}

		if (elem.tagName === 'SPAN') {

			var width,
				rotation = wrapper.rotation,
				baseline,
				textWidth = pInt(wrapper.textWidth),
				currentTextTransform = [rotation, align, elem.innerHTML, wrapper.textWidth].join(',');

			if (currentTextTransform !== wrapper.cTT) { // do the calculations and DOM access only if properties changed


				baseline = renderer.fontMetrics(elem.style.fontSize).b;

				// Renderer specific handling of span rotation
				if (defined(rotation)) {
					wrapper.setSpanRotation(rotation, alignCorrection, baseline);
				}

				width = pick(wrapper.elemWidth, elem.offsetWidth);

				// Update textWidth
				if (width > textWidth && /[ \-]/.test(elem.textContent || elem.innerText)) { // #983, #1254
					css(elem, {
						width: textWidth + PX,
						display: 'block',
						whiteSpace: 'normal'
					});
					width = textWidth;
				}

				wrapper.getSpanCorrection(width, baseline, alignCorrection, rotation, align);
			}

			// apply position with correction
			css(elem, {
				left: (x + (wrapper.xCorr || 0)) + PX,
				top: (y + (wrapper.yCorr || 0)) + PX
			});

			// force reflow in webkit to apply the left and top on useHTML element (#1249)
			if (isWebKit) {
				baseline = elem.offsetHeight; // assigned to baseline for JSLint purpose
			}

			// record current text transform
			wrapper.cTT = currentTextTransform;
		}
	},

	/**
	 * Set the rotation of an individual HTML span
	 */
	setSpanRotation: function (rotation, alignCorrection, baseline) {
		var rotationStyle = {},
			cssTransformKey = isIE ? '-ms-transform' : isWebKit ? '-webkit-transform' : isFirefox ? 'MozTransform' : isOpera ? '-o-transform' : '';

		rotationStyle[cssTransformKey] = rotationStyle.transform = 'rotate(' + rotation + 'deg)';
		rotationStyle[cssTransformKey + (isFirefox ? 'Origin' : '-origin')] = rotationStyle.transformOrigin = (alignCorrection * 100) + '% ' + baseline + 'px';
		css(this.element, rotationStyle);
	},

	/**
	 * Get the correction in X and Y positioning as the element is rotated.
	 */
	getSpanCorrection: function (width, baseline, alignCorrection) {
		this.xCorr = -width * alignCorrection;
		this.yCorr = -baseline;
	}
});

// Extend SvgRenderer for useHTML option.
extend(SVGRenderer.prototype, {
	/**
	 * Create HTML text node. This is used by the VML renderer as well as the SVG
	 * renderer through the useHTML option.
	 *
	 * @param {String} str
	 * @param {Number} x
	 * @param {Number} y
	 */
	html: function (str, x, y) {
		var wrapper = this.createElement('span'),
			attrSetters = wrapper.attrSetters,
			element = wrapper.element,
			renderer = wrapper.renderer;

		// Text setter
		attrSetters.text = function (value) {
			if (value !== element.innerHTML) {
				delete this.bBox;
			}
			element.innerHTML = this.textStr = value;
			return false;
		};

		// Various setters which rely on update transform
		attrSetters.x = attrSetters.y = attrSetters.align = attrSetters.rotation = function (value, key) {
			if (key === 'align') {
				key = 'textAlign'; // Do not overwrite the SVGElement.align method. Same as VML.
			}
			wrapper[key] = value;
			wrapper.htmlUpdateTransform();
			
			return false;
		};

		// Set the default attributes
		wrapper.attr({
				text: str,
				x: mathRound(x),
				y: mathRound(y)
			})
			.css({
				position: ABSOLUTE,
				whiteSpace: 'nowrap',
				fontFamily: this.style.fontFamily,
				fontSize: this.style.fontSize
			});

		// Use the HTML specific .css method
		wrapper.css = wrapper.htmlCss;

		// This is specific for HTML within SVG
		if (renderer.isSVG) {
			wrapper.add = function (svgGroupWrapper) {

				var htmlGroup,
					container = renderer.box.parentNode,
					parentGroup,
					parents = [];

				this.parentGroup = svgGroupWrapper;

				// Create a mock group to hold the HTML elements
				if (svgGroupWrapper) {
					htmlGroup = svgGroupWrapper.div;
					if (!htmlGroup) {

						// Read the parent chain into an array and read from top down
						parentGroup = svgGroupWrapper;
						while (parentGroup) {

							parents.push(parentGroup);

							// Move up to the next parent group
							parentGroup = parentGroup.parentGroup;
						}

						// Ensure dynamically updating position when any parent is translated
						each(parents.reverse(), function (parentGroup) {
							var htmlGroupStyle;

							// Create a HTML div and append it to the parent div to emulate
							// the SVG group structure
							htmlGroup = parentGroup.div = parentGroup.div || createElement(DIV, {
								className: attr(parentGroup.element, 'class')
							}, {
								position: ABSOLUTE,
								left: (parentGroup.translateX || 0) + PX,
								top: (parentGroup.translateY || 0) + PX
							}, htmlGroup || container); // the top group is appended to container

							// Shortcut
							htmlGroupStyle = htmlGroup.style;

							// Set listeners to update the HTML div's position whenever the SVG group
							// position is changed
							extend(parentGroup.attrSetters, {
								translateX: function (value) {
									htmlGroupStyle.left = value + PX;
								},
								translateY: function (value) {
									htmlGroupStyle.top = value + PX;
								},
								visibility: function (value, key) {
									htmlGroupStyle[key] = value;
								}
							});
						});

					}
				} else {
					htmlGroup = container;
				}

				htmlGroup.appendChild(element);

				// Shared with VML:
				wrapper.added = true;
				if (wrapper.alignOnAdd) {
					wrapper.htmlUpdateTransform();
				}

				return wrapper;
			};
		}
		return wrapper;
	}
});

/* ****************************************************************************
 *                                                                            *
 * START OF INTERNET EXPLORER <= 8 SPECIFIC CODE                              *
 *                                                                            *
 * For applications and websites that don't need IE support, like platform    *
 * targeted mobile apps and web apps, this code can be removed.               *
 *                                                                            *
 *****************************************************************************/

/**
 * @constructor
 */
var VMLRenderer, VMLElement;
if (!hasSVG && !useCanVG) {

/**
 * The VML element wrapper.
 */
Highcharts.VMLElement = VMLElement = {

	/**
	 * Initialize a new VML element wrapper. It builds the markup as a string
	 * to minimize DOM traffic.
	 * @param {Object} renderer
	 * @param {Object} nodeName
	 */
	init: function (renderer, nodeName) {
		var wrapper = this,
			markup =  ['<', nodeName, ' filled="f" stroked="f"'],
			style = ['position: ', ABSOLUTE, ';'],
			isDiv = nodeName === DIV;

		// divs and shapes need size
		if (nodeName === 'shape' || isDiv) {
			style.push('left:0;top:0;width:1px;height:1px;');
		}
		style.push('visibility: ', isDiv ? HIDDEN : VISIBLE);

		markup.push(' style="', style.join(''), '"/>');

		// create element with default attributes and style
		if (nodeName) {
			markup = isDiv || nodeName === 'span' || nodeName === 'img' ?
				markup.join('')
				: renderer.prepVML(markup);
			wrapper.element = createElement(markup);
		}

		wrapper.renderer = renderer;
		wrapper.attrSetters = {};
	},

	/**
	 * Add the node to the given parent
	 * @param {Object} parent
	 */
	add: function (parent) {
		var wrapper = this,
			renderer = wrapper.renderer,
			element = wrapper.element,
			box = renderer.box,
			inverted = parent && parent.inverted,

			// get the parent node
			parentNode = parent ?
				parent.element || parent :
				box;


		// if the parent group is inverted, apply inversion on all children
		if (inverted) { // only on groups
			renderer.invertChild(element, parentNode);
		}

		// append it
		parentNode.appendChild(element);

		// align text after adding to be able to read offset
		wrapper.added = true;
		if (wrapper.alignOnAdd && !wrapper.deferUpdateTransform) {
			wrapper.updateTransform();
		}

		// fire an event for internal hooks
		if (wrapper.onAdd) {
			wrapper.onAdd();
		}

		return wrapper;
	},

	/**
	 * VML always uses htmlUpdateTransform
	 */
	updateTransform: SVGElement.prototype.htmlUpdateTransform,

	/**
	 * Set the rotation of a span with oldIE's filter
	 */
	setSpanRotation: function () {
		// Adjust for alignment and rotation. Rotation of useHTML content is not yet implemented
		// but it can probably be implemented for Firefox 3.5+ on user request. FF3.5+
		// has support for CSS3 transform. The getBBox method also needs to be updated
		// to compensate for the rotation, like it currently does for SVG.
		// Test case: http://jsfiddle.net/highcharts/Ybt44/

		var rotation = this.rotation,
			costheta = mathCos(rotation * deg2rad),
			sintheta = mathSin(rotation * deg2rad);
					
		css(this.element, {
			filter: rotation ? ['progid:DXImageTransform.Microsoft.Matrix(M11=', costheta,
				', M12=', -sintheta, ', M21=', sintheta, ', M22=', costheta,
				', sizingMethod=\'auto expand\')'].join('') : NONE
		});
	},

	/**
	 * Get the positioning correction for the span after rotating. 
	 */
	getSpanCorrection: function (width, baseline, alignCorrection, rotation, align) {

		var costheta = rotation ? mathCos(rotation * deg2rad) : 1,
			sintheta = rotation ? mathSin(rotation * deg2rad) : 0,
			height = pick(this.elemHeight, this.element.offsetHeight),
			quad,
			nonLeft = align && align !== 'left';

		// correct x and y
		this.xCorr = costheta < 0 && -width;
		this.yCorr = sintheta < 0 && -height;

		// correct for baseline and corners spilling out after rotation
		quad = costheta * sintheta < 0;
		this.xCorr += sintheta * baseline * (quad ? 1 - alignCorrection : alignCorrection);
		this.yCorr -= costheta * baseline * (rotation ? (quad ? alignCorrection : 1 - alignCorrection) : 1);
		// correct for the length/height of the text
		if (nonLeft) {
			this.xCorr -= width * alignCorrection * (costheta < 0 ? -1 : 1);
			if (rotation) {
				this.yCorr -= height * alignCorrection * (sintheta < 0 ? -1 : 1);
			}
			css(this.element, {
				textAlign: align
			});
		}
	},

	/**
	 * Converts a subset of an SVG path definition to its VML counterpart. Takes an array
	 * as the parameter and returns a string.
	 */
	pathToVML: function (value) {
		// convert paths
		var i = value.length,
			path = [];

		while (i--) {

			// Multiply by 10 to allow subpixel precision.
			// Substracting half a pixel seems to make the coordinates
			// align with SVG, but this hasn't been tested thoroughly
			if (isNumber(value[i])) {
				path[i] = mathRound(value[i] * 10) - 5;
			} else if (value[i] === 'Z') { // close the path
				path[i] = 'x';
			} else {
				path[i] = value[i];

				// When the start X and end X coordinates of an arc are too close,
				// they are rounded to the same value above. In this case, substract or 
				// add 1 from the end X and Y positions. #186, #760, #1371, #1410.
				if (value.isArc && (value[i] === 'wa' || value[i] === 'at')) {
					// Start and end X
					if (path[i + 5] === path[i + 7]) {
						path[i + 7] += value[i + 7] > value[i + 5] ? 1 : -1;
					}
					// Start and end Y
					if (path[i + 6] === path[i + 8]) {
						path[i + 8] += value[i + 8] > value[i + 6] ? 1 : -1;
					}
				}
			}
		}

		
		// Loop up again to handle path shortcuts (#2132)
		/*while (i++ < path.length) {
			if (path[i] === 'H') { // horizontal line to
				path[i] = 'L';
				path.splice(i + 2, 0, path[i - 1]);
			} else if (path[i] === 'V') { // vertical line to
				path[i] = 'L';
				path.splice(i + 1, 0, path[i - 2]);
			}
		}*/
		return path.join(' ') || 'x';
	},

	/**
	 * Get or set attributes
	 */
	attr: function (hash, val) {
		var wrapper = this,
			key,
			value,
			i,
			result,
			element = wrapper.element || {},
			elemStyle = element.style,
			nodeName = element.nodeName,
			renderer = wrapper.renderer,
			symbolName = wrapper.symbolName,
			hasSetSymbolSize,
			shadows = wrapper.shadows,
			skipAttr,
			attrSetters = wrapper.attrSetters,
			ret = wrapper;

		// single key-value pair
		if (isString(hash) && defined(val)) {
			key = hash;
			hash = {};
			hash[key] = val;
		}

		// used as a getter, val is undefined
		if (isString(hash)) {
			key = hash;
			if (key === 'strokeWidth' || key === 'stroke-width') {
				ret = wrapper.strokeweight;
			} else {
				ret = wrapper[key];
			}

		// setter
		} else {
			for (key in hash) {
				value = hash[key];
				skipAttr = false;

				// check for a specific attribute setter
				result = attrSetters[key] && attrSetters[key].call(wrapper, value, key);

				if (result !== false && value !== null) { // #620

					if (result !== UNDEFINED) {
						value = result; // the attribute setter has returned a new value to set
					}


					// prepare paths
					// symbols
					if (symbolName && /^(x|y|r|start|end|width|height|innerR|anchorX|anchorY)/.test(key)) {
						// if one of the symbol size affecting parameters are changed,
						// check all the others only once for each call to an element's
						// .attr() method
						if (!hasSetSymbolSize) {
							wrapper.symbolAttr(hash);

							hasSetSymbolSize = true;
						}
						skipAttr = true;

					} else if (key === 'd') {
						value = value || [];
						wrapper.d = value.join(' '); // used in getter for animation

						element.path = value = wrapper.pathToVML(value);

						// update shadows
						if (shadows) {
							i = shadows.length;
							while (i--) {
								shadows[i].path = shadows[i].cutOff ? this.cutOffPath(value, shadows[i].cutOff) : value;
							}
						}
						skipAttr = true;

					// handle visibility
					} else if (key === 'visibility') {

						// Handle inherited visibility
						if (value === 'inherit') {
							value = VISIBLE;
						}
						
						// Let the shadow follow the main element
						if (shadows) {
							i = shadows.length;
							while (i--) {
								shadows[i].style[key] = value;
							}
						}

						// Instead of toggling the visibility CSS property, move the div out of the viewport.
						// This works around #61 and #586
						if (nodeName === 'DIV') {
							value = value === HIDDEN ? '-999em' : 0;

							// In order to redraw, IE7 needs the div to be visible when tucked away
							// outside the viewport. So the visibility is actually opposite of
							// the expected value. This applies to the tooltip only.
							if (!docMode8) {
								elemStyle[key] = value ? VISIBLE : HIDDEN;
							}
							key = 'top';
						}
						elemStyle[key] = value;
						skipAttr = true;

					// directly mapped to css
					} else if (key === 'zIndex') {

						if (value) {
							elemStyle[key] = value;
						}
						skipAttr = true;

					// x, y, width, height
					} else if (inArray(key, ['x', 'y', 'width', 'height']) !== -1) {

						wrapper[key] = value; // used in getter

						if (key === 'x' || key === 'y') {
							key = { x: 'left', y: 'top' }[key];
						} else {
							value = mathMax(0, value); // don't set width or height below zero (#311)
						}

						// clipping rectangle special
						if (wrapper.updateClipping) {
							wrapper[key] = value; // the key is now 'left' or 'top' for 'x' and 'y'
							wrapper.updateClipping();
						} else {
							// normal
							elemStyle[key] = value;
						}

						skipAttr = true;

					// class name
					} else if (key === 'class' && nodeName === 'DIV') {
						// IE8 Standards mode has problems retrieving the className
						element.className = value;

					// stroke
					} else if (key === 'stroke') {

						value = renderer.color(value, element, key);

						key = 'strokecolor';

					// stroke width
					} else if (key === 'stroke-width' || key === 'strokeWidth') {
						element.stroked = value ? true : false;
						key = 'strokeweight';
						wrapper[key] = value; // used in getter, issue #113
						if (isNumber(value)) {
							value += PX;
						}

					// dashStyle
					} else if (key === 'dashstyle') {
						var strokeElem = element.getElementsByTagName('stroke')[0] ||
							createElement(renderer.prepVML(['<stroke/>']), null, null, element);
						strokeElem[key] = value || 'solid';
						wrapper.dashstyle = value; /* because changing stroke-width will change the dash length
							and cause an epileptic effect */
						skipAttr = true;

					// fill
					} else if (key === 'fill') {

						if (nodeName === 'SPAN') { // text color
							elemStyle.color = value;
						} else if (nodeName !== 'IMG') { // #1336
							element.filled = value !== NONE ? true : false;

							value = renderer.color(value, element, key, wrapper);

							key = 'fillcolor';
						}

					// opacity: don't bother - animation is too slow and filters introduce artifacts
					} else if (key === 'opacity') {
						/*css(element, {
							opacity: value
						});*/
						skipAttr = true;

					// rotation on VML elements
					} else if (nodeName === 'shape' && key === 'rotation') {

						wrapper[key] = element.style[key] = value; // style is for #1873

						// Correction for the 1x1 size of the shape container. Used in gauge needles.
						element.style.left = -mathRound(mathSin(value * deg2rad) + 1) + PX;
						element.style.top = mathRound(mathCos(value * deg2rad)) + PX;

					// translation for animation
					} else if (key === 'translateX' || key === 'translateY' || key === 'rotation') {
						wrapper[key] = value;
						wrapper.updateTransform();

						skipAttr = true;

					}


					if (!skipAttr) {
						if (docMode8) { // IE8 setAttribute bug
							element[key] = value;
						} else {
							attr(element, key, value);
						}
					}

				}
			}
		}
		return ret;
	},

	/**
	 * Set the element's clipping to a predefined rectangle
	 *
	 * @param {String} id The id of the clip rectangle
	 */
	clip: function (clipRect) {
		var wrapper = this,
			clipMembers,
			cssRet;

		if (clipRect) {
			clipMembers = clipRect.members;
			erase(clipMembers, wrapper); // Ensure unique list of elements (#1258)
			clipMembers.push(wrapper);
			wrapper.destroyClip = function () {
				erase(clipMembers, wrapper);
			};
			cssRet = clipRect.getCSS(wrapper);

		} else {
			if (wrapper.destroyClip) {
				wrapper.destroyClip();
			}
			cssRet = { clip: docMode8 ? 'inherit' : 'rect(auto)' }; // #1214
		}

		return wrapper.css(cssRet);

	},

	/**
	 * Set styles for the element
	 * @param {Object} styles
	 */
	css: SVGElement.prototype.htmlCss,

	/**
	 * Removes a child either by removeChild or move to garbageBin.
	 * Issue 490; in VML removeChild results in Orphaned nodes according to sIEve, discardElement does not.
	 */
	safeRemoveChild: function (element) {
		// discardElement will detach the node from its parent before attaching it
		// to the garbage bin. Therefore it is important that the node is attached and have parent.
		if (element.parentNode) {
			discardElement(element);
		}
	},

	/**
	 * Extend element.destroy by removing it from the clip members array
	 */
	destroy: function () {
		if (this.destroyClip) {
			this.destroyClip();
		}

		return SVGElement.prototype.destroy.apply(this);
	},

	/**
	 * Add an event listener. VML override for normalizing event parameters.
	 * @param {String} eventType
	 * @param {Function} handler
	 */
	on: function (eventType, handler) {
		// simplest possible event model for internal use
		this.element['on' + eventType] = function () {
			var evt = win.event;
			evt.target = evt.srcElement;
			handler(evt);
		};
		return this;
	},

	/**
	 * In stacked columns, cut off the shadows so that they don't overlap
	 */
	cutOffPath: function (path, length) {

		var len;

		path = path.split(/[ ,]/);
		len = path.length;

		if (len === 9 || len === 11) {
			path[len - 4] = path[len - 2] = pInt(path[len - 2]) - 10 * length;
		}
		return path.join(' ');
	},

	/**
	 * Apply a drop shadow by copying elements and giving them different strokes
	 * @param {Boolean|Object} shadowOptions
	 */
	shadow: function (shadowOptions, group, cutOff) {
		var shadows = [],
			i,
			element = this.element,
			renderer = this.renderer,
			shadow,
			elemStyle = element.style,
			markup,
			path = element.path,
			strokeWidth,
			modifiedPath,
			shadowWidth,
			shadowElementOpacity;

		// some times empty paths are not strings
		if (path && typeof path.value !== 'string') {
			path = 'x';
		}
		modifiedPath = path;

		if (shadowOptions) {
			shadowWidth = pick(shadowOptions.width, 3);
			shadowElementOpacity = (shadowOptions.opacity || 0.15) / shadowWidth;
			for (i = 1; i <= 3; i++) {

				strokeWidth = (shadowWidth * 2) + 1 - (2 * i);

				// Cut off shadows for stacked column items
				if (cutOff) {
					modifiedPath = this.cutOffPath(path.value, strokeWidth + 0.5);
				}

				markup = ['<shape isShadow="true" strokeweight="', strokeWidth,
					'" filled="false" path="', modifiedPath,
					'" coordsize="10 10" style="', element.style.cssText, '" />'];

				shadow = createElement(renderer.prepVML(markup),
					null, {
						left: pInt(elemStyle.left) + pick(shadowOptions.offsetX, 1),
						top: pInt(elemStyle.top) + pick(shadowOptions.offsetY, 1)
					}
				);
				if (cutOff) {
					shadow.cutOff = strokeWidth + 1;
				}

				// apply the opacity
				markup = ['<stroke color="', shadowOptions.color || 'black', '" opacity="', shadowElementOpacity * i, '"/>'];
				createElement(renderer.prepVML(markup), null, null, shadow);


				// insert it
				if (group) {
					group.element.appendChild(shadow);
				} else {
					element.parentNode.insertBefore(shadow, element);
				}

				// record it
				shadows.push(shadow);

			}

			this.shadows = shadows;
		}
		return this;

	}
};
VMLElement = extendClass(SVGElement, VMLElement);

/**
 * The VML renderer
 */
var VMLRendererExtension = { // inherit SVGRenderer

	Element: VMLElement,
	isIE8: userAgent.indexOf('MSIE 8.0') > -1,


	/**
	 * Initialize the VMLRenderer
	 * @param {Object} container
	 * @param {Number} width
	 * @param {Number} height
	 */
	init: function (container, width, height, style) {
		var renderer = this,
			boxWrapper,
			box,
			css;

		renderer.alignedObjects = [];

		boxWrapper = renderer.createElement(DIV)
			.css(extend(this.getStyle(style), { position: RELATIVE}));
		box = boxWrapper.element;
		container.appendChild(boxWrapper.element);


		// generate the containing box
		renderer.isVML = true;
		renderer.box = box;
		renderer.boxWrapper = boxWrapper;
		renderer.cache = {};


		renderer.setSize(width, height, false);

		// The only way to make IE6 and IE7 print is to use a global namespace. However,
		// with IE8 the only way to make the dynamic shapes visible in screen and print mode
		// seems to be to add the xmlns attribute and the behaviour style inline.
		if (!doc.namespaces.hcv) {

			doc.namespaces.add('hcv', 'urn:schemas-microsoft-com:vml');

			// Setup default CSS (#2153, #2368, #2384)
			css = 'hcv\\:fill, hcv\\:path, hcv\\:shape, hcv\\:stroke' +
				'{ behavior:url(#default#VML); display: inline-block; } ';
			try {
				doc.createStyleSheet().cssText = css;
			} catch (e) {
				doc.styleSheets[0].cssText += css;
			}

		}
	},


	/**
	 * Detect whether the renderer is hidden. This happens when one of the parent elements
	 * has display: none
	 */
	isHidden: function () {
		return !this.box.offsetWidth;
	},

	/**
	 * Define a clipping rectangle. In VML it is accomplished by storing the values
	 * for setting the CSS style to all associated members.
	 *
	 * @param {Number} x
	 * @param {Number} y
	 * @param {Number} width
	 * @param {Number} height
	 */
	clipRect: function (x, y, width, height) {

		// create a dummy element
		var clipRect = this.createElement(),
			isObj = isObject(x);

		// mimic a rectangle with its style object for automatic updating in attr
		return extend(clipRect, {
			members: [],
			left: (isObj ? x.x : x) + 1,
			top: (isObj ? x.y : y) + 1,
			width: (isObj ? x.width : width) - 1,
			height: (isObj ? x.height : height) - 1,
			getCSS: function (wrapper) {
				var element = wrapper.element,
					nodeName = element.nodeName,
					isShape = nodeName === 'shape',
					inverted = wrapper.inverted,
					rect = this,
					top = rect.top - (isShape ? element.offsetTop : 0),
					left = rect.left,
					right = left + rect.width,
					bottom = top + rect.height,
					ret = {
						clip: 'rect(' +
							mathRound(inverted ? left : top) + 'px,' +
							mathRound(inverted ? bottom : right) + 'px,' +
							mathRound(inverted ? right : bottom) + 'px,' +
							mathRound(inverted ? top : left) + 'px)'
					};

				// issue 74 workaround
				if (!inverted && docMode8 && nodeName === 'DIV') {
					extend(ret, {
						width: right + PX,
						height: bottom + PX
					});
				}
				return ret;
			},

			// used in attr and animation to update the clipping of all members
			updateClipping: function () {
				each(clipRect.members, function (member) {
					member.css(clipRect.getCSS(member));
				});
			}
		});

	},


	/**
	 * Take a color and return it if it's a string, make it a gradient if it's a
	 * gradient configuration object, and apply opacity.
	 *
	 * @param {Object} color The color or config object
	 */
	color: function (color, elem, prop, wrapper) {
		var renderer = this,
			colorObject,
			regexRgba = /^rgba/,
			markup,
			fillType,
			ret = NONE;

		// Check for linear or radial gradient
		if (color && color.linearGradient) {
			fillType = 'gradient';
		} else if (color && color.radialGradient) {
			fillType = 'pattern';
		}


		if (fillType) {

			var stopColor,
				stopOpacity,
				gradient = color.linearGradient || color.radialGradient,
				x1,
				y1,
				x2,
				y2,
				opacity1,
				opacity2,
				color1,
				color2,
				fillAttr = '',
				stops = color.stops,
				firstStop,
				lastStop,
				colors = [],
				addFillNode = function () {
					// Add the fill subnode. When colors attribute is used, the meanings of opacity and o:opacity2
					// are reversed.
					markup = ['<fill colors="' + colors.join(',') + '" opacity="', opacity2, '" o:opacity2="', opacity1,
						'" type="', fillType, '" ', fillAttr, 'focus="100%" method="any" />'];
					createElement(renderer.prepVML(markup), null, null, elem);
				};

			// Extend from 0 to 1
			firstStop = stops[0];
			lastStop = stops[stops.length - 1];
			if (firstStop[0] > 0) {
				stops.unshift([
					0,
					firstStop[1]
				]);
			}
			if (lastStop[0] < 1) {
				stops.push([
					1,
					lastStop[1]
				]);
			}

			// Compute the stops
			each(stops, function (stop, i) {
				if (regexRgba.test(stop[1])) {
					colorObject = Color(stop[1]);
					stopColor = colorObject.get('rgb');
					stopOpacity = colorObject.get('a');
				} else {
					stopColor = stop[1];
					stopOpacity = 1;
				}

				// Build the color attribute
				colors.push((stop[0] * 100) + '% ' + stopColor);

				// Only start and end opacities are allowed, so we use the first and the last
				if (!i) {
					opacity1 = stopOpacity;
					color2 = stopColor;
				} else {
					opacity2 = stopOpacity;
					color1 = stopColor;
				}
			});

			// Apply the gradient to fills only.
			if (prop === 'fill') {

				// Handle linear gradient angle
				if (fillType === 'gradient') {
					x1 = gradient.x1 || gradient[0] || 0;
					y1 = gradient.y1 || gradient[1] || 0;
					x2 = gradient.x2 || gradient[2] || 0;
					y2 = gradient.y2 || gradient[3] || 0;
					fillAttr = 'angle="' + (90  - math.atan(
						(y2 - y1) / // y vector
						(x2 - x1) // x vector
						) * 180 / mathPI) + '"';

					addFillNode();

				// Radial (circular) gradient
				} else {

					var r = gradient.r,
						sizex = r * 2,
						sizey = r * 2,
						cx = gradient.cx,
						cy = gradient.cy,
						radialReference = elem.radialReference,
						bBox,
						applyRadialGradient = function () {
							if (radialReference) {
								bBox = wrapper.getBBox();
								cx += (radialReference[0] - bBox.x) / bBox.width - 0.5;
								cy += (radialReference[1] - bBox.y) / bBox.height - 0.5;
								sizex *= radialReference[2] / bBox.width;
								sizey *= radialReference[2] / bBox.height;
							}
							fillAttr = 'src="' + defaultOptions.global.VMLRadialGradientURL + '" ' +
								'size="' + sizex + ',' + sizey + '" ' +
								'origin="0.5,0.5" ' +
								'position="' + cx + ',' + cy + '" ' +
								'color2="' + color2 + '" ';

							addFillNode();
						};

					// Apply radial gradient
					if (wrapper.added) {
						applyRadialGradient();
					} else {
						// We need to know the bounding box to get the size and position right
						wrapper.onAdd = applyRadialGradient;
					}

					// The fill element's color attribute is broken in IE8 standards mode, so we
					// need to set the parent shape's fillcolor attribute instead.
					ret = color1;
				}

			// Gradients are not supported for VML stroke, return the first color. #722.
			} else {
				ret = stopColor;
			}

		// if the color is an rgba color, split it and add a fill node
		// to hold the opacity component
		} else if (regexRgba.test(color) && elem.tagName !== 'IMG') {

			colorObject = Color(color);

			markup = ['<', prop, ' opacity="', colorObject.get('a'), '"/>'];
			createElement(this.prepVML(markup), null, null, elem);

			ret = colorObject.get('rgb');


		} else {
			var propNodes = elem.getElementsByTagName(prop); // 'stroke' or 'fill' node
			if (propNodes.length) {
				propNodes[0].opacity = 1;
				propNodes[0].type = 'solid';
			}
			ret = color;
		}

		return ret;
	},

	/**
	 * Take a VML string and prepare it for either IE8 or IE6/IE7.
	 * @param {Array} markup A string array of the VML markup to prepare
	 */
	prepVML: function (markup) {
		var vmlStyle = 'display:inline-block;behavior:url(#default#VML);',
			isIE8 = this.isIE8;

		markup = markup.join('');

		if (isIE8) { // add xmlns and style inline
			markup = markup.replace('/>', ' xmlns="urn:schemas-microsoft-com:vml" />');
			if (markup.indexOf('style="') === -1) {
				markup = markup.replace('/>', ' style="' + vmlStyle + '" />');
			} else {
				markup = markup.replace('style="', 'style="' + vmlStyle);
			}

		} else { // add namespace
			markup = markup.replace('<', '<hcv:');
		}

		return markup;
	},

	/**
	 * Create rotated and aligned text
	 * @param {String} str
	 * @param {Number} x
	 * @param {Number} y
	 */
	text: SVGRenderer.prototype.html,

	/**
	 * Create and return a path element
	 * @param {Array} path
	 */
	path: function (path) {
		var attr = {
			// subpixel precision down to 0.1 (width and height = 1px)
			coordsize: '10 10'
		};
		if (isArray(path)) {
			attr.d = path;
		} else if (isObject(path)) { // attributes
			extend(attr, path);
		}
		// create the shape
		return this.createElement('shape').attr(attr);
	},

	/**
	 * Create and return a circle element. In VML circles are implemented as
	 * shapes, which is faster than v:oval
	 * @param {Number} x
	 * @param {Number} y
	 * @param {Number} r
	 */
	circle: function (x, y, r) {
		var circle = this.symbol('circle');
		if (isObject(x)) {
			r = x.r;
			y = x.y;
			x = x.x;
		}
		circle.isCircle = true; // Causes x and y to mean center (#1682)
		circle.r = r;
		return circle.attr({ x: x, y: y });
	},

	/**
	 * Create a group using an outer div and an inner v:group to allow rotating
	 * and flipping. A simple v:group would have problems with positioning
	 * child HTML elements and CSS clip.
	 *
	 * @param {String} name The name of the group
	 */
	g: function (name) {
		var wrapper,
			attribs;

		// set the class name
		if (name) {
			attribs = { 'className': PREFIX + name, 'class': PREFIX + name };
		}

		// the div to hold HTML and clipping
		wrapper = this.createElement(DIV).attr(attribs);

		return wrapper;
	},

	/**
	 * VML override to create a regular HTML image
	 * @param {String} src
	 * @param {Number} x
	 * @param {Number} y
	 * @param {Number} width
	 * @param {Number} height
	 */
	image: function (src, x, y, width, height) {
		var obj = this.createElement('img')
			.attr({ src: src });

		if (arguments.length > 1) {
			obj.attr({
				x: x,
				y: y,
				width: width,
				height: height
			});
		}
		return obj;
	},

	/**
	 * For rectangles, VML uses a shape for rect to overcome bugs and rotation problems
	 */
	createElement: function (nodeName) {
		return nodeName === 'rect' ? this.symbol(nodeName) : SVGRenderer.prototype.createElement.call(this, nodeName);	
	},

	/**
	 * In the VML renderer, each child of an inverted div (group) is inverted
	 * @param {Object} element
	 * @param {Object} parentNode
	 */
	invertChild: function (element, parentNode) {
		var ren = this,
			parentStyle = parentNode.style,
			imgStyle = element.tagName === 'IMG' && element.style; // #1111

		css(element, {
			flip: 'x',
			left: pInt(parentStyle.width) - (imgStyle ? pInt(imgStyle.top) : 1),
			top: pInt(parentStyle.height) - (imgStyle ? pInt(imgStyle.left) : 1),
			rotation: -90
		});

		// Recursively invert child elements, needed for nested composite shapes like box plots and error bars. #1680, #1806.
		each(element.childNodes, function (child) {
			ren.invertChild(child, element);
		});
	},

	/**
	 * Symbol definitions that override the parent SVG renderer's symbols
	 *
	 */
	symbols: {
		// VML specific arc function
		arc: function (x, y, w, h, options) {
			var start = options.start,
				end = options.end,
				radius = options.r || w || h,
				innerRadius = options.innerR,
				cosStart = mathCos(start),
				sinStart = mathSin(start),
				cosEnd = mathCos(end),
				sinEnd = mathSin(end),
				ret;

			if (end - start === 0) { // no angle, don't show it.
				return ['x'];
			}

			ret = [
				'wa', // clockwise arc to
				x - radius, // left
				y - radius, // top
				x + radius, // right
				y + radius, // bottom
				x + radius * cosStart, // start x
				y + radius * sinStart, // start y
				x + radius * cosEnd, // end x
				y + radius * sinEnd  // end y
			];

			if (options.open && !innerRadius) {
				ret.push(
					'e',
					M,
					x,// - innerRadius,
					y// - innerRadius
				);
			}

			ret.push(
				'at', // anti clockwise arc to
				x - innerRadius, // left
				y - innerRadius, // top
				x + innerRadius, // right
				y + innerRadius, // bottom
				x + innerRadius * cosEnd, // start x
				y + innerRadius * sinEnd, // start y
				x + innerRadius * cosStart, // end x
				y + innerRadius * sinStart, // end y
				'x', // finish path
				'e' // close
			);

			ret.isArc = true;
			return ret;

		},
		// Add circle symbol path. This performs significantly faster than v:oval.
		circle: function (x, y, w, h, wrapper) {

			if (wrapper) {
				w = h = 2 * wrapper.r;
			}

			// Center correction, #1682
			if (wrapper && wrapper.isCircle) {
				x -= w / 2;
				y -= h / 2;
			}

			// Return the path
			return [
				'wa', // clockwisearcto
				x, // left
				y, // top
				x + w, // right
				y + h, // bottom
				x + w, // start x
				y + h / 2,     // start y
				x + w, // end x
				y + h / 2,     // end y
				//'x', // finish path
				'e' // close
			];
		},
		/**
		 * Add rectangle symbol path which eases rotation and omits arcsize problems
		 * compared to the built-in VML roundrect shape. When borders are not rounded,
		 * use the simpler square path, else use the callout path without the arrow.
		 */
		rect: function (x, y, w, h, options) {
			return SVGRenderer.prototype.symbols[
				!defined(options) || !options.r ? 'square' : 'callout'
			].call(0, x, y, w, h, options);
		}
	}
};
Highcharts.VMLRenderer = VMLRenderer = function () {
	this.init.apply(this, arguments);
};
VMLRenderer.prototype = merge(SVGRenderer.prototype, VMLRendererExtension);

	// general renderer
	Renderer = VMLRenderer;
}

// This method is used with exporting in old IE, when emulating SVG (see #2314)
SVGRenderer.prototype.measureSpanWidth = function (text, styles) {
	var measuringSpan = doc.createElement('span'),
		offsetWidth,
	textNode = doc.createTextNode(text);

	measuringSpan.appendChild(textNode);
	css(measuringSpan, styles);
	this.box.appendChild(measuringSpan);
	offsetWidth = measuringSpan.offsetWidth;
	discardElement(measuringSpan); // #2463
	return offsetWidth;
};


/* ****************************************************************************
 *                                                                            *
 * END OF INTERNET EXPLORER <= 8 SPECIFIC CODE                                *
 *                                                                            *
 *****************************************************************************/
/* ****************************************************************************
 *                                                                            *
 * START OF ANDROID < 3 SPECIFIC CODE. THIS CAN BE REMOVED IF YOU'RE NOT      *
 * TARGETING THAT SYSTEM.                                                     *
 *                                                                            *
 *****************************************************************************/
var CanVGRenderer,
	CanVGController;

if (useCanVG) {
	/**
	 * The CanVGRenderer is empty from start to keep the source footprint small.
	 * When requested, the CanVGController downloads the rest of the source packaged
	 * together with the canvg library.
	 */
	Highcharts.CanVGRenderer = CanVGRenderer = function () {
		// Override the global SVG namespace to fake SVG/HTML that accepts CSS
		SVG_NS = 'http://www.w3.org/1999/xhtml';
	};

	/**
	 * Start with an empty symbols object. This is needed when exporting is used (exporting.src.js will add a few symbols), but 
	 * the implementation from SvgRenderer will not be merged in until first render.
	 */
	CanVGRenderer.prototype.symbols = {};

	/**
	 * Handles on demand download of canvg rendering support.
	 */
	CanVGController = (function () {
		// List of renderering calls
		var deferredRenderCalls = [];

		/**
		 * When downloaded, we are ready to draw deferred charts.
		 */
		function drawDeferred() {
			var callLength = deferredRenderCalls.length,
				callIndex;

			// Draw all pending render calls
			for (callIndex = 0; callIndex < callLength; callIndex++) {
				deferredRenderCalls[callIndex]();
			}
			// Clear the list
			deferredRenderCalls = [];
		}

		return {
			push: function (func, scriptLocation) {
				// Only get the script once
				if (deferredRenderCalls.length === 0) {
					getScript(scriptLocation, drawDeferred);
				}
				// Register render call
				deferredRenderCalls.push(func);
			}
		};
	}());

	Renderer = CanVGRenderer;
} // end CanVGRenderer

/* ****************************************************************************
 *                                                                            *
 * END OF ANDROID < 3 SPECIFIC CODE                                           *
 *                                                                            *
 *****************************************************************************/

/**
 * The Tick class
 */
function Tick(axis, pos, type, noLabel) {
	this.axis = axis;
	this.pos = pos;
	this.type = type || '';
	this.isNew = true;

	if (!type && !noLabel) {
		this.addLabel();
	}
}

Tick.prototype = {
	/**
	 * Write the tick label
	 */
	addLabel: function () {
		var tick = this,
			axis = tick.axis,
			options = axis.options,
			chart = axis.chart,
			horiz = axis.horiz,
			categories = axis.categories,
			names = axis.names,
			pos = tick.pos,
			labelOptions = options.labels,
			str,
			tickPositions = axis.tickPositions,
			width = (horiz && categories &&
				!labelOptions.step && !labelOptions.staggerLines &&
				!labelOptions.rotation &&
				chart.plotWidth / tickPositions.length) ||
				(!horiz && (chart.margin[3] || chart.chartWidth * 0.33)), // #1580, #1931
			isFirst = pos === tickPositions[0],
			isLast = pos === tickPositions[tickPositions.length - 1],
			css,
			attr,
			value = categories ?
				pick(categories[pos], names[pos], pos) :
				pos,
			label = tick.label,
			tickPositionInfo = tickPositions.info,
			dateTimeLabelFormat;

		// Set the datetime label format. If a higher rank is set for this position, use that. If not,
		// use the general format.
		if (axis.isDatetimeAxis && tickPositionInfo) {
			dateTimeLabelFormat = options.dateTimeLabelFormats[tickPositionInfo.higherRanks[pos] || tickPositionInfo.unitName];
		}
		// set properties for access in render method
		tick.isFirst = isFirst;
		tick.isLast = isLast;

		// get the string
		str = axis.labelFormatter.call({
			axis: axis,
			chart: chart,
			isFirst: isFirst,
			isLast: isLast,
			dateTimeLabelFormat: dateTimeLabelFormat,
			value: axis.isLog ? correctFloat(lin2log(value)) : value
		});

		// prepare CSS
		css = width && { width: mathMax(1, mathRound(width - 2 * (labelOptions.padding || 10))) + PX };
		css = extend(css, labelOptions.style);

		// first call
		if (!defined(label)) {
			attr = {
				align: axis.labelAlign
			};
			if (isNumber(labelOptions.rotation)) {
				attr.rotation = labelOptions.rotation;
			}
			if (width && labelOptions.ellipsis) {
				attr._clipHeight = axis.len / tickPositions.length;
			}

			tick.label =
				defined(str) && labelOptions.enabled ?
					chart.renderer.text(
							str,
							0,
							0,
							labelOptions.useHTML
						)
						.attr(attr)
						// without position absolute, IE export sometimes is wrong
						.css(css)
						.add(axis.labelGroup) :
					null;

		// update
		} else if (label) {
			label.attr({
					text: str
				})
				.css(css);
		}
	},

	/**
	 * Get the offset height or width of the label
	 */
	getLabelSize: function () {
		var label = this.label,
			axis = this.axis;
		return label ?
			label.getBBox()[axis.horiz ? 'height' : 'width'] :
			0;
	},

	/**
	 * Find how far the labels extend to the right and left of the tick's x position. Used for anti-collision
	 * detection with overflow logic.
	 */
	getLabelSides: function () {
		var bBox = this.label.getBBox(),
			axis = this.axis,
			horiz = axis.horiz,
			options = axis.options,
			labelOptions = options.labels,
			size = horiz ? bBox.width : bBox.height,
			leftSide = horiz ?
				labelOptions.x - size * { left: 0, center: 0.5, right: 1 }[axis.labelAlign] :
				0,
			rightSide = horiz ?
				size + leftSide :
				size;

		return [leftSide, rightSide];
	},

	/**
	 * Handle the label overflow by adjusting the labels to the left and right edge, or
	 * hide them if they collide into the neighbour label.
	 */
	handleOverflow: function (index, xy) {
		var show = true,
			axis = this.axis,
			isFirst = this.isFirst,
			isLast = this.isLast,
			horiz = axis.horiz,
			pxPos = horiz ? xy.x : xy.y,
			reversed = axis.reversed,
			tickPositions = axis.tickPositions,
			sides = this.getLabelSides(),
			leftSide = sides[0],
			rightSide = sides[1],
			axisLeft,
			axisRight,
			neighbour,
			neighbourEdge,
			line = this.label.line || 0,
			labelEdge = axis.labelEdge,
			justifyLabel = axis.justifyLabels && (isFirst || isLast),
			justifyToPlot;

		// Hide it if it now overlaps the neighbour label
		if (labelEdge[line] === UNDEFINED || pxPos + leftSide > labelEdge[line]) {
			labelEdge[line] = pxPos + rightSide;

		} else if (!justifyLabel) {
			show = false;
		}

		if (justifyLabel) {
			justifyToPlot = axis.justifyToPlot;
			axisLeft = justifyToPlot ? axis.pos : 0;
			axisRight = justifyToPlot ? axisLeft + axis.len : axis.chart.chartWidth;

			// Find the firsth neighbour on the same line
			do {
				index += (isFirst ? 1 : -1);
				neighbour = axis.ticks[tickPositions[index]];
			} while (tickPositions[index] && (!neighbour || neighbour.label.line !== line));

			neighbourEdge = neighbour && neighbour.label.xy && neighbour.label.xy.x + neighbour.getLabelSides()[isFirst ? 0 : 1];

			if ((isFirst && !reversed) || (isLast && reversed)) {
				// Is the label spilling out to the left of the plot area?
				if (pxPos + leftSide < axisLeft) {

					// Align it to plot left
					pxPos = axisLeft - leftSide;

					// Hide it if it now overlaps the neighbour label
					if (neighbour && pxPos + rightSide > neighbourEdge) {
						show = false;
					}
				}

			} else {
				// Is the label spilling out to the right of the plot area?
				if (pxPos + rightSide > axisRight) {

					// Align it to plot right
					pxPos = axisRight - rightSide;

					// Hide it if it now overlaps the neighbour label
					if (neighbour && pxPos + leftSide < neighbourEdge) {
						show = false;
					}

				}
			}

			// Set the modified x position of the label
			xy.x = pxPos;
		}
		return show;
	},

	/**
	 * Get the x and y position for ticks and labels
	 */
	getPosition: function (horiz, pos, tickmarkOffset, old) {
		var axis = this.axis,
			chart = axis.chart,
			cHeight = (old && chart.oldChartHeight) || chart.chartHeight;

		return {
			x: horiz ?
				axis.translate(pos + tickmarkOffset, null, null, old) + axis.transB :
				axis.left + axis.offset + (axis.opposite ? ((old && chart.oldChartWidth) || chart.chartWidth) - axis.right - axis.left : 0),

			y: horiz ?
				cHeight - axis.bottom + axis.offset - (axis.opposite ? axis.height : 0) :
				cHeight - axis.translate(pos + tickmarkOffset, null, null, old) - axis.transB
		};

	},

	/**
	 * Get the x, y position of the tick label
	 */
	getLabelPosition: function (x, y, label, horiz, labelOptions, tickmarkOffset, index, step) {
		var axis = this.axis,
			transA = axis.transA,
			reversed = axis.reversed,
			staggerLines = axis.staggerLines,
			baseline = axis.chart.renderer.fontMetrics(labelOptions.style.fontSize).b,
			rotation = labelOptions.rotation;

		x = x + labelOptions.x - (tickmarkOffset && horiz ?
			tickmarkOffset * transA * (reversed ? -1 : 1) : 0);
		y = y + labelOptions.y - (tickmarkOffset && !horiz ?
			tickmarkOffset * transA * (reversed ? 1 : -1) : 0);

		// Correct for rotation (#1764)
		if (rotation && axis.side === 2) {
			y -= baseline - baseline * mathCos(rotation * deg2rad);
		}

		// Vertically centered
		if (!defined(labelOptions.y) && !rotation) { // #1951
			y += baseline - label.getBBox().height / 2;
		}

		// Correct for staggered labels
		if (staggerLines) {
			label.line = (index / (step || 1) % staggerLines);
			y += label.line * (axis.labelOffset / staggerLines);
		}

		return {
			x: x,
			y: y
		};
	},

	/**
	 * Extendible method to return the path of the marker
	 */
	getMarkPath: function (x, y, tickLength, tickWidth, horiz, renderer) {
		return renderer.crispLine([
				M,
				x,
				y,
				L,
				x + (horiz ? 0 : -tickLength),
				y + (horiz ? tickLength : 0)
			], tickWidth);
	},

	/**
	 * Put everything in place
	 *
	 * @param index {Number}
	 * @param old {Boolean} Use old coordinates to prepare an animation into new position
	 */
	render: function (index, old, opacity) {
		var tick = this,
			axis = tick.axis,
			options = axis.options,
			chart = axis.chart,
			renderer = chart.renderer,
			horiz = axis.horiz,
			type = tick.type,
			label = tick.label,
			pos = tick.pos,
			labelOptions = options.labels,
			gridLine = tick.gridLine,
			gridPrefix = type ? type + 'Grid' : 'grid',
			tickPrefix = type ? type + 'Tick' : 'tick',
			gridLineWidth = options[gridPrefix + 'LineWidth'],
			gridLineColor = options[gridPrefix + 'LineColor'],
			dashStyle = options[gridPrefix + 'LineDashStyle'],
			tickLength = options[tickPrefix + 'Length'],
			tickWidth = options[tickPrefix + 'Width'] || 0,
			tickColor = options[tickPrefix + 'Color'],
			tickPosition = options[tickPrefix + 'Position'],
			gridLinePath,
			mark = tick.mark,
			markPath,
			step = labelOptions.step,
			attribs,
			show = true,
			tickmarkOffset = axis.tickmarkOffset,
			xy = tick.getPosition(horiz, pos, tickmarkOffset, old),
			x = xy.x,
			y = xy.y,
			reverseCrisp = ((horiz && x === axis.pos + axis.len) || (!horiz && y === axis.pos)) ? -1 : 1; // #1480, #1687

		this.isActive = true;

		// create the grid line
		if (gridLineWidth) {
			gridLinePath = axis.getPlotLinePath(pos + tickmarkOffset, gridLineWidth * reverseCrisp, old, true);

			if (gridLine === UNDEFINED) {
				attribs = {
					stroke: gridLineColor,
					'stroke-width': gridLineWidth
				};
				if (dashStyle) {
					attribs.dashstyle = dashStyle;
				}
				if (!type) {
					attribs.zIndex = 1;
				}
				if (old) {
					attribs.opacity = 0;
				}
				tick.gridLine = gridLine =
					gridLineWidth ?
						renderer.path(gridLinePath)
							.attr(attribs).add(axis.gridGroup) :
						null;
			}

			// If the parameter 'old' is set, the current call will be followed
			// by another call, therefore do not do any animations this time
			if (!old && gridLine && gridLinePath) {
				gridLine[tick.isNew ? 'attr' : 'animate']({
					d: gridLinePath,
					opacity: opacity
				});
			}
		}

		// create the tick mark
		if (tickWidth && tickLength) {

			// negate the length
			if (tickPosition === 'inside') {
				tickLength = -tickLength;
			}
			if (axis.opposite) {
				tickLength = -tickLength;
			}

			markPath = tick.getMarkPath(x, y, tickLength, tickWidth * reverseCrisp, horiz, renderer);
			if (mark) { // updating
				mark.animate({
					d: markPath,
					opacity: opacity
				});
			} else { // first time
				tick.mark = renderer.path(
					markPath
				).attr({
					stroke: tickColor,
					'stroke-width': tickWidth,
					opacity: opacity
				}).add(axis.axisGroup);
			}
		}

		// the label is created on init - now move it into place
		if (label && !isNaN(x)) {
			label.xy = xy = tick.getLabelPosition(x, y, label, horiz, labelOptions, tickmarkOffset, index, step);

			// Apply show first and show last. If the tick is both first and last, it is
			// a single centered tick, in which case we show the label anyway (#2100).
			if ((tick.isFirst && !tick.isLast && !pick(options.showFirstLabel, 1)) ||
					(tick.isLast && !tick.isFirst && !pick(options.showLastLabel, 1))) {
				show = false;

			// Handle label overflow and show or hide accordingly
			} else if (!axis.isRadial && !labelOptions.step && !labelOptions.rotation && !old && opacity !== 0) {
				show = tick.handleOverflow(index, xy);
			}

			// apply step
			if (step && index % step) {
				// show those indices dividable by step
				show = false;
			}

			// Set the new position, and show or hide
			if (show && !isNaN(xy.y)) {
				xy.opacity = opacity;
				label[tick.isNew ? 'attr' : 'animate'](xy);
				tick.isNew = false;
			} else {
				label.attr('y', -9999); // #1338
			}
		}
	},

	/**
	 * Destructor for the tick prototype
	 */
	destroy: function () {
		destroyObjectProperties(this, this.axis);
	}
};

/**
 * Create a new axis object
 * @param {Object} chart
 * @param {Object} options
 */
function Axis() {
	this.init.apply(this, arguments);
}

Axis.prototype = {

	/**
	 * Default options for the X axis - the Y axis has extended defaults
	 */
	defaultOptions: {
		// allowDecimals: null,
		// alternateGridColor: null,
		// categories: [],
		dateTimeLabelFormats: {
			millisecond: '%H:%M:%S.%L',
			second: '%H:%M:%S',
			minute: '%H:%M',
			hour: '%H:%M',
			day: '%e. %b',
			week: '%e. %b',
			month: '%b \'%y',
			year: '%Y'
		},
		endOnTick: false,
		gridLineColor: '#C0C0C0',
		// gridLineDashStyle: 'solid',
		// gridLineWidth: 0,
		// reversed: false,

		labels: defaultLabelOptions,
			// { step: null },
		lineColor: '#C0D0E0',
		lineWidth: 1,
		//linkedTo: null,
		//max: undefined,
		//min: undefined,
		minPadding: 0.01,
		maxPadding: 0.01,
		//minRange: null,
		minorGridLineColor: '#E0E0E0',
		// minorGridLineDashStyle: null,
		minorGridLineWidth: 1,
		minorTickColor: '#A0A0A0',
		//minorTickInterval: null,
		minorTickLength: 2,
		minorTickPosition: 'outside', // inside or outside
		//minorTickWidth: 0,
		//opposite: false,
		//offset: 0,
		//plotBands: [{
		//	events: {},
		//	zIndex: 1,
		//	labels: { align, x, verticalAlign, y, style, rotation, textAlign }
		//}],
		//plotLines: [{
		//	events: {}
		//  dashStyle: {}
		//	zIndex:
		//	labels: { align, x, verticalAlign, y, style, rotation, textAlign }
		//}],
		//reversed: false,
		// showFirstLabel: true,
		// showLastLabel: true,
		startOfWeek: 1,
		startOnTick: false,
		tickColor: '#C0D0E0',
		//tickInterval: null,
		tickLength: 5,
		tickmarkPlacement: 'between', // on or between
		tickPixelInterval: 100,
		tickPosition: 'outside',
		tickWidth: 1,
		title: {
			//text: null,
			align: 'middle', // low, middle or high
			//margin: 0 for horizontal, 10 for vertical axes,
			//rotation: 0,
			//side: 'outside',
			style: {
				color: '#909090'
			}
			//x: 0,
			//y: 0
		},
		type: 'linear' // linear, logarithmic or datetime
	},

	/**
	 * This options set extends the defaultOptions for Y axes
	 */
	defaultYAxisOptions: {
		endOnTick: true,
		gridLineWidth: 1,
		tickPixelInterval: 72,
		showLastLabel: true,
		labels: {
			x: -8,
			y: 3
		},
		lineWidth: 0,
		maxPadding: 0.05,
		minPadding: 0.05,
		startOnTick: true,
		tickWidth: 0,
		title: {
			rotation: 270,
			text: 'Values'
		},
		stackLabels: {
			enabled: false,
			//align: dynamic,
			//y: dynamic,
			//x: dynamic,
			//verticalAlign: dynamic,
			//textAlign: dynamic,
			//rotation: 0,
			formatter: function () {
				return numberFormat(this.total, -1);
			},
			style: defaultLabelOptions.style
		}
	},

	/**
	 * These options extend the defaultOptions for left axes
	 */
	defaultLeftAxisOptions: {
		labels: {
			x: -8,
			y: null
		},
		title: {
			rotation: 270
		}
	},

	/**
	 * These options extend the defaultOptions for right axes
	 */
	defaultRightAxisOptions: {
		labels: {
			x: 8,
			y: null
		},
		title: {
			rotation: 90
		}
	},

	/**
	 * These options extend the defaultOptions for bottom axes
	 */
	defaultBottomAxisOptions: {
		labels: {
			x: 0,
			y: 14
			// overflow: undefined,
			// staggerLines: null
		},
		title: {
			rotation: 0
		}
	},
	/**
	 * These options extend the defaultOptions for left axes
	 */
	defaultTopAxisOptions: {
		labels: {
			x: 0,
			y: -5
			// overflow: undefined
			// staggerLines: null
		},
		title: {
			rotation: 0
		}
	},

	/**
	 * Initialize the axis
	 */
	init: function (chart, userOptions) {


		var isXAxis = userOptions.isX,
			axis = this;

		// Flag, is the axis horizontal
		axis.horiz = chart.inverted ? !isXAxis : isXAxis;

		// Flag, isXAxis
		axis.isXAxis = isXAxis;
		axis.coll = isXAxis ? 'xAxis' : 'yAxis';

		axis.opposite = userOptions.opposite; // needed in setOptions
		axis.side = userOptions.side || (axis.horiz ?
				(axis.opposite ? 0 : 2) : // top : bottom
				(axis.opposite ? 1 : 3));  // right : left

		axis.setOptions(userOptions);


		var options = this.options,
			type = options.type,
			isDatetimeAxis = type === 'datetime';

		axis.labelFormatter = options.labels.formatter || axis.defaultLabelFormatter; // can be overwritten by dynamic format


		// Flag, stagger lines or not
		axis.userOptions = userOptions;

		//axis.axisTitleMargin = UNDEFINED,// = options.title.margin,
		axis.minPixelPadding = 0;
		//axis.ignoreMinPadding = UNDEFINED; // can be set to true by a column or bar series
		//axis.ignoreMaxPadding = UNDEFINED;

		axis.chart = chart;
		axis.reversed = options.reversed;
		axis.zoomEnabled = options.zoomEnabled !== false;

		// Initial categories
		axis.categories = options.categories || type === 'category';
		axis.names = [];

		// Elements
		//axis.axisGroup = UNDEFINED;
		//axis.gridGroup = UNDEFINED;
		//axis.axisTitle = UNDEFINED;
		//axis.axisLine = UNDEFINED;

		// Shorthand types
		axis.isLog = type === 'logarithmic';
		axis.isDatetimeAxis = isDatetimeAxis;

		// Flag, if axis is linked to another axis
		axis.isLinked = defined(options.linkedTo);
		// Linked axis.
		//axis.linkedParent = UNDEFINED;

		// Tick positions
		//axis.tickPositions = UNDEFINED; // array containing predefined positions
		// Tick intervals
		//axis.tickInterval = UNDEFINED;
		//axis.minorTickInterval = UNDEFINED;

		axis.tickmarkOffset = (axis.categories && options.tickmarkPlacement === 'between') ? 0.5 : 0;

		// Major ticks
		axis.ticks = {};
		axis.labelEdge = [];
		// Minor ticks
		axis.minorTicks = {};
		//axis.tickAmount = UNDEFINED;

		// List of plotLines/Bands
		axis.plotLinesAndBands = [];

		// Alternate bands
		axis.alternateBands = {};

		// Axis metrics
		//axis.left = UNDEFINED;
		//axis.top = UNDEFINED;
		//axis.width = UNDEFINED;
		//axis.height = UNDEFINED;
		//axis.bottom = UNDEFINED;
		//axis.right = UNDEFINED;
		//axis.transA = UNDEFINED;
		//axis.transB = UNDEFINED;
		//axis.oldTransA = UNDEFINED;
		axis.len = 0;
		//axis.oldMin = UNDEFINED;
		//axis.oldMax = UNDEFINED;
		//axis.oldUserMin = UNDEFINED;
		//axis.oldUserMax = UNDEFINED;
		//axis.oldAxisLength = UNDEFINED;
		axis.minRange = axis.userMinRange = options.minRange || options.maxZoom;
		axis.range = options.range;
		axis.offset = options.offset || 0;


		// Dictionary for stacks
		axis.stacks = {};
		axis.oldStacks = {};
		
		// Min and max in the data
		//axis.dataMin = UNDEFINED,
		//axis.dataMax = UNDEFINED,

		// The axis range
		axis.max = null;
		axis.min = null;

		// User set min and max
		//axis.userMin = UNDEFINED,
		//axis.userMax = UNDEFINED,

		// Crosshair options
		axis.crosshair = pick(options.crosshair, splat(chart.options.tooltip.crosshairs)[isXAxis ? 0 : 1], false);
		// Run Axis

		var eventType,
			events = axis.options.events;

		// Register
		if (inArray(axis, chart.axes) === -1) { // don't add it again on Axis.update()
			if (isXAxis && !this.isColorAxis) { // #2713
				chart.axes.splice(chart.xAxis.length, 0, axis);
			} else {
				chart.axes.push(axis);
			}

			chart[axis.coll].push(axis);
		}

		axis.series = axis.series || []; // populated by Series

		// inverted charts have reversed xAxes as default
		if (chart.inverted && isXAxis && axis.reversed === UNDEFINED) {
			axis.reversed = true;
		}

		axis.removePlotBand = axis.removePlotBandOrLine;
		axis.removePlotLine = axis.removePlotBandOrLine;


		// register event listeners
		for (eventType in events) {
			addEvent(axis, eventType, events[eventType]);
		}

		// extend logarithmic axis
		if (axis.isLog) {
			axis.val2lin = log2lin;
			axis.lin2val = lin2log;
		}
	},

	/**
	 * Merge and set options
	 */
	setOptions: function (userOptions) {
		this.options = merge(
			this.defaultOptions,
			this.isXAxis ? {} : this.defaultYAxisOptions,
			[this.defaultTopAxisOptions, this.defaultRightAxisOptions,
				this.defaultBottomAxisOptions, this.defaultLeftAxisOptions][this.side],
			merge(
				defaultOptions[this.coll], // if set in setOptions (#1053)
				userOptions
			)
		);
	},

	/**
	 * The default label formatter. The context is a special config object for the label.
	 */
	defaultLabelFormatter: function () {
		var axis = this.axis,
			value = this.value,
			categories = axis.categories,
			dateTimeLabelFormat = this.dateTimeLabelFormat,
			numericSymbols = defaultOptions.lang.numericSymbols,
			i = numericSymbols && numericSymbols.length,
			multi,
			ret,
			formatOption = axis.options.labels.format,

			// make sure the same symbol is added for all labels on a linear axis
			numericSymbolDetector = axis.isLog ? value : axis.tickInterval;

		if (formatOption) {
			ret = format(formatOption, this);

		} else if (categories) {
			ret = value;

		} else if (dateTimeLabelFormat) { // datetime axis
			ret = dateFormat(dateTimeLabelFormat, value);

		} else if (i && numericSymbolDetector >= 1000) {
			// Decide whether we should add a numeric symbol like k (thousands) or M (millions).
			// If we are to enable this in tooltip or other places as well, we can move this
			// logic to the numberFormatter and enable it by a parameter.
			while (i-- && ret === UNDEFINED) {
				multi = Math.pow(1000, i + 1);
				if (numericSymbolDetector >= multi && numericSymbols[i] !== null) {
					ret = numberFormat(value / multi, -1) + numericSymbols[i];
				}
			}
		}

		if (ret === UNDEFINED) {
			if (value >= 10000) { // add thousands separators
				ret = numberFormat(value, 0);

			} else { // small numbers
				ret = numberFormat(value, -1, UNDEFINED, ''); // #2466
			}
		}

		return ret;
	},

	/**
	 * Get the minimum and maximum for the series of each axis
	 */
	getSeriesExtremes: function () {
		var axis = this,
			chart = axis.chart;

		axis.hasVisibleSeries = false;

		// reset dataMin and dataMax in case we're redrawing
		axis.dataMin = axis.dataMax = null;
		
		if (axis.buildStacks) {
			axis.buildStacks();
		}

		// loop through this axis' series
		each(axis.series, function (series) {

			if (series.visible || !chart.options.chart.ignoreHiddenSeries) {

				var seriesOptions = series.options,
					xData,
					threshold = seriesOptions.threshold,
					seriesDataMin,
					seriesDataMax;

				axis.hasVisibleSeries = true;

				// Validate threshold in logarithmic axes
				if (axis.isLog && threshold <= 0) {
					threshold = null;
				}

				// Get dataMin and dataMax for X axes
				if (axis.isXAxis) {
					xData = series.xData;
					if (xData.length) {
						axis.dataMin = mathMin(pick(axis.dataMin, xData[0]), arrayMin(xData));
						axis.dataMax = mathMax(pick(axis.dataMax, xData[0]), arrayMax(xData));
					}

				// Get dataMin and dataMax for Y axes, as well as handle stacking and processed data
				} else {

					// Get this particular series extremes
					series.getExtremes();
					seriesDataMax = series.dataMax;
					seriesDataMin = series.dataMin;

					// Get the dataMin and dataMax so far. If percentage is used, the min and max are
					// always 0 and 100. If seriesDataMin and seriesDataMax is null, then series
					// doesn't have active y data, we continue with nulls
					if (defined(seriesDataMin) && defined(seriesDataMax)) {
						axis.dataMin = mathMin(pick(axis.dataMin, seriesDataMin), seriesDataMin);
						axis.dataMax = mathMax(pick(axis.dataMax, seriesDataMax), seriesDataMax);
					}

					// Adjust to threshold
					if (defined(threshold)) {
						if (axis.dataMin >= threshold) {
							axis.dataMin = threshold;
							axis.ignoreMinPadding = true;
						} else if (axis.dataMax < threshold) {
							axis.dataMax = threshold;
							axis.ignoreMaxPadding = true;
						}
					}
				}
			}
		});
	},

	/**
	 * Translate from axis value to pixel position on the chart, or back
	 *
	 */
	translate: function (val, backwards, cvsCoord, old, handleLog, pointPlacement) {
		var axis = this,
			sign = 1,
			cvsOffset = 0,
			localA = old ? axis.oldTransA : axis.transA,
			localMin = old ? axis.oldMin : axis.min,
			returnValue,
			minPixelPadding = axis.minPixelPadding,
			postTranslate = (axis.options.ordinal || (axis.isLog && handleLog)) && axis.lin2val;

		if (!localA) {
			localA = axis.transA;
		}

		// In vertical axes, the canvas coordinates start from 0 at the top like in
		// SVG.
		if (cvsCoord) {
			sign *= -1; // canvas coordinates inverts the value
			cvsOffset = axis.len;
		}

		// Handle reversed axis
		if (axis.reversed) {
			sign *= -1;
			cvsOffset -= sign * (axis.sector || axis.len);
		}

		// From pixels to value
		if (backwards) { // reverse translation

			val = val * sign + cvsOffset;
			val -= minPixelPadding;
			returnValue = val / localA + localMin; // from chart pixel to value
			if (postTranslate) { // log and ordinal axes
				returnValue = axis.lin2val(returnValue);
			}

		// From value to pixels
		} else {
			if (postTranslate) { // log and ordinal axes
				val = axis.val2lin(val);
			}
			if (pointPlacement === 'between') {
				pointPlacement = 0.5;
			}
			returnValue = sign * (val - localMin) * localA + cvsOffset + (sign * minPixelPadding) +
				(isNumber(pointPlacement) ? localA * pointPlacement * axis.pointRange : 0);
		}

		return returnValue;
	},

	/**
	 * Utility method to translate an axis value to pixel position.
	 * @param {Number} value A value in terms of axis units
	 * @param {Boolean} paneCoordinates Whether to return the pixel coordinate relative to the chart
	 *        or just the axis/pane itself.
	 */
	toPixels: function (value, paneCoordinates) {
		return this.translate(value, false, !this.horiz, null, true) + (paneCoordinates ? 0 : this.pos);
	},

	/*
	 * Utility method to translate a pixel position in to an axis value
	 * @param {Number} pixel The pixel value coordinate
	 * @param {Boolean} paneCoordiantes Whether the input pixel is relative to the chart or just the
	 *        axis/pane itself.
	 */
	toValue: function (pixel, paneCoordinates) {
		return this.translate(pixel - (paneCoordinates ? 0 : this.pos), true, !this.horiz, null, true);
	},

	/**
	 * Create the path for a plot line that goes from the given value on
	 * this axis, across the plot to the opposite side
	 * @param {Number} value
	 * @param {Number} lineWidth Used for calculation crisp line
	 * @param {Number] old Use old coordinates (for resizing and rescaling)
	 */
	getPlotLinePath: function (value, lineWidth, old, force, translatedValue) {
		var axis = this,
			chart = axis.chart,
			axisLeft = axis.left,
			axisTop = axis.top,
			x1,
			y1,
			x2,
			y2,
			cHeight = (old && chart.oldChartHeight) || chart.chartHeight,
			cWidth = (old && chart.oldChartWidth) || chart.chartWidth,
			skip,
			transB = axis.transB;

		translatedValue = pick(translatedValue, axis.translate(value, null, null, old));
		x1 = x2 = mathRound(translatedValue + transB);
		y1 = y2 = mathRound(cHeight - translatedValue - transB);

		if (isNaN(translatedValue)) { // no min or max
			skip = true;

		} else if (axis.horiz) {
			y1 = axisTop;
			y2 = cHeight - axis.bottom;
			if (x1 < axisLeft || x1 > axisLeft + axis.width) {
				skip = true;
			}
		} else {
			x1 = axisLeft;
			x2 = cWidth - axis.right;

			if (y1 < axisTop || y1 > axisTop + axis.height) {
				skip = true;
			}
		}
		return skip && !force ?
			null :
			chart.renderer.crispLine([M, x1, y1, L, x2, y2], lineWidth || 1);
	},

	/**
	 * Set the tick positions of a linear axis to round values like whole tens or every five.
	 */
	getLinearTickPositions: function (tickInterval, min, max) {
		var pos,
			lastPos,
			roundedMin = correctFloat(mathFloor(min / tickInterval) * tickInterval),
			roundedMax = correctFloat(mathCeil(max / tickInterval) * tickInterval),
			tickPositions = [];

		// For single points, add a tick regardless of the relative position (#2662)
		if (min === max) {
			return [min];
		}

		// Populate the intermediate values
		pos = roundedMin;
		while (pos <= roundedMax) {

			// Place the tick on the rounded value
			tickPositions.push(pos);

			// Always add the raw tickInterval, not the corrected one.
			pos = correctFloat(pos + tickInterval);

			// If the interval is not big enough in the current min - max range to actually increase
			// the loop variable, we need to break out to prevent endless loop. Issue #619
			if (pos === lastPos) {
				break;
			}

			// Record the last value
			lastPos = pos;
		}
		return tickPositions;
	},

	/**
	 * Return the minor tick positions. For logarithmic axes, reuse the same logic
	 * as for major ticks.
	 */
	getMinorTickPositions: function () {
		var axis = this,
			options = axis.options,
			tickPositions = axis.tickPositions,
			minorTickInterval = axis.minorTickInterval,
			minorTickPositions = [],
			pos,
			i,
			len;

		if (axis.isLog) {
			len = tickPositions.length;
			for (i = 1; i < len; i++) {
				minorTickPositions = minorTickPositions.concat(
					axis.getLogTickPositions(minorTickInterval, tickPositions[i - 1], tickPositions[i], true)
				);
			}
		} else if (axis.isDatetimeAxis && options.minorTickInterval === 'auto') { // #1314
			minorTickPositions = minorTickPositions.concat(
				axis.getTimeTicks(
					axis.normalizeTimeTickInterval(minorTickInterval),
					axis.min,
					axis.max,
					options.startOfWeek
				)
			);
			if (minorTickPositions[0] < axis.min) {
				minorTickPositions.shift();
			}
		} else {
			for (pos = axis.min + (tickPositions[0] - axis.min) % minorTickInterval; pos <= axis.max; pos += minorTickInterval) {
				minorTickPositions.push(pos);
			}
		}
		return minorTickPositions;
	},

	/**
	 * Adjust the min and max for the minimum range. Keep in mind that the series data is
	 * not yet processed, so we don't have information on data cropping and grouping, or
	 * updated axis.pointRange or series.pointRange. The data can't be processed until
	 * we have finally established min and max.
	 */
	adjustForMinRange: function () {
		var axis = this,
			options = axis.options,
			min = axis.min,
			max = axis.max,
			zoomOffset,
			spaceAvailable = axis.dataMax - axis.dataMin >= axis.minRange,
			closestDataRange,
			i,
			distance,
			xData,
			loopLength,
			minArgs,
			maxArgs;

		// Set the automatic minimum range based on the closest point distance
		if (axis.isXAxis && axis.minRange === UNDEFINED && !axis.isLog) {

			if (defined(options.min) || defined(options.max)) {
				axis.minRange = null; // don't do this again

			} else {

				// Find the closest distance between raw data points, as opposed to
				// closestPointRange that applies to processed points (cropped and grouped)
				each(axis.series, function (series) {
					xData = series.xData;
					loopLength = series.xIncrement ? 1 : xData.length - 1;
					for (i = loopLength; i > 0; i--) {
						distance = xData[i] - xData[i - 1];
						if (closestDataRange === UNDEFINED || distance < closestDataRange) {
							closestDataRange = distance;
						}
					}
				});
				axis.minRange = mathMin(closestDataRange * 5, axis.dataMax - axis.dataMin);
			}
		}

		// if minRange is exceeded, adjust
		if (max - min < axis.minRange) {
			var minRange = axis.minRange;
			zoomOffset = (minRange - max + min) / 2;

			// if min and max options have been set, don't go beyond it
			minArgs = [min - zoomOffset, pick(options.min, min - zoomOffset)];
			if (spaceAvailable) { // if space is available, stay within the data range
				minArgs[2] = axis.dataMin;
			}
			min = arrayMax(minArgs);

			maxArgs = [min + minRange, pick(options.max, min + minRange)];
			if (spaceAvailable) { // if space is availabe, stay within the data range
				maxArgs[2] = axis.dataMax;
			}

			max = arrayMin(maxArgs);

			// now if the max is adjusted, adjust the min back
			if (max - min < minRange) {
				minArgs[0] = max - minRange;
				minArgs[1] = pick(options.min, max - minRange);
				min = arrayMax(minArgs);
			}
		}

		// Record modified extremes
		axis.min = min;
		axis.max = max;
	},

	/**
	 * Update translation information
	 */
	setAxisTranslation: function (saveOld) {
		var axis = this,
			range = axis.max - axis.min,
			pointRange = axis.axisPointRange || 0,
			closestPointRange,
			minPointOffset = 0,
			pointRangePadding = 0,
			linkedParent = axis.linkedParent,
			ordinalCorrection,
			hasCategories = !!axis.categories,
			transA = axis.transA;

		// Adjust translation for padding. Y axis with categories need to go through the same (#1784).
		if (axis.isXAxis || hasCategories || pointRange) {
			if (linkedParent) {
				minPointOffset = linkedParent.minPointOffset;
				pointRangePadding = linkedParent.pointRangePadding;

			} else {
				each(axis.series, function (series) {
					var seriesPointRange = hasCategories ? 1 : (axis.isXAxis ? series.pointRange : (axis.axisPointRange || 0)), // #2806
						pointPlacement = series.options.pointPlacement,
						seriesClosestPointRange = series.closestPointRange;

					if (seriesPointRange > range) { // #1446
						seriesPointRange = 0;
					}
					pointRange = mathMax(pointRange, seriesPointRange);

					// minPointOffset is the value padding to the left of the axis in order to make
					// room for points with a pointRange, typically columns. When the pointPlacement option
					// is 'between' or 'on', this padding does not apply.
					minPointOffset = mathMax(
						minPointOffset,
						isString(pointPlacement) ? 0 : seriesPointRange / 2
					);

					// Determine the total padding needed to the length of the axis to make room for the
					// pointRange. If the series' pointPlacement is 'on', no padding is added.
					pointRangePadding = mathMax(
						pointRangePadding,
						pointPlacement === 'on' ? 0 : seriesPointRange
					);

					// Set the closestPointRange
					if (!series.noSharedTooltip && defined(seriesClosestPointRange)) {
						closestPointRange = defined(closestPointRange) ?
							mathMin(closestPointRange, seriesClosestPointRange) :
							seriesClosestPointRange;
					}
				});
			}

			// Record minPointOffset and pointRangePadding
			ordinalCorrection = axis.ordinalSlope && closestPointRange ? axis.ordinalSlope / closestPointRange : 1; // #988, #1853
			axis.minPointOffset = minPointOffset = minPointOffset * ordinalCorrection;
			axis.pointRangePadding = pointRangePadding = pointRangePadding * ordinalCorrection;

			// pointRange means the width reserved for each point, like in a column chart
			axis.pointRange = mathMin(pointRange, range);

			// closestPointRange means the closest distance between points. In columns
			// it is mostly equal to pointRange, but in lines pointRange is 0 while closestPointRange
			// is some other value
			axis.closestPointRange = closestPointRange;
		}

		// Secondary values
		if (saveOld) {
			axis.oldTransA = transA;
		}
		axis.translationSlope = axis.transA = transA = axis.len / ((range + pointRangePadding) || 1);
		axis.transB = axis.horiz ? axis.left : axis.bottom; // translation addend
		axis.minPixelPadding = transA * minPointOffset;
	},

	/**
	 * Set the tick positions to round values and optionally extend the extremes
	 * to the nearest tick
	 */
	setTickPositions: function (secondPass) {
		var axis = this,
			chart = axis.chart,
			options = axis.options,
			isLog = axis.isLog,
			isDatetimeAxis = axis.isDatetimeAxis,
			isXAxis = axis.isXAxis,
			isLinked = axis.isLinked,
			tickPositioner = axis.options.tickPositioner,
			maxPadding = options.maxPadding,
			minPadding = options.minPadding,
			length,
			linkedParentExtremes,
			tickIntervalOption = options.tickInterval,
			minTickIntervalOption = options.minTickInterval,
			tickPixelIntervalOption = options.tickPixelInterval,
			tickPositions,
			keepTwoTicksOnly,
			categories = axis.categories;

		// linked axis gets the extremes from the parent axis
		if (isLinked) {
			axis.linkedParent = chart[axis.coll][options.linkedTo];
			linkedParentExtremes = axis.linkedParent.getExtremes();
			axis.min = pick(linkedParentExtremes.min, linkedParentExtremes.dataMin);
			axis.max = pick(linkedParentExtremes.max, linkedParentExtremes.dataMax);
			if (options.type !== axis.linkedParent.options.type) {
				error(11, 1); // Can't link axes of different type
			}
		} else { // initial min and max from the extreme data values
			axis.min = pick(axis.userMin, options.min, axis.dataMin);
			axis.max = pick(axis.userMax, options.max, axis.dataMax);
		}

		if (isLog) {
			if (!secondPass && mathMin(axis.min, pick(axis.dataMin, axis.min)) <= 0) { // #978
				error(10, 1); // Can't plot negative values on log axis
			}
			axis.min = correctFloat(log2lin(axis.min)); // correctFloat cures #934
			axis.max = correctFloat(log2lin(axis.max));
		}

		// handle zoomed range
		if (axis.range && defined(axis.max)) {
			axis.userMin = axis.min = mathMax(axis.min, axis.max - axis.range); // #618
			axis.userMax = axis.max;

			axis.range = null;  // don't use it when running setExtremes
		}

		// Hook for adjusting this.min and this.max. Used by bubble series.
		if (axis.beforePadding) {
			axis.beforePadding();
		}

		// adjust min and max for the minimum range
		axis.adjustForMinRange();

		// Pad the values to get clear of the chart's edges. To avoid tickInterval taking the padding
		// into account, we do this after computing tick interval (#1337).
		if (!categories && !axis.axisPointRange && !axis.usePercentage && !isLinked && defined(axis.min) && defined(axis.max)) {
			length = axis.max - axis.min;
			if (length) {
				if (!defined(options.min) && !defined(axis.userMin) && minPadding && (axis.dataMin < 0 || !axis.ignoreMinPadding)) {
					axis.min -= length * minPadding;
				}
				if (!defined(options.max) && !defined(axis.userMax)  && maxPadding && (axis.dataMax > 0 || !axis.ignoreMaxPadding)) {
					axis.max += length * maxPadding;
				}
			}
		}

		// get tickInterval
		if (axis.min === axis.max || axis.min === undefined || axis.max === undefined) {
			axis.tickInterval = 1;
		} else if (isLinked && !tickIntervalOption &&
				tickPixelIntervalOption === axis.linkedParent.options.tickPixelInterval) {
			axis.tickInterval = axis.linkedParent.tickInterval;
		} else {
			axis.tickInterval = pick(
				tickIntervalOption,
				categories ? // for categoried axis, 1 is default, for linear axis use tickPix
					1 :
					// don't let it be more than the data range
					(axis.max - axis.min) * tickPixelIntervalOption / mathMax(axis.len, tickPixelIntervalOption)
			);
			// For squished axes, set only two ticks
			if (!defined(tickIntervalOption) && axis.len < tickPixelIntervalOption && !this.isRadial &&
					!this.isLog && !categories && options.startOnTick && options.endOnTick) {
				keepTwoTicksOnly = true;
				axis.tickInterval /= 4; // tick extremes closer to the real values
			}
		}

		// Now we're finished detecting min and max, crop and group series data. This
		// is in turn needed in order to find tick positions in ordinal axes.
		if (isXAxis && !secondPass) {
			each(axis.series, function (series) {
				series.processData(axis.min !== axis.oldMin || axis.max !== axis.oldMax);
			});
		}

		// set the translation factor used in translate function
		axis.setAxisTranslation(true);

		// hook for ordinal axes and radial axes
		if (axis.beforeSetTickPositions) {
			axis.beforeSetTickPositions();
		}

		// hook for extensions, used in Highstock ordinal axes
		if (axis.postProcessTickInterval) {
			axis.tickInterval = axis.postProcessTickInterval(axis.tickInterval);
		}

		// In column-like charts, don't cramp in more ticks than there are points (#1943)
		if (axis.pointRange) {
			axis.tickInterval = mathMax(axis.pointRange, axis.tickInterval);
		}

		// Before normalizing the tick interval, handle minimum tick interval. This applies only if tickInterval is not defined.
		if (!tickIntervalOption && axis.tickInterval < minTickIntervalOption) {
			axis.tickInterval = minTickIntervalOption;
		}

		// for linear axes, get magnitude and normalize the interval
		if (!isDatetimeAxis && !isLog) { // linear
			if (!tickIntervalOption) {
				axis.tickInterval = normalizeTickInterval(axis.tickInterval, null, getMagnitude(axis.tickInterval), options);
			}
		}

		// get minorTickInterval
		axis.minorTickInterval = options.minorTickInterval === 'auto' && axis.tickInterval ?
				axis.tickInterval / 5 : options.minorTickInterval;

		// find the tick positions
		axis.tickPositions = tickPositions = options.tickPositions ?
			[].concat(options.tickPositions) : // Work on a copy (#1565)
			(tickPositioner && tickPositioner.apply(axis, [axis.min, axis.max]));
		if (!tickPositions) {

			// Too many ticks
			if (!axis.ordinalPositions && (axis.max - axis.min) / axis.tickInterval > mathMax(2 * axis.len, 200)) {
				error(19, true);
			}

			if (isDatetimeAxis) {
				tickPositions = axis.getTimeTicks(
					axis.normalizeTimeTickInterval(axis.tickInterval, options.units),
					axis.min,
					axis.max,
					options.startOfWeek,
					axis.ordinalPositions,
					axis.closestPointRange,
					true
				);
			} else if (isLog) {
				tickPositions = axis.getLogTickPositions(axis.tickInterval, axis.min, axis.max);
			} else {
				tickPositions = axis.getLinearTickPositions(axis.tickInterval, axis.min, axis.max);
			}

			if (keepTwoTicksOnly) {
				tickPositions.splice(1, tickPositions.length - 2);
			}

			axis.tickPositions = tickPositions;
		}

		if (!isLinked) {

			// reset min/max or remove extremes based on start/end on tick
			var roundedMin = tickPositions[0],
				roundedMax = tickPositions[tickPositions.length - 1],
				minPointOffset = axis.minPointOffset || 0,
				singlePad;

			if (options.startOnTick) {
				axis.min = roundedMin;
			} else if (axis.min - minPointOffset > roundedMin) {
				tickPositions.shift();
			}

			if (options.endOnTick) {
				axis.max = roundedMax;
			} else if (axis.max + minPointOffset < roundedMax) {
				tickPositions.pop();
			}

			// When there is only one point, or all points have the same value on this axis, then min
			// and max are equal and tickPositions.length is 0 or 1. In this case, add some padding
			// in order to center the point, but leave it with one tick. #1337.
			if (tickPositions.length === 1) {
				singlePad = mathAbs(axis.max) > 10e12 ? 1 : 0.001; // The lowest possible number to avoid extra padding on columns (#2619, #2846)
				axis.min -= singlePad;
				axis.max += singlePad;
			}
		}
	},

	/**
	 * Set the max ticks of either the x and y axis collection
	 */
	setMaxTicks: function () {

		var chart = this.chart,
			maxTicks = chart.maxTicks || {},
			tickPositions = this.tickPositions,
			key = this._maxTicksKey = [this.coll, this.pos, this.len].join('-');

		if (!this.isLinked && !this.isDatetimeAxis && tickPositions && tickPositions.length > (maxTicks[key] || 0) && this.options.alignTicks !== false) {
			maxTicks[key] = tickPositions.length;
		}
		chart.maxTicks = maxTicks;
	},

	/**
	 * When using multiple axes, adjust the number of ticks to match the highest
	 * number of ticks in that group
	 */
	adjustTickAmount: function () {
		var axis = this,
			chart = axis.chart,
			key = axis._maxTicksKey,
			tickPositions = axis.tickPositions,
			maxTicks = chart.maxTicks;

		if (maxTicks && maxTicks[key] && !axis.isDatetimeAxis && !axis.categories && !axis.isLinked &&
				axis.options.alignTicks !== false && this.min !== UNDEFINED) {
			var oldTickAmount = axis.tickAmount,
				calculatedTickAmount = tickPositions.length,
				tickAmount;

			// set the axis-level tickAmount to use below
			axis.tickAmount = tickAmount = maxTicks[key];

			if (calculatedTickAmount < tickAmount) {
				while (tickPositions.length < tickAmount) {
					tickPositions.push(correctFloat(
						tickPositions[tickPositions.length - 1] + axis.tickInterval
					));
				}
				axis.transA *= (calculatedTickAmount - 1) / (tickAmount - 1);
				axis.max = tickPositions[tickPositions.length - 1];

			}
			if (defined(oldTickAmount) && tickAmount !== oldTickAmount) {
				axis.isDirty = true;
			}
		}
	},

	/**
	 * Set the scale based on data min and max, user set min and max or options
	 *
	 */
	setScale: function () {
		var axis = this,
			stacks = axis.stacks,
			type,
			i,
			isDirtyData,
			isDirtyAxisLength;

		axis.oldMin = axis.min;
		axis.oldMax = axis.max;
		axis.oldAxisLength = axis.len;

		// set the new axisLength
		axis.setAxisSize();
		//axisLength = horiz ? axisWidth : axisHeight;
		isDirtyAxisLength = axis.len !== axis.oldAxisLength;

		// is there new data?
		each(axis.series, function (series) {
			if (series.isDirtyData || series.isDirty ||
					series.xAxis.isDirty) { // when x axis is dirty, we need new data extremes for y as well
				isDirtyData = true;
			}
		});

		// do we really need to go through all this?
		if (isDirtyAxisLength || isDirtyData || axis.isLinked || axis.forceRedraw ||
			axis.userMin !== axis.oldUserMin || axis.userMax !== axis.oldUserMax) {

			// reset stacks
			if (!axis.isXAxis) {
				for (type in stacks) {
					for (i in stacks[type]) {
						stacks[type][i].total = null;
						stacks[type][i].cum = 0;
					}
				}
			}

			axis.forceRedraw = false;

			// get data extremes if needed
			axis.getSeriesExtremes();

			// get fixed positions based on tickInterval
			axis.setTickPositions();

			// record old values to decide whether a rescale is necessary later on (#540)
			axis.oldUserMin = axis.userMin;
			axis.oldUserMax = axis.userMax;

			// Mark as dirty if it is not already set to dirty and extremes have changed. #595.
			if (!axis.isDirty) {
				axis.isDirty = isDirtyAxisLength || axis.min !== axis.oldMin || axis.max !== axis.oldMax;
			}
		} else if (!axis.isXAxis) {
			if (axis.oldStacks) {
				stacks = axis.stacks = axis.oldStacks;
			}

			// reset stacks
			for (type in stacks) {
				for (i in stacks[type]) {
					stacks[type][i].cum = stacks[type][i].total;
				}
			}
		}

		// Set the maximum tick amount
		axis.setMaxTicks();
	},

	/**
	 * Set the extremes and optionally redraw
	 * @param {Number} newMin
	 * @param {Number} newMax
	 * @param {Boolean} redraw
	 * @param {Boolean|Object} animation Whether to apply animation, and optionally animation
	 *    configuration
	 * @param {Object} eventArguments
	 *
	 */
	setExtremes: function (newMin, newMax, redraw, animation, eventArguments) {
		var axis = this,
			chart = axis.chart;

		redraw = pick(redraw, true); // defaults to true

		// Extend the arguments with min and max
		eventArguments = extend(eventArguments, {
			min: newMin,
			max: newMax
		});

		// Fire the event
		fireEvent(axis, 'setExtremes', eventArguments, function () { // the default event handler

			axis.userMin = newMin;
			axis.userMax = newMax;
			axis.eventArgs = eventArguments;

			// Mark for running afterSetExtremes
			axis.isDirtyExtremes = true;

			// redraw
			if (redraw) {
				chart.redraw(animation);
			}
		});
	},

	/**
	 * Overridable method for zooming chart. Pulled out in a separate method to allow overriding
	 * in stock charts.
	 */
	zoom: function (newMin, newMax) {
		var dataMin = this.dataMin,
			dataMax = this.dataMax,
			options = this.options;

		// Prevent pinch zooming out of range. Check for defined is for #1946. #1734.
		if (!this.allowZoomOutside) {
			if (defined(dataMin) && newMin <= mathMin(dataMin, pick(options.min, dataMin))) {
				newMin = UNDEFINED;
			}
			if (defined(dataMax) && newMax >= mathMax(dataMax, pick(options.max, dataMax))) {
				newMax = UNDEFINED;
			}
		}

		// In full view, displaying the reset zoom button is not required
		this.displayBtn = newMin !== UNDEFINED || newMax !== UNDEFINED;

		// Do it
		this.setExtremes(
			newMin,
			newMax,
			false,
			UNDEFINED,
			{ trigger: 'zoom' }
		);
		return true;
	},

	/**
	 * Update the axis metrics
	 */
	setAxisSize: function () {
		var chart = this.chart,
			options = this.options,
			offsetLeft = options.offsetLeft || 0,
			offsetRight = options.offsetRight || 0,
			horiz = this.horiz,
			width = pick(options.width, chart.plotWidth - offsetLeft + offsetRight),
			height = pick(options.height, chart.plotHeight),
			top = pick(options.top, chart.plotTop),
			left = pick(options.left, chart.plotLeft + offsetLeft),
			test = /%$/;

		// Check for percentage based input values
		if (test.test(height)) {
			height = parseInt(height, 10) / 100 * chart.plotHeight;
		}
		if (test.test(top)) {
			top = parseInt(top, 10) / 100 * chart.plotHeight + chart.plotTop;
		}

		// Expose basic values to use in Series object and navigator
		this.left = left;
		this.top = top;
		this.width = width;
		this.height = height;
		this.bottom = chart.chartHeight - height - top;
		this.right = chart.chartWidth - width - left;

		// Direction agnostic properties
		this.len = mathMax(horiz ? width : height, 0); // mathMax fixes #905
		this.pos = horiz ? left : top; // distance from SVG origin
	},

	/**
	 * Get the actual axis extremes
	 */
	getExtremes: function () {
		var axis = this,
			isLog = axis.isLog;

		return {
			min: isLog ? correctFloat(lin2log(axis.min)) : axis.min,
			max: isLog ? correctFloat(lin2log(axis.max)) : axis.max,
			dataMin: axis.dataMin,
			dataMax: axis.dataMax,
			userMin: axis.userMin,
			userMax: axis.userMax
		};
	},

	/**
	 * Get the zero plane either based on zero or on the min or max value.
	 * Used in bar and area plots
	 */
	getThreshold: function (threshold) {
		var axis = this,
			isLog = axis.isLog;

		var realMin = isLog ? lin2log(axis.min) : axis.min,
			realMax = isLog ? lin2log(axis.max) : axis.max;

		if (realMin > threshold || threshold === null) {
			threshold = realMin;
		} else if (realMax < threshold) {
			threshold = realMax;
		}

		return axis.translate(threshold, 0, 1, 0, 1);
	},

	/**
	 * Compute auto alignment for the axis label based on which side the axis is on
	 * and the given rotation for the label
	 */
	autoLabelAlign: function (rotation) {
		var ret,
			angle = (pick(rotation, 0) - (this.side * 90) + 720) % 360;

		if (angle > 15 && angle < 165) {
			ret = 'right';
		} else if (angle > 195 && angle < 345) {
			ret = 'left';
		} else {
			ret = 'center';
		}
		return ret;
	},

	/**
	 * Render the tick labels to a preliminary position to get their sizes
	 */
	getOffset: function () {
		var axis = this,
			chart = axis.chart,
			renderer = chart.renderer,
			options = axis.options,
			tickPositions = axis.tickPositions,
			ticks = axis.ticks,
			horiz = axis.horiz,
			side = axis.side,
			invertedSide = chart.inverted ? [1, 0, 3, 2][side] : side,
			hasData,
			showAxis,
			titleOffset = 0,
			titleOffsetOption,
			titleMargin = 0,
			axisTitleOptions = options.title,
			labelOptions = options.labels,
			labelOffset = 0, // reset
			axisOffset = chart.axisOffset,
			clipOffset = chart.clipOffset,
			directionFactor = [-1, 1, 1, -1][side],
			n,
			i,
			autoStaggerLines = 1,
			maxStaggerLines = pick(labelOptions.maxStaggerLines, 5),
			sortedPositions,
			lastRight,
			overlap,
			pos,
			bBox,
			x,
			w,
			lineNo;

		// For reuse in Axis.render
		axis.hasData = hasData = (axis.hasVisibleSeries || (defined(axis.min) && defined(axis.max) && !!tickPositions));
		axis.showAxis = showAxis = hasData || pick(options.showEmpty, true);

		// Set/reset staggerLines
		axis.staggerLines = axis.horiz && labelOptions.staggerLines;

		// Create the axisGroup and gridGroup elements on first iteration
		if (!axis.axisGroup) {
			axis.gridGroup = renderer.g('grid')
				.attr({ zIndex: options.gridZIndex || 1 })
				.add();
			axis.axisGroup = renderer.g('axis')
				.attr({ zIndex: options.zIndex || 2 })
				.add();
			axis.labelGroup = renderer.g('axis-labels')
				.attr({ zIndex: labelOptions.zIndex || 7 })
				.addClass(PREFIX + axis.coll.toLowerCase() + '-labels')
				.add();
		}

		if (hasData || axis.isLinked) {

			// Set the explicit or automatic label alignment
			axis.labelAlign = pick(labelOptions.align || axis.autoLabelAlign(labelOptions.rotation));

			// Generate ticks
			each(tickPositions, function (pos) {
				if (!ticks[pos]) {
					ticks[pos] = new Tick(axis, pos);
				} else {
					ticks[pos].addLabel(); // update labels depending on tick interval
				}
			});

			// Handle automatic stagger lines
			if (axis.horiz && !axis.staggerLines && maxStaggerLines && !labelOptions.rotation) {
				sortedPositions = axis.reversed ? [].concat(tickPositions).reverse() : tickPositions;
				while (autoStaggerLines < maxStaggerLines) {
					lastRight = [];
					overlap = false;

					for (i = 0; i < sortedPositions.length; i++) {
						pos = sortedPositions[i];
						bBox = ticks[pos].label && ticks[pos].label.getBBox();
						w = bBox ? bBox.width : 0;
						lineNo = i % autoStaggerLines;

						if (w) {
							x = axis.translate(pos); // don't handle log
							if (lastRight[lineNo] !== UNDEFINED && x < lastRight[lineNo]) {
								overlap = true;
							}
							lastRight[lineNo] = x + w;
						}
					}
					if (overlap) {
						autoStaggerLines++;
					} else {
						break;
					}
				}

				if (autoStaggerLines > 1) {
					axis.staggerLines = autoStaggerLines;
				}
			}


			each(tickPositions, function (pos) {
				// left side must be align: right and right side must have align: left for labels
				if (side === 0 || side === 2 || { 1: 'left', 3: 'right' }[side] === axis.labelAlign) {

					// get the highest offset
					labelOffset = mathMax(
						ticks[pos].getLabelSize(),
						labelOffset
					);
				}

			});
			if (axis.staggerLines) {
				labelOffset *= axis.staggerLines;
				axis.labelOffset = labelOffset;
			}


		} else { // doesn't have data
			for (n in ticks) {
				ticks[n].destroy();
				delete ticks[n];
			}
		}

		if (axisTitleOptions && axisTitleOptions.text && axisTitleOptions.enabled !== false) {
			if (!axis.axisTitle) {
				axis.axisTitle = renderer.text(
					axisTitleOptions.text,
					0,
					0,
					axisTitleOptions.useHTML
				)
				.attr({
					zIndex: 7,
					rotation: axisTitleOptions.rotation || 0,
					align:
						axisTitleOptions.textAlign ||
						{ low: 'left', middle: 'center', high: 'right' }[axisTitleOptions.align]
				})
				.addClass(PREFIX + this.coll.toLowerCase() + '-title')
				.css(axisTitleOptions.style)
				.add(axis.axisGroup);
				axis.axisTitle.isNew = true;
			}

			if (showAxis) {
				titleOffset = axis.axisTitle.getBBox()[horiz ? 'height' : 'width'];
				titleMargin = pick(axisTitleOptions.margin, horiz ? 5 : 10);
				titleOffsetOption = axisTitleOptions.offset;
			}

			// hide or show the title depending on whether showEmpty is set
			axis.axisTitle[showAxis ? 'show' : 'hide']();
		}

		// handle automatic or user set offset
		axis.offset = directionFactor * pick(options.offset, axisOffset[side]);

		axis.axisTitleMargin =
			pick(titleOffsetOption,
				labelOffset + titleMargin +
				(side !== 2 && labelOffset && directionFactor * options.labels[horiz ? 'y' : 'x'])
			);

		axisOffset[side] = mathMax(
			axisOffset[side],
			axis.axisTitleMargin + titleOffset + directionFactor * axis.offset
		);
		clipOffset[invertedSide] = mathMax(clipOffset[invertedSide], mathFloor(options.lineWidth / 2) * 2);
	},

	/**
	 * Get the path for the axis line
	 */
	getLinePath: function (lineWidth) {
		var chart = this.chart,
			opposite = this.opposite,
			offset = this.offset,
			horiz = this.horiz,
			lineLeft = this.left + (opposite ? this.width : 0) + offset,
			lineTop = chart.chartHeight - this.bottom - (opposite ? this.height : 0) + offset;

		if (opposite) {
			lineWidth *= -1; // crispify the other way - #1480, #1687
		}

		return chart.renderer.crispLine([
				M,
				horiz ?
					this.left :
					lineLeft,
				horiz ?
					lineTop :
					this.top,
				L,
				horiz ?
					chart.chartWidth - this.right :
					lineLeft,
				horiz ?
					lineTop :
					chart.chartHeight - this.bottom
			], lineWidth);
	},

	/**
	 * Position the title
	 */
	getTitlePosition: function () {
		// compute anchor points for each of the title align options
		var horiz = this.horiz,
			axisLeft = this.left,
			axisTop = this.top,
			axisLength = this.len,
			axisTitleOptions = this.options.title,
			margin = horiz ? axisLeft : axisTop,
			opposite = this.opposite,
			offset = this.offset,
			fontSize = pInt(axisTitleOptions.style.fontSize || 12),

			// the position in the length direction of the axis
			alongAxis = {
				low: margin + (horiz ? 0 : axisLength),
				middle: margin + axisLength / 2,
				high: margin + (horiz ? axisLength : 0)
			}[axisTitleOptions.align],

			// the position in the perpendicular direction of the axis
			offAxis = (horiz ? axisTop + this.height : axisLeft) +
				(horiz ? 1 : -1) * // horizontal axis reverses the margin
				(opposite ? -1 : 1) * // so does opposite axes
				this.axisTitleMargin +
				(this.side === 2 ? fontSize : 0);

		return {
			x: horiz ?
				alongAxis :
				offAxis + (opposite ? this.width : 0) + offset +
					(axisTitleOptions.x || 0), // x
			y: horiz ?
				offAxis - (opposite ? this.height : 0) + offset :
				alongAxis + (axisTitleOptions.y || 0) // y
		};
	},

	/**
	 * Render the axis
	 */
	render: function () {
		var axis = this,
			horiz = axis.horiz,
			reversed = axis.reversed,
			chart = axis.chart,
			renderer = chart.renderer,
			options = axis.options,
			isLog = axis.isLog,
			isLinked = axis.isLinked,
			tickPositions = axis.tickPositions,
			sortedPositions,
			axisTitle = axis.axisTitle,			
			ticks = axis.ticks,
			minorTicks = axis.minorTicks,
			alternateBands = axis.alternateBands,
			stackLabelOptions = options.stackLabels,
			alternateGridColor = options.alternateGridColor,
			tickmarkOffset = axis.tickmarkOffset,
			lineWidth = options.lineWidth,
			linePath,
			hasRendered = chart.hasRendered,
			slideInTicks = hasRendered && defined(axis.oldMin) && !isNaN(axis.oldMin),
			hasData = axis.hasData,
			showAxis = axis.showAxis,
			from,
			overflow = options.labels.overflow,
			justifyLabels = axis.justifyLabels = horiz && overflow !== false,
			to;

		// Reset
		axis.labelEdge.length = 0;
		axis.justifyToPlot = overflow === 'justify';

		// Mark all elements inActive before we go over and mark the active ones
		each([ticks, minorTicks, alternateBands], function (coll) {
			var pos;
			for (pos in coll) {
				coll[pos].isActive = false;
			}
		});

		// If the series has data draw the ticks. Else only the line and title
		if (hasData || isLinked) {

			// minor ticks
			if (axis.minorTickInterval && !axis.categories) {
				each(axis.getMinorTickPositions(), function (pos) {
					if (!minorTicks[pos]) {
						minorTicks[pos] = new Tick(axis, pos, 'minor');
					}

					// render new ticks in old position
					if (slideInTicks && minorTicks[pos].isNew) {
						minorTicks[pos].render(null, true);
					}

					minorTicks[pos].render(null, false, 1);
				});
			}

			// Major ticks. Pull out the first item and render it last so that
			// we can get the position of the neighbour label. #808.
			if (tickPositions.length) { // #1300
				sortedPositions = tickPositions.slice();
				if ((horiz && reversed) || (!horiz && !reversed)) {
					sortedPositions.reverse();
				}
				if (justifyLabels) {
					sortedPositions = sortedPositions.slice(1).concat([sortedPositions[0]]);
				}
				each(sortedPositions, function (pos, i) {

					// Reorganize the indices
					if (justifyLabels) {
						i = (i === sortedPositions.length - 1) ? 0 : i + 1;
					}

					// linked axes need an extra check to find out if
					if (!isLinked || (pos >= axis.min && pos <= axis.max)) {

						if (!ticks[pos]) {
							ticks[pos] = new Tick(axis, pos);
						}

						// render new ticks in old position
						if (slideInTicks && ticks[pos].isNew) {
							ticks[pos].render(i, true, 0.1);
						}

						ticks[pos].render(i, false, 1);
					}

				});
				// In a categorized axis, the tick marks are displayed between labels. So
				// we need to add a tick mark and grid line at the left edge of the X axis.
				if (tickmarkOffset && axis.min === 0) {
					if (!ticks[-1]) {
						ticks[-1] = new Tick(axis, -1, null, true);
					}
					ticks[-1].render(-1);
				}

			}

			// alternate grid color
			if (alternateGridColor) {
				each(tickPositions, function (pos, i) {
					if (i % 2 === 0 && pos < axis.max) {
						if (!alternateBands[pos]) {
							alternateBands[pos] = new Highcharts.PlotLineOrBand(axis);
						}
						from = pos + tickmarkOffset; // #949
						to = tickPositions[i + 1] !== UNDEFINED ? tickPositions[i + 1] + tickmarkOffset : axis.max;
						alternateBands[pos].options = {
							from: isLog ? lin2log(from) : from,
							to: isLog ? lin2log(to) : to,
							color: alternateGridColor
						};
						alternateBands[pos].render();
						alternateBands[pos].isActive = true;
					}
				});
			}

			// custom plot lines and bands
			if (!axis._addedPlotLB) { // only first time
				each((options.plotLines || []).concat(options.plotBands || []), function (plotLineOptions) {
					axis.addPlotBandOrLine(plotLineOptions);
				});
				axis._addedPlotLB = true;
			}

		} // end if hasData

		// Remove inactive ticks
		each([ticks, minorTicks, alternateBands], function (coll) {
			var pos,
				i,
				forDestruction = [],
				delay = globalAnimation ? globalAnimation.duration || 500 : 0,
				destroyInactiveItems = function () {
					i = forDestruction.length;
					while (i--) {
						// When resizing rapidly, the same items may be destroyed in different timeouts,
						// or the may be reactivated
						if (coll[forDestruction[i]] && !coll[forDestruction[i]].isActive) {
							coll[forDestruction[i]].destroy();
							delete coll[forDestruction[i]];
						}
					}

				};

			for (pos in coll) {

				if (!coll[pos].isActive) {
					// Render to zero opacity
					coll[pos].render(pos, false, 0);
					coll[pos].isActive = false;
					forDestruction.push(pos);
				}
			}

			// When the objects are finished fading out, destroy them
			if (coll === alternateBands || !chart.hasRendered || !delay) {
				destroyInactiveItems();
			} else if (delay) {
				setTimeout(destroyInactiveItems, delay);
			}
		});

		// Static items. As the axis group is cleared on subsequent calls
		// to render, these items are added outside the group.
		// axis line
		if (lineWidth) {
			linePath = axis.getLinePath(lineWidth);
			if (!axis.axisLine) {
				axis.axisLine = renderer.path(linePath)
					.attr({
						stroke: options.lineColor,
						'stroke-width': lineWidth,
						zIndex: 7
					})
					.add(axis.axisGroup);
			} else {
				axis.axisLine.animate({ d: linePath });
			}

			// show or hide the line depending on options.showEmpty
			axis.axisLine[showAxis ? 'show' : 'hide']();
		}

		if (axisTitle && showAxis) {

			axisTitle[axisTitle.isNew ? 'attr' : 'animate'](
				axis.getTitlePosition()
			);
			axisTitle.isNew = false;
		}

		// Stacked totals:
		if (stackLabelOptions && stackLabelOptions.enabled) {
			axis.renderStackTotals();
		}
		// End stacked totals

		axis.isDirty = false;
	},

	/**
	 * Redraw the axis to reflect changes in the data or axis extremes
	 */
	redraw: function () {
		var axis = this,
			chart = axis.chart,
			pointer = chart.pointer;

		// hide tooltip and hover states
		if (pointer) {
			pointer.reset(true);
		}

		// render the axis
		axis.render();

		// move plot lines and bands
		each(axis.plotLinesAndBands, function (plotLine) {
			plotLine.render();
		});

		// mark associated series as dirty and ready for redraw
		each(axis.series, function (series) {
			series.isDirty = true;
		});

	},

	/**
	 * Destroys an Axis instance.
	 */
	destroy: function (keepEvents) {
		var axis = this,
			stacks = axis.stacks,
			stackKey,
			plotLinesAndBands = axis.plotLinesAndBands,
			i;

		// Remove the events
		if (!keepEvents) {
			removeEvent(axis);
		}

		// Destroy each stack total
		for (stackKey in stacks) {
			destroyObjectProperties(stacks[stackKey]);

			stacks[stackKey] = null;
		}

		// Destroy collections
		each([axis.ticks, axis.minorTicks, axis.alternateBands], function (coll) {
			destroyObjectProperties(coll);
		});
		i = plotLinesAndBands.length;
		while (i--) { // #1975
			plotLinesAndBands[i].destroy();
		}

		// Destroy local variables
		each(['stackTotalGroup', 'axisLine', 'axisTitle', 'axisGroup', 'cross', 'gridGroup', 'labelGroup'], function (prop) {
			if (axis[prop]) {
				axis[prop] = axis[prop].destroy();
			}
		});

		// Destroy crosshair
		if (this.cross) {
			this.cross.destroy();
		}
	},

	/**
	 * Draw the crosshair
	 */
	drawCrosshair: function (e, point) {
		if (!this.crosshair) { return; }// Do not draw crosshairs if you don't have too.

		if ((defined(point) || !pick(this.crosshair.snap, true)) === false) {
			this.hideCrosshair();
			return;
		}

		var path,
			options = this.crosshair,
			animation = options.animation,
			pos;

		// Get the path
		if (!pick(options.snap, true)) {
			pos = (this.horiz ? e.chartX - this.pos : this.len - e.chartY + this.pos);
		} else if (defined(point)) {
			/*jslint eqeq: true*/
			pos = (this.chart.inverted != this.horiz) ? point.plotX : this.len - point.plotY;
			/*jslint eqeq: false*/
		}

		if (this.isRadial) {
			path = this.getPlotLinePath(this.isXAxis ? point.x : pick(point.stackY, point.y));
		} else {
			path = this.getPlotLinePath(null, null, null, null, pos);
		}

		if (path === null) {
			this.hideCrosshair();
			return;
		}

		// Draw the cross
		if (this.cross) {
			this.cross
				.attr({ visibility: VISIBLE })[animation ? 'animate' : 'attr']({ d: path }, animation);
		} else {
			var attribs = {
				'stroke-width': options.width || 1,
				stroke: options.color || '#C0C0C0',
				zIndex: options.zIndex || 2
			};
			if (options.dashStyle) {
				attribs.dashstyle = options.dashStyle;
			}
			this.cross = this.chart.renderer.path(path).attr(attribs).add();
		}
	},

	/**
	 *	Hide the crosshair.
	 */
	hideCrosshair: function () {
		if (this.cross) {
			this.cross.hide();
		}
	}
}; // end Axis

extend(Axis.prototype, AxisPlotLineOrBandExtension);
/**
 * Methods defined on the Axis prototype
 */

/**
 * Set the tick positions of a logarithmic axis
 */
Axis.prototype.getLogTickPositions = function (interval, min, max, minor) {
	var axis = this,
		options = axis.options,
		axisLength = axis.len,
		// Since we use this method for both major and minor ticks,
		// use a local variable and return the result
		positions = []; 
	
	// Reset
	if (!minor) {
		axis._minorAutoInterval = null;
	}
	
	// First case: All ticks fall on whole logarithms: 1, 10, 100 etc.
	if (interval >= 0.5) {
		interval = mathRound(interval);
		positions = axis.getLinearTickPositions(interval, min, max);
		
	// Second case: We need intermediary ticks. For example 
	// 1, 2, 4, 6, 8, 10, 20, 40 etc. 
	} else if (interval >= 0.08) {
		var roundedMin = mathFloor(min),
			intermediate,
			i,
			j,
			len,
			pos,
			lastPos,
			break2;
			
		if (interval > 0.3) {
			intermediate = [1, 2, 4];
		} else if (interval > 0.15) { // 0.2 equals five minor ticks per 1, 10, 100 etc
			intermediate = [1, 2, 4, 6, 8];
		} else { // 0.1 equals ten minor ticks per 1, 10, 100 etc
			intermediate = [1, 2, 3, 4, 5, 6, 7, 8, 9];
		}
		
		for (i = roundedMin; i < max + 1 && !break2; i++) {
			len = intermediate.length;
			for (j = 0; j < len && !break2; j++) {
				pos = log2lin(lin2log(i) * intermediate[j]);
				
				if (pos > min && (!minor || lastPos <= max)) { // #1670
					positions.push(lastPos);
				}
				
				if (lastPos > max) {
					break2 = true;
				}
				lastPos = pos;
			}
		}
		
	// Third case: We are so deep in between whole logarithmic values that
	// we might as well handle the tick positions like a linear axis. For
	// example 1.01, 1.02, 1.03, 1.04.
	} else {
		var realMin = lin2log(min),
			realMax = lin2log(max),
			tickIntervalOption = options[minor ? 'minorTickInterval' : 'tickInterval'],
			filteredTickIntervalOption = tickIntervalOption === 'auto' ? null : tickIntervalOption,
			tickPixelIntervalOption = options.tickPixelInterval / (minor ? 5 : 1),
			totalPixelLength = minor ? axisLength / axis.tickPositions.length : axisLength;
		
		interval = pick(
			filteredTickIntervalOption,
			axis._minorAutoInterval,
			(realMax - realMin) * tickPixelIntervalOption / (totalPixelLength || 1)
		);
		
		interval = normalizeTickInterval(
			interval, 
			null, 
			getMagnitude(interval)
		);
		
		positions = map(axis.getLinearTickPositions(
			interval, 
			realMin,
			realMax	
		), log2lin);
		
		if (!minor) {
			axis._minorAutoInterval = interval / 5;
		}
	}
	
	// Set the axis-level tickInterval variable 
	if (!minor) {
		axis.tickInterval = interval;
	}
	return positions;
};/**
 * The tooltip object
 * @param {Object} chart The chart instance
 * @param {Object} options Tooltip options
 */
var Tooltip = Highcharts.Tooltip = function () {
	this.init.apply(this, arguments);
};

Tooltip.prototype = {

	init: function (chart, options) {

		var borderWidth = options.borderWidth,
			style = options.style,
			padding = pInt(style.padding);

		// Save the chart and options
		this.chart = chart;
		this.options = options;

		// Keep track of the current series
		//this.currentSeries = UNDEFINED;

		// List of crosshairs
		this.crosshairs = [];

		// Current values of x and y when animating
		this.now = { x: 0, y: 0 };

		// The tooltip is initially hidden
		this.isHidden = true;


		// create the label
		this.label = chart.renderer.label('', 0, 0, options.shape || 'callout', null, null, options.useHTML, null, 'tooltip')
			.attr({
				padding: padding,
				fill: options.backgroundColor,
				'stroke-width': borderWidth,
				r: options.borderRadius,
				zIndex: 8
			})
			.css(style)
			.css({ padding: 0 }) // Remove it from VML, the padding is applied as an attribute instead (#1117)
			.add()
			.attr({ y: -9999 }); // #2301, #2657

		// When using canVG the shadow shows up as a gray circle
		// even if the tooltip is hidden.
		if (!useCanVG) {
			this.label.shadow(options.shadow);
		}

		// Public property for getting the shared state.
		this.shared = options.shared;
	},

	/**
	 * Destroy the tooltip and its elements.
	 */
	destroy: function () {
		// Destroy and clear local variables
		if (this.label) {
			this.label = this.label.destroy();
		}
		clearTimeout(this.hideTimer);
		clearTimeout(this.tooltipTimeout);
	},

	/**
	 * Provide a soft movement for the tooltip
	 *
	 * @param {Number} x
	 * @param {Number} y
	 * @private
	 */
	move: function (x, y, anchorX, anchorY) {
		var tooltip = this,
			now = tooltip.now,
			animate = tooltip.options.animation !== false && !tooltip.isHidden,
			skipAnchor = tooltip.followPointer || tooltip.shared;

		// get intermediate values for animation
		extend(now, {
			x: animate ? (2 * now.x + x) / 3 : x,
			y: animate ? (now.y + y) / 2 : y,
			anchorX: skipAnchor ? UNDEFINED : animate ? (2 * now.anchorX + anchorX) / 3 : anchorX,
			anchorY: skipAnchor ? UNDEFINED : animate ? (now.anchorY + anchorY) / 2 : anchorY
		});

		// move to the intermediate value
		tooltip.label.attr(now);

		
		// run on next tick of the mouse tracker
		if (animate && (mathAbs(x - now.x) > 1 || mathAbs(y - now.y) > 1)) {
		
			// never allow two timeouts
			clearTimeout(this.tooltipTimeout);
			
			// set the fixed interval ticking for the smooth tooltip
			this.tooltipTimeout = setTimeout(function () {
				// The interval function may still be running during destroy, so check that the chart is really there before calling.
				if (tooltip) {
					tooltip.move(x, y, anchorX, anchorY);
				}
			}, 32);
			
		}
	},

	/**
	 * Hide the tooltip
	 */
	hide: function () {
		var tooltip = this,
			hoverPoints;
		
		clearTimeout(this.hideTimer); // disallow duplicate timers (#1728, #1766)
		if (!this.isHidden) {
			hoverPoints = this.chart.hoverPoints;

			this.hideTimer = setTimeout(function () {
				tooltip.label.fadeOut();
				tooltip.isHidden = true;
			}, pick(this.options.hideDelay, 500));

			// hide previous hoverPoints and set new
			if (hoverPoints) {
				each(hoverPoints, function (point) {
					point.setState();
				});
			}

			this.chart.hoverPoints = null;
		}
	},
	
	/** 
	 * Extendable method to get the anchor position of the tooltip
	 * from a point or set of points
	 */
	getAnchor: function (points, mouseEvent) {
		var ret,
			chart = this.chart,
			inverted = chart.inverted,
			plotTop = chart.plotTop,
			plotX = 0,
			plotY = 0,
			yAxis;
		
		points = splat(points);
		
		// Pie uses a special tooltipPos
		ret = points[0].tooltipPos;
		
		// When tooltip follows mouse, relate the position to the mouse
		if (this.followPointer && mouseEvent) {
			if (mouseEvent.chartX === UNDEFINED) {
				mouseEvent = chart.pointer.normalize(mouseEvent);
			}
			ret = [
				mouseEvent.chartX - chart.plotLeft,
				mouseEvent.chartY - plotTop
			];
		}
		// When shared, use the average position
		if (!ret) {
			each(points, function (point) {
				yAxis = point.series.yAxis;
				plotX += point.plotX;
				plotY += (point.plotLow ? (point.plotLow + point.plotHigh) / 2 : point.plotY) +
					(!inverted && yAxis ? yAxis.top - plotTop : 0); // #1151
			});
			
			plotX /= points.length;
			plotY /= points.length;
			
			ret = [
				inverted ? chart.plotWidth - plotY : plotX,
				this.shared && !inverted && points.length > 1 && mouseEvent ? 
					mouseEvent.chartY - plotTop : // place shared tooltip next to the mouse (#424)
					inverted ? chart.plotHeight - plotX : plotY
			];
		}

		return map(ret, mathRound);
	},
	
	/**
	 * Place the tooltip in a chart without spilling over
	 * and not covering the point it self.
	 */
	getPosition: function (boxWidth, boxHeight, point) {
		
		var chart = this.chart,
			distance = this.distance,
			ret = {},
			swapped,
			first = ['y', chart.chartHeight, boxHeight, point.plotY + chart.plotTop],
			second = ['x', chart.chartWidth, boxWidth, point.plotX + chart.plotLeft],
			/**
			 * Handle the preferred dimension. When the preferred dimension is tooltip
			 * on top or bottom of the point, it will look for space there.
			 */
			firstDimension = function (dim, outerSize, innerSize, point) {
				// Is there room above/left?
				if (innerSize < point - distance) {
					ret[dim] = point - distance - innerSize;
				// Is there room below/right?
				} else if (point + distance + innerSize < outerSize) {
					ret[dim] = point + distance;
				// Covering up the point, try the other dimension
				} else {
					return false;
				}
			},
			/**
			 * Handle the secondary dimension. If the preferred dimension is tooltip
			 * on top or bottom of the point, the second dimension is to align the tooltip
			 * above the point, trying to align center but allowing left or right
			 * align within the chart box.
			 */
			secondDimension = function (dim, outerSize, innerSize, point) {
				// Too close to the edge, return false and swap dimensions
				if (point < distance || point > outerSize - distance) {
					return false;
				
				// Align left/top
				} else if (point < innerSize / 2) {
					ret[dim] = 1;
				// Align right/bottom
				} else if (point > outerSize - innerSize / 2) {
					ret[dim] = outerSize - innerSize - 2;
				// Align center
				} else {
					ret[dim] = point - innerSize / 2;
				}
			},
			/**
			 * Swap the dimensions 
			 */
			swap = function (count) {
				var temp = first;
				first = second;
				second = temp;
				swapped = count;
			},
			run = function () {
				if (firstDimension.apply(0, first) !== false) {
					if (secondDimension.apply(0, second) === false && !swapped) {
						swap(true);
						run();
					}
				} else if (!swapped) {
					swap(true);
					run();
				} else {
					ret.x = ret.y = 0;
				}
			};

		// Under these conditions, prefer the tooltip on the side of the point
		if (chart.inverted || this.shared) {
			swap();
		}
		run();

		return ret;
	
	},

	/**
	 * In case no user defined formatter is given, this will be used. Note that the context
	 * here is an object holding point, series, x, y etc.
	 */
	defaultFormatter: function (tooltip) {
		var items = this.points || splat(this),
			series = items[0].series,
			s;

		// build the header
		s = [tooltip.tooltipHeaderFormatter(items[0])];

		// build the values
		each(items, function (item) {
			series = item.series;
			s.push((series.tooltipFormatter && series.tooltipFormatter(item)) ||
				item.point.tooltipFormatter(series.tooltipOptions.pointFormat));
		});

		// footer
		s.push(tooltip.options.footerFormat || '');

		return s.join('');
	},

	/**
	 * Refresh the tooltip's text and position.
	 * @param {Object} point
	 */
	refresh: function (point, mouseEvent) {
		var tooltip = this,
			chart = tooltip.chart,
			label = tooltip.label,
			options = tooltip.options,
			x,
			y,
			anchor,
			textConfig = {},
			text,
			pointConfig = [],
			formatter = options.formatter || tooltip.defaultFormatter,
			hoverPoints = chart.hoverPoints,
			borderColor,
			shared = tooltip.shared,
			currentSeries;
			
		clearTimeout(this.hideTimer);
		
		// get the reference point coordinates (pie charts use tooltipPos)
		tooltip.followPointer = splat(point)[0].series.tooltipOptions.followPointer;
		anchor = tooltip.getAnchor(point, mouseEvent);
		x = anchor[0];
		y = anchor[1];

		// shared tooltip, array is sent over
		if (shared && !(point.series && point.series.noSharedTooltip)) {
			
			// hide previous hoverPoints and set new
			
			chart.hoverPoints = point;
			if (hoverPoints) {
				each(hoverPoints, function (point) {
					point.setState();
				});
			}

			each(point, function (item) {
				item.setState(HOVER_STATE);

				pointConfig.push(item.getLabelConfig());
			});

			textConfig = {
				x: point[0].category,
				y: point[0].y
			};
			textConfig.points = pointConfig;
			point = point[0];

		// single point tooltip
		} else {
			textConfig = point.getLabelConfig();
		}
		text = formatter.call(textConfig, tooltip);

		// register the current series
		currentSeries = point.series;
		this.distance = pick(currentSeries.tooltipOptions.distance, 16);

		// update the inner HTML
		if (text === false) {
			this.hide();
		} else {

			// show it
			if (tooltip.isHidden) {
				stop(label);
				label.attr('opacity', 1).show();
			}

			// update text
			label.attr({
				text: text
			});

			// set the stroke color of the box
			borderColor = options.borderColor || point.color || currentSeries.color || '#606060';
			label.attr({
				stroke: borderColor
			});
			
			tooltip.updatePosition({ plotX: x, plotY: y });
		
			this.isHidden = false;
		}
		fireEvent(chart, 'tooltipRefresh', {
				text: text,
				x: x + chart.plotLeft,
				y: y + chart.plotTop,
				borderColor: borderColor
			});
	},
	
	/**
	 * Find the new position and perform the move
	 */
	updatePosition: function (point) {
		var chart = this.chart,
			label = this.label, 
			pos = (this.options.positioner || this.getPosition).call(
				this,
				label.width,
				label.height,
				point
			);

		// do the move
		this.move(
			mathRound(pos.x), 
			mathRound(pos.y), 
			point.plotX + chart.plotLeft, 
			point.plotY + chart.plotTop
		);
	},


	/**
	 * Format the header of the tooltip
	 */
	tooltipHeaderFormatter: function (point) {
		var series = point.series,
			tooltipOptions = series.tooltipOptions,
			dateTimeLabelFormats = tooltipOptions.dateTimeLabelFormats,
			xDateFormat = tooltipOptions.xDateFormat,
			xAxis = series.xAxis,
			isDateTime = xAxis && xAxis.options.type === 'datetime' && isNumber(point.key),
			headerFormat = tooltipOptions.headerFormat,
			closestPointRange = xAxis && xAxis.closestPointRange,
			n;

		// Guess the best date format based on the closest point distance (#568)
		if (isDateTime && !xDateFormat) {
			if (closestPointRange) {
				for (n in timeUnits) {
					if (timeUnits[n] >= closestPointRange || 
							// If the point is placed every day at 23:59, we need to show
							// the minutes as well. This logic only works for time units less than 
							// a day, since all higher time units are dividable by those. #2637.
							(timeUnits[n] <= timeUnits[DAY] && point.key % timeUnits[n] > 0)) {
						xDateFormat = dateTimeLabelFormats[n];
						break;
					}
				}
			} else {
				xDateFormat = dateTimeLabelFormats.day;
			}

			xDateFormat = xDateFormat || dateTimeLabelFormats.year; // #2546, 2581

		}

		// Insert the header date format if any
		if (isDateTime && xDateFormat) {
			headerFormat = headerFormat.replace('{point.key}', '{point.key:' + xDateFormat + '}');
		}

		return format(headerFormat, {
			point: point,
			series: series
		});
	}
};

var hoverChartIndex;

// Global flag for touch support
hasTouch = doc.documentElement.ontouchstart !== UNDEFINED;

/**
 * The mouse tracker object. All methods starting with "on" are primary DOM event handlers. 
 * Subsequent methods should be named differently from what they are doing.
 * @param {Object} chart The Chart instance
 * @param {Object} options The root options object
 */
var Pointer = Highcharts.Pointer = function (chart, options) {
	this.init(chart, options);
};

Pointer.prototype = {
	/**
	 * Initialize Pointer
	 */
	init: function (chart, options) {
		
		var chartOptions = options.chart,
			chartEvents = chartOptions.events,
			zoomType = useCanVG ? '' : chartOptions.zoomType,
			inverted = chart.inverted,
			zoomX,
			zoomY;

		// Store references
		this.options = options;
		this.chart = chart;
		
		// Zoom status
		this.zoomX = zoomX = /x/.test(zoomType);
		this.zoomY = zoomY = /y/.test(zoomType);
		this.zoomHor = (zoomX && !inverted) || (zoomY && inverted);
		this.zoomVert = (zoomY && !inverted) || (zoomX && inverted);
		this.hasZoom = zoomX || zoomY;

		// Do we need to handle click on a touch device?
		this.runChartClick = chartEvents && !!chartEvents.click;

		this.pinchDown = [];
		this.lastValidTouch = {};

		if (Highcharts.Tooltip && options.tooltip.enabled) {
			chart.tooltip = new Tooltip(chart, options.tooltip);
			this.followTouchMove = options.tooltip.followTouchMove;
		}

		this.setDOMEvents();
	}, 

	/**
	 * Add crossbrowser support for chartX and chartY
	 * @param {Object} e The event object in standard browsers
	 */
	normalize: function (e, chartPosition) {
		var chartX,
			chartY,
			ePos;

		// common IE normalizing
		e = e || win.event;

		// Framework specific normalizing (#1165)
		e = washMouseEvent(e);

		// More IE normalizing, needs to go after washMouseEvent
		if (!e.target) {
			e.target = e.srcElement;
		}
		
		// iOS
		ePos = e.touches ? e.touches.item(0) : e;

		// Get mouse position
		if (!chartPosition) {
			this.chartPosition = chartPosition = offset(this.chart.container);
		}

		// chartX and chartY
		if (ePos.pageX === UNDEFINED) { // IE < 9. #886.
			chartX = mathMax(e.x, e.clientX - chartPosition.left); // #2005, #2129: the second case is 
				// for IE10 quirks mode within framesets
			chartY = e.y;
		} else {
			chartX = ePos.pageX - chartPosition.left;
			chartY = ePos.pageY - chartPosition.top;
		}

		return extend(e, {
			chartX: mathRound(chartX),
			chartY: mathRound(chartY)
		});
	},

	/**
	 * Get the click position in terms of axis values.
	 *
	 * @param {Object} e A pointer event
	 */
	getCoordinates: function (e) {
		var coordinates = {
				xAxis: [],
				yAxis: []
			};

		each(this.chart.axes, function (axis) {
			coordinates[axis.isXAxis ? 'xAxis' : 'yAxis'].push({
				axis: axis,
				value: axis.toValue(e[axis.horiz ? 'chartX' : 'chartY'])
			});
		});
		return coordinates;
	},
	
	/**
	 * Return the index in the tooltipPoints array, corresponding to pixel position in 
	 * the plot area.
	 */
	getIndex: function (e) {
		var chart = this.chart;
		return chart.inverted ? 
			chart.plotHeight + chart.plotTop - e.chartY : 
			e.chartX - chart.plotLeft;
	},

	/**
	 * With line type charts with a single tracker, get the point closest to the mouse.
	 * Run Point.onMouseOver and display tooltip for the point or points.
	 */
	runPointActions: function (e) {
		var pointer = this,
			chart = pointer.chart,
			series = chart.series,
			tooltip = chart.tooltip,
			followPointer,
			point,
			points,
			hoverPoint = chart.hoverPoint,
			hoverSeries = chart.hoverSeries,
			i,
			j,
			distance = chart.chartWidth,
			index = pointer.getIndex(e),
			anchor;

		// shared tooltip
		if (tooltip && pointer.options.tooltip.shared && !(hoverSeries && hoverSeries.noSharedTooltip)) {
			points = [];

			// loop over all series and find the ones with points closest to the mouse
			i = series.length;
			for (j = 0; j < i; j++) {
				if (series[j].visible &&
						series[j].options.enableMouseTracking !== false &&
						!series[j].noSharedTooltip && series[j].singularTooltips !== true && series[j].tooltipPoints.length) {
					point = series[j].tooltipPoints[index];
					if (point && point.series) { // not a dummy point, #1544
						point._dist = mathAbs(index - point.clientX);
						distance = mathMin(distance, point._dist);
						points.push(point);
					}
				}
			}
			// remove furthest points
			i = points.length;
			while (i--) {
				if (points[i]._dist > distance) {
					points.splice(i, 1);
				}
			}
			// refresh the tooltip if necessary
			if (points.length && (points[0].clientX !== pointer.hoverX)) {
				tooltip.refresh(points, e);
				pointer.hoverX = points[0].clientX;
			}
		}

		// Separate tooltip and general mouse events
		followPointer = hoverSeries && hoverSeries.tooltipOptions.followPointer;
		if (hoverSeries && hoverSeries.tracker && !followPointer) { // #2584, #2830

			// get the point
			point = hoverSeries.tooltipPoints[index];

			// a new point is hovered, refresh the tooltip
			if (point && point !== hoverPoint) {

				// trigger the events
				point.onMouseOver(e);

			}
			
		} else if (tooltip && followPointer && !tooltip.isHidden) {
			anchor = tooltip.getAnchor([{}], e);
			tooltip.updatePosition({ plotX: anchor[0], plotY: anchor[1] });
		}

		// Start the event listener to pick up the tooltip 
		if (tooltip && !pointer._onDocumentMouseMove) {
			pointer._onDocumentMouseMove = function (e) {
				if (charts[hoverChartIndex]) {
					charts[hoverChartIndex].pointer.onDocumentMouseMove(e);
				}
			};
			addEvent(doc, 'mousemove', pointer._onDocumentMouseMove);
		}

		// Draw independent crosshairs
		each(chart.axes, function (axis) {
			axis.drawCrosshair(e, pick(point, hoverPoint));
		});
	},



	/**
	 * Reset the tracking by hiding the tooltip, the hover series state and the hover point
	 * 
	 * @param allowMove {Boolean} Instead of destroying the tooltip altogether, allow moving it if possible
	 */
	reset: function (allowMove) {
		var pointer = this,
			chart = pointer.chart,
			hoverSeries = chart.hoverSeries,
			hoverPoint = chart.hoverPoint,
			tooltip = chart.tooltip,
			tooltipPoints = tooltip && tooltip.shared ? chart.hoverPoints : hoverPoint;
			
		// Narrow in allowMove
		allowMove = allowMove && tooltip && tooltipPoints;
			
		// Check if the points have moved outside the plot area, #1003
		if (allowMove && splat(tooltipPoints)[0].plotX === UNDEFINED) {
			allowMove = false;
		}	

		// Just move the tooltip, #349
		if (allowMove) {
			tooltip.refresh(tooltipPoints);
			if (hoverPoint) { // #2500
				hoverPoint.setState(hoverPoint.state, true);
			}

		// Full reset
		} else {

			if (hoverPoint) {
				hoverPoint.onMouseOut();
			}

			if (hoverSeries) {
				hoverSeries.onMouseOut();
			}

			if (tooltip) {
				tooltip.hide();
			}

			if (pointer._onDocumentMouseMove) {
				removeEvent(doc, 'mousemove', pointer._onDocumentMouseMove);
				pointer._onDocumentMouseMove = null;
			}

			// Remove crosshairs
			each(chart.axes, function (axis) {
				axis.hideCrosshair();
			});
			
			pointer.hoverX = null;

		}
	},

	/**
	 * Scale series groups to a certain scale and translation
	 */
	scaleGroups: function (attribs, clip) {

		var chart = this.chart,
			seriesAttribs;

		// Scale each series
		each(chart.series, function (series) {
			seriesAttribs = attribs || series.getPlotBox(); // #1701
			if (series.xAxis && series.xAxis.zoomEnabled) {
				series.group.attr(seriesAttribs);
				if (series.markerGroup) {
					series.markerGroup.attr(seriesAttribs);
					series.markerGroup.clip(clip ? chart.clipRect : null);
				}
				if (series.dataLabelsGroup) {
					series.dataLabelsGroup.attr(seriesAttribs);
				}
			}
		});
		
		// Clip
		chart.clipRect.attr(clip || chart.clipBox);
	},

	/**
	 * Start a drag operation
	 */
	dragStart: function (e) {
		var chart = this.chart;

		// Record the start position
		chart.mouseIsDown = e.type;
		chart.cancelClick = false;
		chart.mouseDownX = this.mouseDownX = e.chartX;
		chart.mouseDownY = this.mouseDownY = e.chartY;
	},

	/**
	 * Perform a drag operation in response to a mousemove event while the mouse is down
	 */
	drag: function (e) {

		var chart = this.chart,
			chartOptions = chart.options.chart,
			chartX = e.chartX,
			chartY = e.chartY,
			zoomHor = this.zoomHor,
			zoomVert = this.zoomVert,
			plotLeft = chart.plotLeft,
			plotTop = chart.plotTop,
			plotWidth = chart.plotWidth,
			plotHeight = chart.plotHeight,
			clickedInside,
			size,
			mouseDownX = this.mouseDownX,
			mouseDownY = this.mouseDownY;

		// If the mouse is outside the plot area, adjust to cooordinates
		// inside to prevent the selection marker from going outside
		if (chartX < plotLeft) {
			chartX = plotLeft;
		} else if (chartX > plotLeft + plotWidth) {
			chartX = plotLeft + plotWidth;
		}

		if (chartY < plotTop) {
			chartY = plotTop;
		} else if (chartY > plotTop + plotHeight) {
			chartY = plotTop + plotHeight;
		}
		
		// determine if the mouse has moved more than 10px
		this.hasDragged = Math.sqrt(
			Math.pow(mouseDownX - chartX, 2) +
			Math.pow(mouseDownY - chartY, 2)
		);
		
		if (this.hasDragged > 10) {
			clickedInside = chart.isInsidePlot(mouseDownX - plotLeft, mouseDownY - plotTop);

			// make a selection
			if (chart.hasCartesianSeries && (this.zoomX || this.zoomY) && clickedInside) {
				if (!this.selectionMarker) {
					this.selectionMarker = chart.renderer.rect(
						plotLeft,
						plotTop,
						zoomHor ? 1 : plotWidth,
						zoomVert ? 1 : plotHeight,
						0
					)
					.attr({
						fill: chartOptions.selectionMarkerFill || 'rgba(69,114,167,0.25)',
						zIndex: 7
					})
					.add();
				}
			}

			// adjust the width of the selection marker
			if (this.selectionMarker && zoomHor) {
				size = chartX - mouseDownX;
				this.selectionMarker.attr({
					width: mathAbs(size),
					x: (size > 0 ? 0 : size) + mouseDownX
				});
			}
			// adjust the height of the selection marker
			if (this.selectionMarker && zoomVert) {
				size = chartY - mouseDownY;
				this.selectionMarker.attr({
					height: mathAbs(size),
					y: (size > 0 ? 0 : size) + mouseDownY
				});
			}

			// panning
			if (clickedInside && !this.selectionMarker && chartOptions.panning) {
				chart.pan(e, chartOptions.panning);
			}
		}
	},

	/**
	 * On mouse up or touch end across the entire document, drop the selection.
	 */
	drop: function (e) {
		var chart = this.chart,
			hasPinched = this.hasPinched;

		if (this.selectionMarker) {
			var selectionData = {
					xAxis: [],
					yAxis: [],
					originalEvent: e.originalEvent || e
				},
				selectionBox = this.selectionMarker,
				selectionLeft = selectionBox.x,
				selectionTop = selectionBox.y,
				runZoom;
			// a selection has been made
			if (this.hasDragged || hasPinched) {

				// record each axis' min and max
				each(chart.axes, function (axis) {
					if (axis.zoomEnabled) {
						var horiz = axis.horiz,
							selectionMin = axis.toValue((horiz ? selectionLeft : selectionTop)),
							selectionMax = axis.toValue((horiz ? selectionLeft + selectionBox.width : selectionTop + selectionBox.height));

						if (!isNaN(selectionMin) && !isNaN(selectionMax)) { // #859
							selectionData[axis.coll].push({
								axis: axis,
								min: mathMin(selectionMin, selectionMax), // for reversed axes,
								max: mathMax(selectionMin, selectionMax)
							});
							runZoom = true;
						}
					}
				});
				if (runZoom) {
					fireEvent(chart, 'selection', selectionData, function (args) { 
						chart.zoom(extend(args, hasPinched ? { animation: false } : null)); 
					});
				}

			}
			this.selectionMarker = this.selectionMarker.destroy();

			// Reset scaling preview
			if (hasPinched) {
				this.scaleGroups();
			}
		}

		// Reset all
		if (chart) { // it may be destroyed on mouse up - #877
			css(chart.container, { cursor: chart._cursor });
			chart.cancelClick = this.hasDragged > 10; // #370
			chart.mouseIsDown = this.hasDragged = this.hasPinched = false;
			this.pinchDown = [];
		}
	},

	onContainerMouseDown: function (e) {

		e = this.normalize(e);

		// issue #295, dragging not always working in Firefox
		if (e.preventDefault) {
			e.preventDefault();
		}
		
		this.dragStart(e);
	},

	

	onDocumentMouseUp: function (e) {
		if (charts[hoverChartIndex]) {
			charts[hoverChartIndex].pointer.drop(e);
		}
	},

	/**
	 * Special handler for mouse move that will hide the tooltip when the mouse leaves the plotarea.
	 * Issue #149 workaround. The mouseleave event does not always fire. 
	 */
	onDocumentMouseMove: function (e) {
		var chart = this.chart,
			chartPosition = this.chartPosition,
			hoverSeries = chart.hoverSeries;

		e = this.normalize(e, chartPosition);

		// If we're outside, hide the tooltip
		if (chartPosition && hoverSeries && !this.inClass(e.target, 'highcharts-tracker') &&
				!chart.isInsidePlot(e.chartX - chart.plotLeft, e.chartY - chart.plotTop)) {
			this.reset();
		}
	},

	/**
	 * When mouse leaves the container, hide the tooltip.
	 */
	onContainerMouseLeave: function () {
		var chart = charts[hoverChartIndex];
		if (chart) {
			chart.pointer.reset();
			chart.pointer.chartPosition = null; // also reset the chart position, used in #149 fix
		}
	},

	// The mousemove, touchmove and touchstart event handler
	onContainerMouseMove: function (e) {

		var chart = this.chart;

		hoverChartIndex = chart.index;

		// normalize
		e = this.normalize(e);		
		
		if (chart.mouseIsDown === 'mousedown') {
			this.drag(e);
		} 
		
		// Show the tooltip and run mouse over events (#977)
		if ((this.inClass(e.target, 'highcharts-tracker') || 
				chart.isInsidePlot(e.chartX - chart.plotLeft, e.chartY - chart.plotTop)) && !chart.openMenu) {
			this.runPointActions(e);
		}
	},

	/**
	 * Utility to detect whether an element has, or has a parent with, a specific
	 * class name. Used on detection of tracker objects and on deciding whether
	 * hovering the tooltip should cause the active series to mouse out.
	 */
	inClass: function (element, className) {
		var elemClassName;
		while (element) {
			elemClassName = attr(element, 'class');
			if (elemClassName) {
				if (elemClassName.indexOf(className) !== -1) {
					return true;
				} else if (elemClassName.indexOf(PREFIX + 'container') !== -1) {
					return false;
				}
			}
			element = element.parentNode;
		}		
	},

	onTrackerMouseOut: function (e) {
		var series = this.chart.hoverSeries,
			relatedTarget = e.relatedTarget || e.toElement,
			relatedSeries = relatedTarget && relatedTarget.point && relatedTarget.point.series; // #2499
		
		if (series && !series.options.stickyTracking && !this.inClass(relatedTarget, PREFIX + 'tooltip') &&
				relatedSeries !== series) {
			series.onMouseOut();
		}
	},

	onContainerClick: function (e) {
		var chart = this.chart,
			hoverPoint = chart.hoverPoint, 
			plotLeft = chart.plotLeft,
			plotTop = chart.plotTop,
			inverted = chart.inverted,
			chartPosition,
			plotX,
			plotY;
		
		e = this.normalize(e);
		e.cancelBubble = true; // IE specific

		if (!chart.cancelClick) {
			
			// On tracker click, fire the series and point events. #783, #1583
			if (hoverPoint && this.inClass(e.target, PREFIX + 'tracker')) {
				chartPosition = this.chartPosition;
				plotX = hoverPoint.plotX;
				plotY = hoverPoint.plotY;

				// add page position info
				extend(hoverPoint, {
					pageX: chartPosition.left + plotLeft +
						(inverted ? chart.plotWidth - plotY : plotX),
					pageY: chartPosition.top + plotTop +
						(inverted ? chart.plotHeight - plotX : plotY)
				});
			
				// the series click event
				fireEvent(hoverPoint.series, 'click', extend(e, {
					point: hoverPoint
				}));

				// the point click event
				if (chart.hoverPoint) { // it may be destroyed (#1844)
					hoverPoint.firePointEvent('click', e);
				}

			// When clicking outside a tracker, fire a chart event
			} else {
				extend(e, this.getCoordinates(e));

				// fire a click event in the chart
				if (chart.isInsidePlot(e.chartX - plotLeft, e.chartY - plotTop)) {
					fireEvent(chart, 'click', e);
				}
			}


		}
	},

	/**
	 * Set the JS DOM events on the container and document. This method should contain
	 * a one-to-one assignment between methods and their handlers. Any advanced logic should
	 * be moved to the handler reflecting the event's name.
	 */
	setDOMEvents: function () {

		var pointer = this,
			container = pointer.chart.container;

		container.onmousedown = function (e) {
			pointer.onContainerMouseDown(e);
		};
		container.onmousemove = function (e) {
			pointer.onContainerMouseMove(e);
		};
		container.onclick = function (e) {
			pointer.onContainerClick(e);
		};
		addEvent(container, 'mouseleave', pointer.onContainerMouseLeave);
		if (chartCount === 1) {
			addEvent(doc, 'mouseup', pointer.onDocumentMouseUp);
		}
		if (hasTouch) {
			container.ontouchstart = function (e) {
				pointer.onContainerTouchStart(e);
			};
			container.ontouchmove = function (e) {
				pointer.onContainerTouchMove(e);
			};
			if (chartCount === 1) {
				addEvent(doc, 'touchend', pointer.onDocumentTouchEnd);
			}
		}
		
	},

	/**
	 * Destroys the Pointer object and disconnects DOM events.
	 */
	destroy: function () {
		var prop;

		removeEvent(this.chart.container, 'mouseleave', this.onContainerMouseLeave);
		if (!chartCount) {
			removeEvent(doc, 'mouseup', this.onDocumentMouseUp);
			removeEvent(doc, 'touchend', this.onDocumentTouchEnd);
		}

		// memory and CPU leak
		clearInterval(this.tooltipTimeout);

		for (prop in this) {
			this[prop] = null;
		}
	}
};


/* Support for touch devices */
extend(Highcharts.Pointer.prototype, {

	/**
	 * Run translation operations
	 */
	pinchTranslate: function (pinchDown, touches, transform, selectionMarker, clip, lastValidTouch) {
		if (this.zoomHor) {
			this.pinchTranslateDirection(true, pinchDown, touches, transform, selectionMarker, clip, lastValidTouch);
		}
		if (this.zoomVert) {
			this.pinchTranslateDirection(false, pinchDown, touches, transform, selectionMarker, clip, lastValidTouch);
		}
	},

	/**
	 * Run translation operations for each direction (horizontal and vertical) independently
	 */
	pinchTranslateDirection: function (horiz, pinchDown, touches, transform, selectionMarker, clip, lastValidTouch, forcedScale) {
		var chart = this.chart,
			xy = horiz ? 'x' : 'y',
			XY = horiz ? 'X' : 'Y',
			sChartXY = 'chart' + XY,
			wh = horiz ? 'width' : 'height',
			plotLeftTop = chart['plot' + (horiz ? 'Left' : 'Top')],
			selectionWH,
			selectionXY,
			clipXY,
			scale = forcedScale || 1,
			inverted = chart.inverted,
			bounds = chart.bounds[horiz ? 'h' : 'v'],
			singleTouch = pinchDown.length === 1,
			touch0Start = pinchDown[0][sChartXY],
			touch0Now = touches[0][sChartXY],
			touch1Start = !singleTouch && pinchDown[1][sChartXY],
			touch1Now = !singleTouch && touches[1][sChartXY],
			outOfBounds,
			transformScale,
			scaleKey,
			setScale = function () {
				if (!singleTouch && mathAbs(touch0Start - touch1Start) > 20) { // Don't zoom if fingers are too close on this axis
					scale = forcedScale || mathAbs(touch0Now - touch1Now) / mathAbs(touch0Start - touch1Start); 
				}
				
				clipXY = ((plotLeftTop - touch0Now) / scale) + touch0Start;
				selectionWH = chart['plot' + (horiz ? 'Width' : 'Height')] / scale;
			};

		// Set the scale, first pass
		setScale();

		selectionXY = clipXY; // the clip position (x or y) is altered if out of bounds, the selection position is not

		// Out of bounds
		if (selectionXY < bounds.min) {
			selectionXY = bounds.min;
			outOfBounds = true;
		} else if (selectionXY + selectionWH > bounds.max) {
			selectionXY = bounds.max - selectionWH;
			outOfBounds = true;
		}
		
		// Is the chart dragged off its bounds, determined by dataMin and dataMax?
		if (outOfBounds) {

			// Modify the touchNow position in order to create an elastic drag movement. This indicates
			// to the user that the chart is responsive but can't be dragged further.
			touch0Now -= 0.8 * (touch0Now - lastValidTouch[xy][0]);
			if (!singleTouch) {
				touch1Now -= 0.8 * (touch1Now - lastValidTouch[xy][1]);
			}

			// Set the scale, second pass to adapt to the modified touchNow positions
			setScale();

		} else {
			lastValidTouch[xy] = [touch0Now, touch1Now];
		}

		// Set geometry for clipping, selection and transformation
		if (!inverted) { // TODO: implement clipping for inverted charts
			clip[xy] = clipXY - plotLeftTop;
			clip[wh] = selectionWH;
		}
		scaleKey = inverted ? (horiz ? 'scaleY' : 'scaleX') : 'scale' + XY;
		transformScale = inverted ? 1 / scale : scale;

		selectionMarker[wh] = selectionWH;
		selectionMarker[xy] = selectionXY;
		transform[scaleKey] = scale;
		transform['translate' + XY] = (transformScale * plotLeftTop) + (touch0Now - (transformScale * touch0Start));
	},
	
	/**
	 * Handle touch events with two touches
	 */
	pinch: function (e) {

		var self = this,
			chart = self.chart,
			pinchDown = self.pinchDown,
			followTouchMove = self.followTouchMove,
			touches = e.touches,
			touchesLength = touches.length,
			lastValidTouch = self.lastValidTouch,
			hasZoom = self.hasZoom,
			selectionMarker = self.selectionMarker,
			transform = {},
			fireClickEvent = touchesLength === 1 && ((self.inClass(e.target, PREFIX + 'tracker') && 
				chart.runTrackerClick) || chart.runChartClick),
			clip = {};

		// On touch devices, only proceed to trigger click if a handler is defined
		if ((hasZoom || followTouchMove) && !fireClickEvent) {
			e.preventDefault();
		}
		
		// Normalize each touch
		map(touches, function (e) {
			return self.normalize(e);
		});
		
		// Register the touch start position
		if (e.type === 'touchstart') {
			each(touches, function (e, i) {
				pinchDown[i] = { chartX: e.chartX, chartY: e.chartY };
			});
			lastValidTouch.x = [pinchDown[0].chartX, pinchDown[1] && pinchDown[1].chartX];
			lastValidTouch.y = [pinchDown[0].chartY, pinchDown[1] && pinchDown[1].chartY];

			// Identify the data bounds in pixels
			each(chart.axes, function (axis) {
				if (axis.zoomEnabled) {
					var bounds = chart.bounds[axis.horiz ? 'h' : 'v'],
						minPixelPadding = axis.minPixelPadding,
						min = axis.toPixels(axis.dataMin),
						max = axis.toPixels(axis.dataMax),
						absMin = mathMin(min, max),
						absMax = mathMax(min, max);

					// Store the bounds for use in the touchmove handler
					bounds.min = mathMin(axis.pos, absMin - minPixelPadding);
					bounds.max = mathMax(axis.pos + axis.len, absMax + minPixelPadding);
				}
			});
		
		// Event type is touchmove, handle panning and pinching
		} else if (pinchDown.length) { // can be 0 when releasing, if touchend fires first
			

			// Set the marker
			if (!selectionMarker) {
				self.selectionMarker = selectionMarker = extend({
					destroy: noop
				}, chart.plotBox);
			}
			
			self.pinchTranslate(pinchDown, touches, transform, selectionMarker, clip, lastValidTouch);

			self.hasPinched = hasZoom;

			// Scale and translate the groups to provide visual feedback during pinching
			self.scaleGroups(transform, clip);
			
			// Optionally move the tooltip on touchmove
			if (!hasZoom && followTouchMove && touchesLength === 1) {
				this.runPointActions(self.normalize(e));
			}
		}
	},

	onContainerTouchStart: function (e) {
		var chart = this.chart;

		hoverChartIndex = chart.index;

		if (e.touches.length === 1) {

			e = this.normalize(e);

			if (chart.isInsidePlot(e.chartX - chart.plotLeft, e.chartY - chart.plotTop)) {

				// Prevent the click pseudo event from firing unless it is set in the options
				/*if (!chart.runChartClick) {
					e.preventDefault();
				}*/
			
				// Run mouse events and display tooltip etc
				this.runPointActions(e);

				this.pinch(e);

			} else {
				// Hide the tooltip on touching outside the plot area (#1203)
				this.reset();
			}

		} else if (e.touches.length === 2) {
			this.pinch(e);
		}   
	},

	onContainerTouchMove: function (e) {
		if (e.touches.length === 1 || e.touches.length === 2) {
			this.pinch(e);
		}
	},

	onDocumentTouchEnd: function (e) {
		if (charts[hoverChartIndex]) {
			charts[hoverChartIndex].pointer.drop(e);
		}
	}

});
if (win.PointerEvent || win.MSPointerEvent) {
	
	// The touches object keeps track of the points being touched at all times
	var touches = {},
		hasPointerEvent = !!win.PointerEvent,
		getWebkitTouches = function () {
			var key, fake = [];
			fake.item = function (i) { return this[i]; };
			for (key in touches) {
				if (touches.hasOwnProperty(key)) {
					fake.push({
						pageX: touches[key].pageX,
						pageY: touches[key].pageY,
						target: touches[key].target
					});
				}
			}
			return fake;
		},
		translateMSPointer = function (e, method, wktype, callback) {
			var p;
			e = e.originalEvent || e;
			if ((e.pointerType === 'touch' || e.pointerType === e.MSPOINTER_TYPE_TOUCH) && charts[hoverChartIndex]) {
				callback(e);
				p = charts[hoverChartIndex].pointer;
				p[method]({
					type: wktype,
					target: e.currentTarget,
					preventDefault: noop,
					touches: getWebkitTouches()
				});				
			}
		};

	/**
	 * Extend the Pointer prototype with methods for each event handler and more
	 */
	extend(Pointer.prototype, {
		onContainerPointerDown: function (e) {
			translateMSPointer(e, 'onContainerTouchStart', 'touchstart', function (e) {
				touches[e.pointerId] = { pageX: e.pageX, pageY: e.pageY, target: e.currentTarget };
			});
		},
		onContainerPointerMove: function (e) {
			translateMSPointer(e, 'onContainerTouchMove', 'touchmove', function (e) {
				touches[e.pointerId] = { pageX: e.pageX, pageY: e.pageY };
				if (!touches[e.pointerId].target) {
					touches[e.pointerId].target = e.currentTarget;
				}
			});
		},
		onDocumentPointerUp: function (e) {
			translateMSPointer(e, 'onContainerTouchEnd', 'touchend', function (e) {
				delete touches[e.pointerId];
			});
		},

		/**
		 * Add or remove the MS Pointer specific events
		 */
		batchMSEvents: function (fn) {
			fn(this.chart.container, hasPointerEvent ? 'pointerdown' : 'MSPointerDown', this.onContainerPointerDown);
			fn(this.chart.container, hasPointerEvent ? 'pointermove' : 'MSPointerMove', this.onContainerPointerMove);
			fn(doc, hasPointerEvent ? 'pointerup' : 'MSPointerUp', this.onDocumentPointerUp);
		}
	});

	// Disable default IE actions for pinch and such on chart element
	wrap(Pointer.prototype, 'init', function (proceed, chart, options) {
		proceed.call(this, chart, options);
		if (this.hasZoom || this.followTouchMove) {
			css(chart.container, {
				'-ms-touch-action': NONE,
				'touch-action': NONE
			});
		}
	});

	// Add IE specific touch events to chart
	wrap(Pointer.prototype, 'setDOMEvents', function (proceed) {
		proceed.apply(this);
		if (this.hasZoom || this.followTouchMove) {
			this.batchMSEvents(addEvent);
		}
	});
	// Destroy MS events also
	wrap(Pointer.prototype, 'destroy', function (proceed) {
		this.batchMSEvents(removeEvent);
		proceed.call(this);
	});
}
/**
 * The overview of the chart's series
 */
var Legend = Highcharts.Legend = function (chart, options) {
	this.init(chart, options);
};

Legend.prototype = {
	
	/**
	 * Initialize the legend
	 */
	init: function (chart, options) {
		
		var legend = this,
			itemStyle = options.itemStyle,
			padding = pick(options.padding, 8),
			itemMarginTop = options.itemMarginTop || 0;
	
		this.options = options;

		if (!options.enabled) {
			return;
		}
	
		legend.baseline = pInt(itemStyle.fontSize) + 3 + itemMarginTop; // used in Series prototype
		legend.itemStyle = itemStyle;
		legend.itemHiddenStyle = merge(itemStyle, options.itemHiddenStyle);
		legend.itemMarginTop = itemMarginTop;
		legend.padding = padding;
		legend.initialItemX = padding;
		legend.initialItemY = padding - 5; // 5 is the number of pixels above the text
		legend.maxItemWidth = 0;
		legend.chart = chart;
		legend.itemHeight = 0;
		legend.lastLineHeight = 0;
		legend.symbolWidth = pick(options.symbolWidth, 16);
		legend.pages = [];


		// Render it
		legend.render();

		// move checkboxes
		addEvent(legend.chart, 'endResize', function () { 
			legend.positionCheckboxes();
		});

	},

	/**
	 * Set the colors for the legend item
	 * @param {Object} item A Series or Point instance
	 * @param {Object} visible Dimmed or colored
	 */
	colorizeItem: function (item, visible) {
		var legend = this,
			options = legend.options,
			legendItem = item.legendItem,
			legendLine = item.legendLine,
			legendSymbol = item.legendSymbol,
			hiddenColor = legend.itemHiddenStyle.color,
			textColor = visible ? options.itemStyle.color : hiddenColor,
			symbolColor = visible ? (item.legendColor || item.color || '#CCC') : hiddenColor,
			markerOptions = item.options && item.options.marker,
			symbolAttr = {
				stroke: symbolColor,
				fill: symbolColor
			},
			key,
			val;
		
		if (legendItem) {
			legendItem.css({ fill: textColor, color: textColor }); // color for #1553, oldIE
		}
		if (legendLine) {
			legendLine.attr({ stroke: symbolColor });
		}
		
		if (legendSymbol) {
			
			// Apply marker options
			if (markerOptions && legendSymbol.isMarker) { // #585
				markerOptions = item.convertAttribs(markerOptions);
				for (key in markerOptions) {
					val = markerOptions[key];
					if (val !== UNDEFINED) {
						symbolAttr[key] = val;
					}
				}
			}

			legendSymbol.attr(symbolAttr);
		}
	},

	/**
	 * Position the legend item
	 * @param {Object} item A Series or Point instance
	 */
	positionItem: function (item) {
		var legend = this,
			options = legend.options,
			symbolPadding = options.symbolPadding,
			ltr = !options.rtl,
			legendItemPos = item._legendItemPos,
			itemX = legendItemPos[0],
			itemY = legendItemPos[1],
			checkbox = item.checkbox;

		if (item.legendGroup) {
			item.legendGroup.translate(
				ltr ? itemX : legend.legendWidth - itemX - 2 * symbolPadding - 4,
				itemY
			);
		}

		if (checkbox) {
			checkbox.x = itemX;
			checkbox.y = itemY;
		}
	},

	/**
	 * Destroy a single legend item
	 * @param {Object} item The series or point
	 */
	destroyItem: function (item) {
		var checkbox = item.checkbox;

		// destroy SVG elements
		each(['legendItem', 'legendLine', 'legendSymbol', 'legendGroup'], function (key) {
			if (item[key]) {
				item[key] = item[key].destroy();
			}
		});

		if (checkbox) {
			discardElement(item.checkbox);
		}
	},

	/**
	 * Destroys the legend.
	 */
	destroy: function () {
		var legend = this,
			legendGroup = legend.group,
			box = legend.box;

		if (box) {
			legend.box = box.destroy();
		}

		if (legendGroup) {
			legend.group = legendGroup.destroy();
		}
	},

	/**
	 * Position the checkboxes after the width is determined
	 */
	positionCheckboxes: function (scrollOffset) {
		var alignAttr = this.group.alignAttr,
			translateY,
			clipHeight = this.clipHeight || this.legendHeight;

		if (alignAttr) {
			translateY = alignAttr.translateY;
			each(this.allItems, function (item) {
				var checkbox = item.checkbox,
					top;
				
				if (checkbox) {
					top = (translateY + checkbox.y + (scrollOffset || 0) + 3);
					css(checkbox, {
						left: (alignAttr.translateX + item.legendItemWidth + checkbox.x - 20) + PX,
						top: top + PX,
						display: top > translateY - 6 && top < translateY + clipHeight - 6 ? '' : NONE
					});
				}
			});
		}
	},
	
	/**
	 * Render the legend title on top of the legend
	 */
	renderTitle: function () {
		var options = this.options,
			padding = this.padding,
			titleOptions = options.title,
			titleHeight = 0,
			bBox;
		
		if (titleOptions.text) {
			if (!this.title) {
				this.title = this.chart.renderer.label(titleOptions.text, padding - 3, padding - 4, null, null, null, null, null, 'legend-title')
					.attr({ zIndex: 1 })
					.css(titleOptions.style)
					.add(this.group);
			}
			bBox = this.title.getBBox();
			titleHeight = bBox.height;
			this.offsetWidth = bBox.width; // #1717
			this.contentGroup.attr({ translateY: titleHeight });
		}
		this.titleHeight = titleHeight;
	},

	/**
	 * Render a single specific legend item
	 * @param {Object} item A series or point
	 */
	renderItem: function (item) {
		var legend = this,
			chart = legend.chart,
			renderer = chart.renderer,
			options = legend.options,
			horizontal = options.layout === 'horizontal',
			symbolWidth = legend.symbolWidth,
			symbolPadding = options.symbolPadding,
			itemStyle = legend.itemStyle,
			itemHiddenStyle = legend.itemHiddenStyle,
			padding = legend.padding,
			itemDistance = horizontal ? pick(options.itemDistance, 8) : 0,
			ltr = !options.rtl,
			itemHeight,
			widthOption = options.width,
			itemMarginBottom = options.itemMarginBottom || 0,
			itemMarginTop = legend.itemMarginTop,
			initialItemX = legend.initialItemX,
			bBox,
			itemWidth,
			li = item.legendItem,
			series = item.series && item.series.drawLegendSymbol ? item.series : item,
			seriesOptions = series.options,
			showCheckbox = legend.createCheckboxForItem && seriesOptions && seriesOptions.showCheckbox,
			useHTML = options.useHTML;

		if (!li) { // generate it once, later move it

			// Generate the group box
			// A group to hold the symbol and text. Text is to be appended in Legend class.
			item.legendGroup = renderer.g('legend-item')
				.attr({ zIndex: 1 })
				.add(legend.scrollGroup);

			// Draw the legend symbol inside the group box
			series.drawLegendSymbol(legend, item);

			// Generate the list item text and add it to the group
			item.legendItem = li = renderer.text(
					options.labelFormat ? format(options.labelFormat, item) : options.labelFormatter.call(item),
					ltr ? symbolWidth + symbolPadding : -symbolPadding,
					legend.baseline,
					useHTML
				)
				.css(merge(item.visible ? itemStyle : itemHiddenStyle)) // merge to prevent modifying original (#1021)
				.attr({
					align: ltr ? 'left' : 'right',
					zIndex: 2
				})
				.add(item.legendGroup);

			if (legend.setItemEvents) {
				legend.setItemEvents(item, li, useHTML, itemStyle, itemHiddenStyle);
			}			

			// Colorize the items
			legend.colorizeItem(item, item.visible);

			// add the HTML checkbox on top
			if (showCheckbox) {
				legend.createCheckboxForItem(item);				
			}
		}

		// calculate the positions for the next line
		bBox = li.getBBox();

		itemWidth = item.legendItemWidth = 
			options.itemWidth || item.legendItemWidth || symbolWidth + symbolPadding + bBox.width + itemDistance +
			(showCheckbox ? 20 : 0);
		legend.itemHeight = itemHeight = mathRound(item.legendItemHeight || bBox.height);

		// if the item exceeds the width, start a new line
		if (horizontal && legend.itemX - initialItemX + itemWidth >
				(widthOption || (chart.chartWidth - 2 * padding - initialItemX - options.x))) {
			legend.itemX = initialItemX;
			legend.itemY += itemMarginTop + legend.lastLineHeight + itemMarginBottom;
			legend.lastLineHeight = 0; // reset for next line
		}

		// If the item exceeds the height, start a new column
		/*if (!horizontal && legend.itemY + options.y + itemHeight > chart.chartHeight - spacingTop - spacingBottom) {
			legend.itemY = legend.initialItemY;
			legend.itemX += legend.maxItemWidth;
			legend.maxItemWidth = 0;
		}*/

		// Set the edge positions
		legend.maxItemWidth = mathMax(legend.maxItemWidth, itemWidth);
		legend.lastItemY = itemMarginTop + legend.itemY + itemMarginBottom;
		legend.lastLineHeight = mathMax(itemHeight, legend.lastLineHeight); // #915

		// cache the position of the newly generated or reordered items
		item._legendItemPos = [legend.itemX, legend.itemY];

		// advance
		if (horizontal) {
			legend.itemX += itemWidth;

		} else {
			legend.itemY += itemMarginTop + itemHeight + itemMarginBottom;
			legend.lastLineHeight = itemHeight;
		}

		// the width of the widest item
		legend.offsetWidth = widthOption || mathMax(
			(horizontal ? legend.itemX - initialItemX - itemDistance : itemWidth) + padding,
			legend.offsetWidth
		);
	},

	/**
	 * Get all items, which is one item per series for normal series and one item per point
	 * for pie series.
	 */
	getAllItems: function () {
		var allItems = [];
		each(this.chart.series, function (series) {
			var seriesOptions = series.options;

			// Handle showInLegend. If the series is linked to another series, defaults to false.
			if (!pick(seriesOptions.showInLegend, !defined(seriesOptions.linkedTo) ? UNDEFINED : false, true)) {
				return;
			}

			// use points or series for the legend item depending on legendType
			allItems = allItems.concat(
					series.legendItems ||
					(seriesOptions.legendType === 'point' ?
							series.data :
							series)
			);
		});
		return allItems;
	},

	/**
	 * Render the legend. This method can be called both before and after
	 * chart.render. If called after, it will only rearrange items instead
	 * of creating new ones.
	 */
	render: function () {
		var legend = this,
			chart = legend.chart,
			renderer = chart.renderer,
			legendGroup = legend.group,
			allItems,
			display,
			legendWidth,
			legendHeight,
			box = legend.box,
			options = legend.options,
			padding = legend.padding,
			legendBorderWidth = options.borderWidth,
			legendBackgroundColor = options.backgroundColor;

		legend.itemX = legend.initialItemX;
		legend.itemY = legend.initialItemY;
		legend.offsetWidth = 0;
		legend.lastItemY = 0;

		if (!legendGroup) {
			legend.group = legendGroup = renderer.g('legend')
				.attr({ zIndex: 7 }) 
				.add();
			legend.contentGroup = renderer.g()
				.attr({ zIndex: 1 }) // above background
				.add(legendGroup);
			legend.scrollGroup = renderer.g()
				.add(legend.contentGroup);
		}
		
		legend.renderTitle();

		// add each series or point
		allItems = legend.getAllItems();

		// sort by legendIndex
		stableSort(allItems, function (a, b) {
			return ((a.options && a.options.legendIndex) || 0) - ((b.options && b.options.legendIndex) || 0);
		});

		// reversed legend
		if (options.reversed) {
			allItems.reverse();
		}

		legend.allItems = allItems;
		legend.display = display = !!allItems.length;

		// render the items
		each(allItems, function (item) {
			legend.renderItem(item); 
		});

		// Draw the border
		legendWidth = options.width || legend.offsetWidth;
		legendHeight = legend.lastItemY + legend.lastLineHeight + legend.titleHeight;
		
		
		legendHeight = legend.handleOverflow(legendHeight);

		if (legendBorderWidth || legendBackgroundColor) {
			legendWidth += padding;
			legendHeight += padding;

			if (!box) {
				legend.box = box = renderer.rect(
					0,
					0,
					legendWidth,
					legendHeight,
					options.borderRadius,
					legendBorderWidth || 0
				).attr({
					stroke: options.borderColor,
					'stroke-width': legendBorderWidth || 0,
					fill: legendBackgroundColor || NONE
				})
				.add(legendGroup)
				.shadow(options.shadow);
				box.isNew = true;

			} else if (legendWidth > 0 && legendHeight > 0) {
				box[box.isNew ? 'attr' : 'animate'](
					box.crisp({ width: legendWidth, height: legendHeight })
				);
				box.isNew = false;
			}

			// hide the border if no items
			box[display ? 'show' : 'hide']();
		}
		
		legend.legendWidth = legendWidth;
		legend.legendHeight = legendHeight;

		// Now that the legend width and height are established, put the items in the 
		// final position
		each(allItems, function (item) {
			legend.positionItem(item);
		});

		// 1.x compatibility: positioning based on style
		/*var props = ['left', 'right', 'top', 'bottom'],
			prop,
			i = 4;
		while (i--) {
			prop = props[i];
			if (options.style[prop] && options.style[prop] !== 'auto') {
				options[i < 2 ? 'align' : 'verticalAlign'] = prop;
				options[i < 2 ? 'x' : 'y'] = pInt(options.style[prop]) * (i % 2 ? -1 : 1);
			}
		}*/

		if (display) {
			legendGroup.align(extend({
				width: legendWidth,
				height: legendHeight
			}, options), true, 'spacingBox');
		}

		if (!chart.isResizing) {
			this.positionCheckboxes();
		}
	},
	
	/**
	 * Set up the overflow handling by adding navigation with up and down arrows below the
	 * legend.
	 */
	handleOverflow: function (legendHeight) {
		var legend = this,
			chart = this.chart,
			renderer = chart.renderer,
			options = this.options,
			optionsY = options.y,
			alignTop = options.verticalAlign === 'top',
			spaceHeight = chart.spacingBox.height + (alignTop ? -optionsY : optionsY) - this.padding,
			maxHeight = options.maxHeight,
			clipHeight,
			clipRect = this.clipRect,
			navOptions = options.navigation,
			animation = pick(navOptions.animation, true),
			arrowSize = navOptions.arrowSize || 12,
			nav = this.nav,
			pages = this.pages,
			lastY,
			allItems = this.allItems;
			
		// Adjust the height
		if (options.layout === 'horizontal') {
			spaceHeight /= 2;
		}
		if (maxHeight) {
			spaceHeight = mathMin(spaceHeight, maxHeight);
		}
		
		// Reset the legend height and adjust the clipping rectangle
		pages.length = 0;
		if (legendHeight > spaceHeight && !options.useHTML) {

			this.clipHeight = clipHeight = spaceHeight - 20 - this.titleHeight - this.padding;
			this.currentPage = pick(this.currentPage, 1);
			this.fullHeight = legendHeight;
			
			// Fill pages with Y positions so that the top of each a legend item defines
			// the scroll top for each page (#2098)
			each(allItems, function (item, i) {
				var y = item._legendItemPos[1],
					h = mathRound(item.legendItem.getBBox().height),
					len = pages.length;
				
				if (!len || (y - pages[len - 1] > clipHeight && (lastY || y) !== pages[len - 1])) {
					pages.push(lastY || y);
					len++;
				}
				
				if (i === allItems.length - 1 && y + h - pages[len - 1] > clipHeight) {
					pages.push(y);
				}
				if (y !== lastY) {
					lastY = y;
				}
			});

			// Only apply clipping if needed. Clipping causes blurred legend in PDF export (#1787)
			if (!clipRect) {
				clipRect = legend.clipRect = renderer.clipRect(0, this.padding, 9999, 0);
				legend.contentGroup.clip(clipRect);
			}
			clipRect.attr({
				height: clipHeight
			});
			
			// Add navigation elements
			if (!nav) {
				this.nav = nav = renderer.g().attr({ zIndex: 1 }).add(this.group);
				this.up = renderer.symbol('triangle', 0, 0, arrowSize, arrowSize)
					.on('click', function () {
						legend.scroll(-1, animation);
					})
					.add(nav);
				this.pager = renderer.text('', 15, 10)
					.css(navOptions.style)
					.add(nav);
				this.down = renderer.symbol('triangle-down', 0, 0, arrowSize, arrowSize)
					.on('click', function () {
						legend.scroll(1, animation);
					})
					.add(nav);
			}
			
			// Set initial position
			legend.scroll(0);
			
			legendHeight = spaceHeight;
			
		} else if (nav) {
			clipRect.attr({
				height: chart.chartHeight
			});
			nav.hide();
			this.scrollGroup.attr({
				translateY: 1
			});
			this.clipHeight = 0; // #1379
		}
		
		return legendHeight;
	},
	
	/**
	 * Scroll the legend by a number of pages
	 * @param {Object} scrollBy
	 * @param {Object} animation
	 */
	scroll: function (scrollBy, animation) {
		var pages = this.pages,
			pageCount = pages.length,
			currentPage = this.currentPage + scrollBy,
			clipHeight = this.clipHeight,
			navOptions = this.options.navigation,
			activeColor = navOptions.activeColor,
			inactiveColor = navOptions.inactiveColor,
			pager = this.pager,
			padding = this.padding,
			scrollOffset;
		
		// When resizing while looking at the last page
		if (currentPage > pageCount) {
			currentPage = pageCount;
		}
		
		if (currentPage > 0) {
			
			if (animation !== UNDEFINED) {
				setAnimation(animation, this.chart);
			}
			
			this.nav.attr({
				translateX: padding,
				translateY: clipHeight + this.padding + 7 + this.titleHeight,
				visibility: VISIBLE
			});
			this.up.attr({
					fill: currentPage === 1 ? inactiveColor : activeColor
				})
				.css({
					cursor: currentPage === 1 ? 'default' : 'pointer'
				});
			pager.attr({
				text: currentPage + '/' + pageCount
			});
			this.down.attr({
					x: 18 + this.pager.getBBox().width, // adjust to text width
					fill: currentPage === pageCount ? inactiveColor : activeColor
				})
				.css({
					cursor: currentPage === pageCount ? 'default' : 'pointer'
				});
			
			scrollOffset = -pages[currentPage - 1] + this.initialItemY;

			this.scrollGroup.animate({
				translateY: scrollOffset
			});			
			
			this.currentPage = currentPage;
			this.positionCheckboxes(scrollOffset);
		}
			
	}
	
};

/*
 * LegendSymbolMixin
 */ 

var LegendSymbolMixin = Highcharts.LegendSymbolMixin = {

	/**
	 * Get the series' symbol in the legend
	 * 
	 * @param {Object} legend The legend object
	 * @param {Object} item The series (this) or point
	 */
	drawRectangle: function (legend, item) {
		var symbolHeight = legend.options.symbolHeight || 12;
		
		item.legendSymbol = this.chart.renderer.rect(
			0,
			legend.baseline - 5 - (symbolHeight / 2),
			legend.symbolWidth,
			symbolHeight,
			pick(legend.options.symbolRadius, 2)
		).attr({
			zIndex: 3
		}).add(item.legendGroup);		
		
	},

	/**
	 * Get the series' symbol in the legend. This method should be overridable to create custom 
	 * symbols through Highcharts.seriesTypes[type].prototype.drawLegendSymbols.
	 * 
	 * @param {Object} legend The legend object
	 */
	drawLineMarker: function (legend) {

		var options = this.options,
			markerOptions = options.marker,
			radius,
			legendOptions = legend.options,
			legendSymbol,
			symbolWidth = legend.symbolWidth,
			renderer = this.chart.renderer,
			legendItemGroup = this.legendGroup,
			verticalCenter = legend.baseline - mathRound(renderer.fontMetrics(legendOptions.itemStyle.fontSize).b * 0.3),
			attr;
			
		// Draw the line
		if (options.lineWidth) {
			attr = {
				'stroke-width': options.lineWidth
			};
			if (options.dashStyle) {
				attr.dashstyle = options.dashStyle;
			}
			this.legendLine = renderer.path([
				M,
				0,
				verticalCenter,
				L,
				symbolWidth,
				verticalCenter
			])
			.attr(attr)
			.add(legendItemGroup);
		}
		
		// Draw the marker
		if (markerOptions && markerOptions.enabled) {
			radius = markerOptions.radius;
			this.legendSymbol = legendSymbol = renderer.symbol(
				this.symbol,
				(symbolWidth / 2) - radius,
				verticalCenter - radius,
				2 * radius,
				2 * radius
			)
			.add(legendItemGroup);
			legendSymbol.isMarker = true;
		}
	}
};

// Workaround for #2030, horizontal legend items not displaying in IE11 Preview,
// and for #2580, a similar drawing flaw in Firefox 26.
// TODO: Explore if there's a general cause for this. The problem may be related 
// to nested group elements, as the legend item texts are within 4 group elements.
if (/Trident\/7\.0/.test(userAgent) || isFirefox) {
	wrap(Legend.prototype, 'positionItem', function (proceed, item) {
		var legend = this,
			runPositionItem = function () { // If chart destroyed in sync, this is undefined (#2030)
				if (item._legendItemPos) {
					proceed.call(legend, item);
				}
			};

		if (legend.chart.renderer.forExport) {
			runPositionItem();
		} else {
			setTimeout(runPositionItem);
		}
	});
}
/**
 * The chart class
 * @param {Object} options
 * @param {Function} callback Function to run when the chart has loaded
 */
function Chart() {
	this.init.apply(this, arguments);
}

Chart.prototype = {

	/**
	 * Initialize the chart
	 */
	init: function (userOptions, callback) {

		// Handle regular options
		var options,
			seriesOptions = userOptions.series; // skip merging data points to increase performance

		userOptions.series = null;
		options = merge(defaultOptions, userOptions); // do the merge
		options.series = userOptions.series = seriesOptions; // set back the series data
		this.userOptions = userOptions;

		var optionsChart = options.chart;
		
		// Create margin & spacing array
		this.margin = this.splashArray('margin', optionsChart);
		this.spacing = this.splashArray('spacing', optionsChart);

		var chartEvents = optionsChart.events;

		//this.runChartClick = chartEvents && !!chartEvents.click;
		this.bounds = { h: {}, v: {} }; // Pixel data bounds for touch zoom

		this.callback = callback;
		this.isResizing = 0;
		this.options = options;
		//chartTitleOptions = UNDEFINED;
		//chartSubtitleOptions = UNDEFINED;

		this.axes = [];
		this.series = [];
		this.hasCartesianSeries = optionsChart.showAxes;
		//this.axisOffset = UNDEFINED;
		//this.maxTicks = UNDEFINED; // handle the greatest amount of ticks on grouped axes
		//this.inverted = UNDEFINED;
		//this.loadingShown = UNDEFINED;
		//this.container = UNDEFINED;
		//this.chartWidth = UNDEFINED;
		//this.chartHeight = UNDEFINED;
		//this.marginRight = UNDEFINED;
		//this.marginBottom = UNDEFINED;
		//this.containerWidth = UNDEFINED;
		//this.containerHeight = UNDEFINED;
		//this.oldChartWidth = UNDEFINED;
		//this.oldChartHeight = UNDEFINED;

		//this.renderTo = UNDEFINED;
		//this.renderToClone = UNDEFINED;

		//this.spacingBox = UNDEFINED

		//this.legend = UNDEFINED;

		// Elements
		//this.chartBackground = UNDEFINED;
		//this.plotBackground = UNDEFINED;
		//this.plotBGImage = UNDEFINED;
		//this.plotBorder = UNDEFINED;
		//this.loadingDiv = UNDEFINED;
		//this.loadingSpan = UNDEFINED;

		var chart = this,
			eventType;

		// Add the chart to the global lookup
		chart.index = charts.length;
		charts.push(chart);
		chartCount++;

		// Set up auto resize
		if (optionsChart.reflow !== false) {
			addEvent(chart, 'load', function () {
				chart.initReflow();
			});
		}

		// Chart event handlers
		if (chartEvents) {
			for (eventType in chartEvents) {
				addEvent(chart, eventType, chartEvents[eventType]);
			}
		}

		chart.xAxis = [];
		chart.yAxis = [];

		// Expose methods and variables
		chart.animation = useCanVG ? false : pick(optionsChart.animation, true);
		chart.pointCount = 0;
		chart.counters = new ChartCounters();

		chart.firstRender();
	},

	/**
	 * Initialize an individual series, called internally before render time
	 */
	initSeries: function (options) {
		var chart = this,
			optionsChart = chart.options.chart,
			type = options.type || optionsChart.type || optionsChart.defaultSeriesType,
			series,
			constr = seriesTypes[type];

		// No such series type
		if (!constr) {
			error(17, true);
		}

		series = new constr();
		series.init(this, options);
		return series;
	},

	/**
	 * Check whether a given point is within the plot area
	 *
	 * @param {Number} plotX Pixel x relative to the plot area
	 * @param {Number} plotY Pixel y relative to the plot area
	 * @param {Boolean} inverted Whether the chart is inverted
	 */
	isInsidePlot: function (plotX, plotY, inverted) {
		var x = inverted ? plotY : plotX,
			y = inverted ? plotX : plotY;
			
		return x >= 0 &&
			x <= this.plotWidth &&
			y >= 0 &&
			y <= this.plotHeight;
	},

	/**
	 * Adjust all axes tick amounts
	 */
	adjustTickAmounts: function () {
		if (this.options.chart.alignTicks !== false) {
			each(this.axes, function (axis) {
				axis.adjustTickAmount();
			});
		}
		this.maxTicks = null;
	},

	/**
	 * Redraw legend, axes or series based on updated data
	 *
	 * @param {Boolean|Object} animation Whether to apply animation, and optionally animation
	 *    configuration
	 */
	redraw: function (animation) {
		var chart = this,
			axes = chart.axes,
			series = chart.series,
			pointer = chart.pointer,
			legend = chart.legend,
			redrawLegend = chart.isDirtyLegend,
			hasStackedSeries,
			hasDirtyStacks,
			isDirtyBox = chart.isDirtyBox, // todo: check if it has actually changed?
			seriesLength = series.length,
			i = seriesLength,
			serie,
			renderer = chart.renderer,
			isHiddenChart = renderer.isHidden(),
			afterRedraw = [];
			
		setAnimation(animation, chart);
		
		if (isHiddenChart) {
			chart.cloneRenderTo();
		}

		// Adjust title layout (reflow multiline text)
		chart.layOutTitles();

		// link stacked series
		while (i--) {
			serie = series[i];

			if (serie.options.stacking) {
				hasStackedSeries = true;
				
				if (serie.isDirty) {
					hasDirtyStacks = true;
					break;
				}
			}
		}
		if (hasDirtyStacks) { // mark others as dirty
			i = seriesLength;
			while (i--) {
				serie = series[i];
				if (serie.options.stacking) {
					serie.isDirty = true;
				}
			}
		}

		// handle updated data in the series
		each(series, function (serie) {
			if (serie.isDirty) { // prepare the data so axis can read it
				if (serie.options.legendType === 'point') {
					redrawLegend = true;
				}
			}
		});

		// handle added or removed series
		if (redrawLegend && legend.options.enabled) { // series or pie points are added or removed
			// draw legend graphics
			legend.render();

			chart.isDirtyLegend = false;
		}

		// reset stacks
		if (hasStackedSeries) {
			chart.getStacks();
		}


		if (chart.hasCartesianSeries) {
			if (!chart.isResizing) {

				// reset maxTicks
				chart.maxTicks = null;

				// set axes scales
				each(axes, function (axis) {
					axis.setScale();
				});
			}

			chart.adjustTickAmounts();
			chart.getMargins();

			// If one axis is dirty, all axes must be redrawn (#792, #2169)
			each(axes, function (axis) {
				if (axis.isDirty) {
					isDirtyBox = true;
				}
			});

			// redraw axes
			each(axes, function (axis) {
				
				// Fire 'afterSetExtremes' only if extremes are set
				if (axis.isDirtyExtremes) { // #821
					axis.isDirtyExtremes = false;
					afterRedraw.push(function () { // prevent a recursive call to chart.redraw() (#1119)
						fireEvent(axis, 'afterSetExtremes', extend(axis.eventArgs, axis.getExtremes())); // #747, #751
						delete axis.eventArgs;
					});
				}
				
				if (isDirtyBox || hasStackedSeries) {
					axis.redraw();
				}
			});


		}
		// the plot areas size has changed
		if (isDirtyBox) {
			chart.drawChartBox();
		}


		// redraw affected series
		each(series, function (serie) {
			if (serie.isDirty && serie.visible &&
					(!serie.isCartesian || serie.xAxis)) { // issue #153
				serie.redraw();
			}
		});

		// move tooltip or reset
		if (pointer) {
			pointer.reset(true);
		}

		// redraw if canvas
		renderer.draw();

		// fire the event
		fireEvent(chart, 'redraw'); // jQuery breaks this when calling it from addEvent. Overwrites chart.redraw
		
		if (isHiddenChart) {
			chart.cloneRenderTo(true);
		}
		
		// Fire callbacks that are put on hold until after the redraw
		each(afterRedraw, function (callback) {
			callback.call();
		});
	},

	/**
	 * Get an axis, series or point object by id.
	 * @param id {String} The id as given in the configuration options
	 */
	get: function (id) {
		var chart = this,
			axes = chart.axes,
			series = chart.series;

		var i,
			j,
			points;

		// search axes
		for (i = 0; i < axes.length; i++) {
			if (axes[i].options.id === id) {
				return axes[i];
			}
		}

		// search series
		for (i = 0; i < series.length; i++) {
			if (series[i].options.id === id) {
				return series[i];
			}
		}

		// search points
		for (i = 0; i < series.length; i++) {
			points = series[i].points || [];
			for (j = 0; j < points.length; j++) {
				if (points[j].id === id) {
					return points[j];
				}
			}
		}
		return null;
	},

	/**
	 * Create the Axis instances based on the config options
	 */
	getAxes: function () {
		var chart = this,
			options = this.options,
			xAxisOptions = options.xAxis = splat(options.xAxis || {}),
			yAxisOptions = options.yAxis = splat(options.yAxis || {}),
			optionsArray,
			axis;

		// make sure the options are arrays and add some members
		each(xAxisOptions, function (axis, i) {
			axis.index = i;
			axis.isX = true;
		});

		each(yAxisOptions, function (axis, i) {
			axis.index = i;
		});

		// concatenate all axis options into one array
		optionsArray = xAxisOptions.concat(yAxisOptions);

		each(optionsArray, function (axisOptions) {
			axis = new Axis(chart, axisOptions);
		});

		chart.adjustTickAmounts();
	},


	/**
	 * Get the currently selected points from all series
	 */
	getSelectedPoints: function () {
		var points = [];
		each(this.series, function (serie) {
			points = points.concat(grep(serie.points || [], function (point) {
				return point.selected;
			}));
		});
		return points;
	},

	/**
	 * Get the currently selected series
	 */
	getSelectedSeries: function () {
		return grep(this.series, function (serie) {
			return serie.selected;
		});
	},

	/**
	 * Generate stacks for each series and calculate stacks total values
	 */
	getStacks: function () {
		var chart = this;

		// reset stacks for each yAxis
		each(chart.yAxis, function (axis) {
			if (axis.stacks && axis.hasVisibleSeries) {
				axis.oldStacks = axis.stacks;
			}
		});

		each(chart.series, function (series) {
			if (series.options.stacking && (series.visible === true || chart.options.chart.ignoreHiddenSeries === false)) {
				series.stackKey = series.type + pick(series.options.stack, '');
			}
		});
	},	

	/**
	 * Show the title and subtitle of the chart
	 *
	 * @param titleOptions {Object} New title options
	 * @param subtitleOptions {Object} New subtitle options
	 *
	 */
	setTitle: function (titleOptions, subtitleOptions, redraw) {
		var chart = this,
			options = chart.options,
			chartTitleOptions,
			chartSubtitleOptions;

		chartTitleOptions = options.title = merge(options.title, titleOptions);
		chartSubtitleOptions = options.subtitle = merge(options.subtitle, subtitleOptions);

		// add title and subtitle
		each([
			['title', titleOptions, chartTitleOptions],
			['subtitle', subtitleOptions, chartSubtitleOptions]
		], function (arr) {
			var name = arr[0],
				title = chart[name],
				titleOptions = arr[1],
				chartTitleOptions = arr[2];

			if (title && titleOptions) {
				chart[name] = title = title.destroy(); // remove old
			}
			
			if (chartTitleOptions && chartTitleOptions.text && !title) {
				chart[name] = chart.renderer.text(
					chartTitleOptions.text,
					0,
					0,
					chartTitleOptions.useHTML
				)
				.attr({
					align: chartTitleOptions.align,
					'class': PREFIX + name,
					zIndex: chartTitleOptions.zIndex || 4
				})
				.css(chartTitleOptions.style)
				.add();
			}	
		});
		chart.layOutTitles(redraw);
	},

	/**
	 * Lay out the chart titles and cache the full offset height for use in getMargins
	 */
	layOutTitles: function (redraw) {
		var titleOffset = 0,
			title = this.title,
			subtitle = this.subtitle,
			options = this.options,
			titleOptions = options.title,
			subtitleOptions = options.subtitle,
			requiresDirtyBox,
			autoWidth = this.spacingBox.width - 44; // 44 makes room for default context button

		if (title) {
			title
				.css({ width: (titleOptions.width || autoWidth) + PX })
				.align(extend({ y: 15 }, titleOptions), false, 'spacingBox');
			
			if (!titleOptions.floating && !titleOptions.verticalAlign) {
				titleOffset = title.getBBox().height;

				// Adjust for browser consistency + backwards compat after #776 fix
				if (titleOffset >= 18 && titleOffset <= 25) {
					titleOffset = 15; 
				}
			}
		}
		if (subtitle) {
			subtitle
				.css({ width: (subtitleOptions.width || autoWidth) + PX })
				.align(extend({ y: titleOffset + titleOptions.margin }, subtitleOptions), false, 'spacingBox');
			
			if (!subtitleOptions.floating && !subtitleOptions.verticalAlign) {
				titleOffset = mathCeil(titleOffset + subtitle.getBBox().height);
			}
		}

		requiresDirtyBox = this.titleOffset !== titleOffset;				
		this.titleOffset = titleOffset; // used in getMargins

		if (!this.isDirtyBox && requiresDirtyBox) {
			this.isDirtyBox = requiresDirtyBox;
			// Redraw if necessary (#2719, #2744)		
			if (this.hasRendered && pick(redraw, true) && this.isDirtyBox) {
				this.redraw();
			}
		}
	},

	/**
	 * Get chart width and height according to options and container size
	 */
	getChartSize: function () {
		var chart = this,
			optionsChart = chart.options.chart,
			widthOption = optionsChart.width,
			heightOption = optionsChart.height,
			renderTo = chart.renderToClone || chart.renderTo;

		// get inner width and height from jQuery (#824)
		if (!defined(widthOption)) {
			chart.containerWidth = adapterRun(renderTo, 'width');
		}
		if (!defined(heightOption)) {
			chart.containerHeight = adapterRun(renderTo, 'height');
		}
		
		chart.chartWidth = mathMax(0, widthOption || chart.containerWidth || 600); // #1393, 1460
		chart.chartHeight = mathMax(0, pick(heightOption,
			// the offsetHeight of an empty container is 0 in standard browsers, but 19 in IE7:
			chart.containerHeight > 19 ? chart.containerHeight : 400));
	},

	/**
	 * Create a clone of the chart's renderTo div and place it outside the viewport to allow
	 * size computation on chart.render and chart.redraw
	 */
	cloneRenderTo: function (revert) {
		var clone = this.renderToClone,
			container = this.container;
		
		// Destroy the clone and bring the container back to the real renderTo div
		if (revert) {
			if (clone) {
				this.renderTo.appendChild(container);
				discardElement(clone);
				delete this.renderToClone;
			}
		
		// Set up the clone
		} else {
			if (container && container.parentNode === this.renderTo) {
				this.renderTo.removeChild(container); // do not clone this
			}
			this.renderToClone = clone = this.renderTo.cloneNode(0);
			css(clone, {
				position: ABSOLUTE,
				top: '-9999px',
				display: 'block' // #833
			});
			if (clone.style.setProperty) { // #2631
				clone.style.setProperty('display', 'block', 'important');
			}
			doc.body.appendChild(clone);
			if (container) {
				clone.appendChild(container);
			}
		}
	},

	/**
	 * Get the containing element, determine the size and create the inner container
	 * div to hold the chart
	 */
	getContainer: function () {
		var chart = this,
			container,
			optionsChart = chart.options.chart,
			chartWidth,
			chartHeight,
			renderTo,
			indexAttrName = 'data-highcharts-chart',
			oldChartIndex,
			containerId;

		chart.renderTo = renderTo = optionsChart.renderTo;
		containerId = PREFIX + idCounter++;

		if (isString(renderTo)) {
			chart.renderTo = renderTo = doc.getElementById(renderTo);
		}
		
		// Display an error if the renderTo is wrong
		if (!renderTo) {
			error(13, true);
		}
		
		// If the container already holds a chart, destroy it. The check for hasRendered is there
		// because web pages that are saved to disk from the browser, will preserve the data-highcharts-chart
		// attribute and the SVG contents, but not an interactive chart. So in this case,
		// charts[oldChartIndex] will point to the wrong chart if any (#2609).
		oldChartIndex = pInt(attr(renderTo, indexAttrName));
		if (!isNaN(oldChartIndex) && charts[oldChartIndex] && charts[oldChartIndex].hasRendered) {
			charts[oldChartIndex].destroy();
		}		
		
		// Make a reference to the chart from the div
		attr(renderTo, indexAttrName, chart.index);

		// remove previous chart
		renderTo.innerHTML = '';

		// If the container doesn't have an offsetWidth, it has or is a child of a node
		// that has display:none. We need to temporarily move it out to a visible
		// state to determine the size, else the legend and tooltips won't render
		// properly. The allowClone option is used in sparklines as a micro optimization,
		// saving about 1-2 ms each chart.
		if (!optionsChart.skipClone && !renderTo.offsetWidth) {
			chart.cloneRenderTo();
		}

		// get the width and height
		chart.getChartSize();
		chartWidth = chart.chartWidth;
		chartHeight = chart.chartHeight;

		// create the inner container
		chart.container = container = createElement(DIV, {
				className: PREFIX + 'container' +
					(optionsChart.className ? ' ' + optionsChart.className : ''),
				id: containerId
			}, extend({
				position: RELATIVE,
				overflow: HIDDEN, // needed for context menu (avoid scrollbars) and
					// content overflow in IE
				width: chartWidth + PX,
				height: chartHeight + PX,
				textAlign: 'left',
				lineHeight: 'normal', // #427
				zIndex: 0, // #1072
				'-webkit-tap-highlight-color': 'rgba(0,0,0,0)'
			}, optionsChart.style),
			chart.renderToClone || renderTo
		);

		// cache the cursor (#1650)
		chart._cursor = container.style.cursor;

		// Initialize the renderer
		chart.renderer =
			optionsChart.forExport ? // force SVG, used for SVG export
				new SVGRenderer(container, chartWidth, chartHeight, optionsChart.style, true) :
				new Renderer(container, chartWidth, chartHeight, optionsChart.style);

		if (useCanVG) {
			// If we need canvg library, extend and configure the renderer
			// to get the tracker for translating mouse events
			chart.renderer.create(chart, container, chartWidth, chartHeight);
		}
	},

	/**
	 * Calculate margins by rendering axis labels in a preliminary position. Title,
	 * subtitle and legend have already been rendered at this stage, but will be
	 * moved into their final positions
	 */
	getMargins: function () {
		var chart = this,
			spacing = chart.spacing,
			axisOffset,
			legend = chart.legend,
			margin = chart.margin,
			legendOptions = chart.options.legend,
			legendMargin = pick(legendOptions.margin, 10),
			legendX = legendOptions.x,
			legendY = legendOptions.y,
			align = legendOptions.align,
			verticalAlign = legendOptions.verticalAlign,
			titleOffset = chart.titleOffset;

		chart.resetMargins();
		axisOffset = chart.axisOffset;

		// Adjust for title and subtitle
		if (titleOffset && !defined(margin[0])) {
			chart.plotTop = mathMax(chart.plotTop, titleOffset + chart.options.title.margin + spacing[0]);
		}
		
		// Adjust for legend
		if (legend.display && !legendOptions.floating) {
			if (align === 'right') { // horizontal alignment handled first
				if (!defined(margin[1])) {
					chart.marginRight = mathMax(
						chart.marginRight,
						legend.legendWidth - legendX + legendMargin + spacing[1]
					);
				}
			} else if (align === 'left') {
				if (!defined(margin[3])) {
					chart.plotLeft = mathMax(
						chart.plotLeft,
						legend.legendWidth + legendX + legendMargin + spacing[3]
					);
				}

			} else if (verticalAlign === 'top') {
				if (!defined(margin[0])) {
					chart.plotTop = mathMax(
						chart.plotTop,
						legend.legendHeight + legendY + legendMargin + spacing[0]
					);
				}

			} else if (verticalAlign === 'bottom') {
				if (!defined(margin[2])) {
					chart.marginBottom = mathMax(
						chart.marginBottom,
						legend.legendHeight - legendY + legendMargin + spacing[2]
					);
				}
			}
		}

		// adjust for scroller
		if (chart.extraBottomMargin) {
			chart.marginBottom += chart.extraBottomMargin;
		}
		if (chart.extraTopMargin) {
			chart.plotTop += chart.extraTopMargin;
		}

		// pre-render axes to get labels offset width
		if (chart.hasCartesianSeries) {
			each(chart.axes, function (axis) {
				axis.getOffset();
			});
		}
		
		if (!defined(margin[3])) {
			chart.plotLeft += axisOffset[3];
		}
		if (!defined(margin[0])) {
			chart.plotTop += axisOffset[0];
		}
		if (!defined(margin[2])) {
			chart.marginBottom += axisOffset[2];
		}
		if (!defined(margin[1])) {
			chart.marginRight += axisOffset[1];
		}

		chart.setChartSize();

	},

	/**
	 * Resize the chart to its container if size is not explicitly set
	 */
	reflow: function (e) {
		var chart = this,
			optionsChart = chart.options.chart,
			renderTo = chart.renderTo,
			width = optionsChart.width || adapterRun(renderTo, 'width'),
			height = optionsChart.height || adapterRun(renderTo, 'height'),
			target = e ? e.target : win, // #805 - MooTools doesn't supply e
			doReflow = function () {
				if (chart.container) { // It may have been destroyed in the meantime (#1257)
					chart.setSize(width, height, false);
					chart.hasUserSize = null;
				}
			};
			
		// Width and height checks for display:none. Target is doc in IE8 and Opera,
		// win in Firefox, Chrome and IE9.
		if (!chart.hasUserSize && width && height && (target === win || target === doc)) {
			if (width !== chart.containerWidth || height !== chart.containerHeight) {
				clearTimeout(chart.reflowTimeout);
				if (e) { // Called from window.resize
					chart.reflowTimeout = setTimeout(doReflow, 100);
				} else { // Called directly (#2224)
					doReflow();
				}
			}
			chart.containerWidth = width;
			chart.containerHeight = height;
		}
	},

	/**
	 * Add the event handlers necessary for auto resizing
	 */
	initReflow: function () {
		var chart = this,
			reflow = function (e) {
				chart.reflow(e);
			};
			
		
		addEvent(win, 'resize', reflow);
		addEvent(chart, 'destroy', function () {
			removeEvent(win, 'resize', reflow);
		});
	},

	/**
	 * Resize the chart to a given width and height
	 * @param {Number} width
	 * @param {Number} height
	 * @param {Object|Boolean} animation
	 */
	setSize: function (width, height, animation) {
		var chart = this,
			chartWidth,
			chartHeight,
			fireEndResize;

		// Handle the isResizing counter
		chart.isResizing += 1;
		fireEndResize = function () {
			if (chart) {
				fireEvent(chart, 'endResize', null, function () {
					chart.isResizing -= 1;
				});
			}
		};

		// set the animation for the current process
		setAnimation(animation, chart);

		chart.oldChartHeight = chart.chartHeight;
		chart.oldChartWidth = chart.chartWidth;
		if (defined(width)) {
			chart.chartWidth = chartWidth = mathMax(0, mathRound(width));
			chart.hasUserSize = !!chartWidth;
		}
		if (defined(height)) {
			chart.chartHeight = chartHeight = mathMax(0, mathRound(height));
		}

		// Resize the container with the global animation applied if enabled (#2503)
		(globalAnimation ? animate : css)(chart.container, {
			width: chartWidth + PX,
			height: chartHeight + PX
		}, globalAnimation);

		chart.setChartSize(true);
		chart.renderer.setSize(chartWidth, chartHeight, animation);

		// handle axes
		chart.maxTicks = null;
		each(chart.axes, function (axis) {
			axis.isDirty = true;
			axis.setScale();
		});

		// make sure non-cartesian series are also handled
		each(chart.series, function (serie) {
			serie.isDirty = true;
		});

		chart.isDirtyLegend = true; // force legend redraw
		chart.isDirtyBox = true; // force redraw of plot and chart border

		chart.getMargins();

		chart.redraw(animation);


		chart.oldChartHeight = null;
		fireEvent(chart, 'resize');

		// fire endResize and set isResizing back
		// If animation is disabled, fire without delay
		if (globalAnimation === false) {
			fireEndResize();
		} else { // else set a timeout with the animation duration
			setTimeout(fireEndResize, (globalAnimation && globalAnimation.duration) || 500);
		}
	},

	/**
	 * Set the public chart properties. This is done before and after the pre-render
	 * to determine margin sizes
	 */
	setChartSize: function (skipAxes) {
		var chart = this,
			inverted = chart.inverted,
			renderer = chart.renderer,
			chartWidth = chart.chartWidth,
			chartHeight = chart.chartHeight,
			optionsChart = chart.options.chart,
			spacing = chart.spacing,
			clipOffset = chart.clipOffset,
			clipX,
			clipY,
			plotLeft,
			plotTop,
			plotWidth,
			plotHeight,
			plotBorderWidth;

		chart.plotLeft = plotLeft = mathRound(chart.plotLeft);
		chart.plotTop = plotTop = mathRound(chart.plotTop);
		chart.plotWidth = plotWidth = mathMax(0, mathRound(chartWidth - plotLeft - chart.marginRight));
		chart.plotHeight = plotHeight = mathMax(0, mathRound(chartHeight - plotTop - chart.marginBottom));

		chart.plotSizeX = inverted ? plotHeight : plotWidth;
		chart.plotSizeY = inverted ? plotWidth : plotHeight;
		
		chart.plotBorderWidth = optionsChart.plotBorderWidth || 0;

		// Set boxes used for alignment
		chart.spacingBox = renderer.spacingBox = {
			x: spacing[3],
			y: spacing[0],
			width: chartWidth - spacing[3] - spacing[1],
			height: chartHeight - spacing[0] - spacing[2]
		};
		chart.plotBox = renderer.plotBox = {
			x: plotLeft,
			y: plotTop,
			width: plotWidth,
			height: plotHeight
		};

		plotBorderWidth = 2 * mathFloor(chart.plotBorderWidth / 2);
		clipX = mathCeil(mathMax(plotBorderWidth, clipOffset[3]) / 2);
		clipY = mathCeil(mathMax(plotBorderWidth, clipOffset[0]) / 2);
		chart.clipBox = {
			x: clipX, 
			y: clipY, 
			width: mathFloor(chart.plotSizeX - mathMax(plotBorderWidth, clipOffset[1]) / 2 - clipX), 
			height: mathFloor(chart.plotSizeY - mathMax(plotBorderWidth, clipOffset[2]) / 2 - clipY)
		};

		if (!skipAxes) {
			each(chart.axes, function (axis) {
				axis.setAxisSize();
				axis.setAxisTranslation();
			});
		}
	},

	/**
	 * Initial margins before auto size margins are applied
	 */
	resetMargins: function () {
		var chart = this,
			spacing = chart.spacing,
			margin = chart.margin;

		chart.plotTop = pick(margin[0], spacing[0]);
		chart.marginRight = pick(margin[1], spacing[1]);
		chart.marginBottom = pick(margin[2], spacing[2]);
		chart.plotLeft = pick(margin[3], spacing[3]);
		chart.axisOffset = [0, 0, 0, 0]; // top, right, bottom, left
		chart.clipOffset = [0, 0, 0, 0];
	},

	/**
	 * Draw the borders and backgrounds for chart and plot area
	 */
	drawChartBox: function () {
		var chart = this,
			optionsChart = chart.options.chart,
			renderer = chart.renderer,
			chartWidth = chart.chartWidth,
			chartHeight = chart.chartHeight,
			chartBackground = chart.chartBackground,
			plotBackground = chart.plotBackground,
			plotBorder = chart.plotBorder,
			plotBGImage = chart.plotBGImage,
			chartBorderWidth = optionsChart.borderWidth || 0,
			chartBackgroundColor = optionsChart.backgroundColor,
			plotBackgroundColor = optionsChart.plotBackgroundColor,
			plotBackgroundImage = optionsChart.plotBackgroundImage,
			plotBorderWidth = optionsChart.plotBorderWidth || 0,
			mgn,
			bgAttr,
			plotLeft = chart.plotLeft,
			plotTop = chart.plotTop,
			plotWidth = chart.plotWidth,
			plotHeight = chart.plotHeight,
			plotBox = chart.plotBox,
			clipRect = chart.clipRect,
			clipBox = chart.clipBox;

		// Chart area
		mgn = chartBorderWidth + (optionsChart.shadow ? 8 : 0);

		if (chartBorderWidth || chartBackgroundColor) {
			if (!chartBackground) {
				
				bgAttr = {
					fill: chartBackgroundColor || NONE
				};
				if (chartBorderWidth) { // #980
					bgAttr.stroke = optionsChart.borderColor;
					bgAttr['stroke-width'] = chartBorderWidth;
				}
				chart.chartBackground = renderer.rect(mgn / 2, mgn / 2, chartWidth - mgn, chartHeight - mgn,
						optionsChart.borderRadius, chartBorderWidth)
					.attr(bgAttr)
					.addClass(PREFIX + 'background')
					.add()
					.shadow(optionsChart.shadow);

			} else { // resize
				chartBackground.animate(
					chartBackground.crisp({ width: chartWidth - mgn, height: chartHeight - mgn })
				);
			}
		}


		// Plot background
		if (plotBackgroundColor) {
			if (!plotBackground) {
				chart.plotBackground = renderer.rect(plotLeft, plotTop, plotWidth, plotHeight, 0)
					.attr({
						fill: plotBackgroundColor
					})
					.add()
					.shadow(optionsChart.plotShadow);
			} else {
				plotBackground.animate(plotBox);
			}
		}
		if (plotBackgroundImage) {
			if (!plotBGImage) {
				chart.plotBGImage = renderer.image(plotBackgroundImage, plotLeft, plotTop, plotWidth, plotHeight)
					.add();
			} else {
				plotBGImage.animate(plotBox);
			}
		}
		
		// Plot clip
		if (!clipRect) {
			chart.clipRect = renderer.clipRect(clipBox);
		} else {
			clipRect.animate({
				width: clipBox.width,
				height: clipBox.height
			});
		}

		// Plot area border
		if (plotBorderWidth) {
			if (!plotBorder) {
				chart.plotBorder = renderer.rect(plotLeft, plotTop, plotWidth, plotHeight, 0, -plotBorderWidth)
					.attr({
						stroke: optionsChart.plotBorderColor,
						'stroke-width': plotBorderWidth,
						fill: NONE,
						zIndex: 1
					})
					.add();
			} else {
				plotBorder.animate(
					plotBorder.crisp({ x: plotLeft, y: plotTop, width: plotWidth, height: plotHeight })
				);
			}
		}

		// reset
		chart.isDirtyBox = false;
	},

	/**
	 * Detect whether a certain chart property is needed based on inspecting its options
	 * and series. This mainly applies to the chart.invert property, and in extensions to 
	 * the chart.angular and chart.polar properties.
	 */
	propFromSeries: function () {
		var chart = this,
			optionsChart = chart.options.chart,
			klass,
			seriesOptions = chart.options.series,
			i,
			value;
			
			
		each(['inverted', 'angular', 'polar'], function (key) {
			
			// The default series type's class
			klass = seriesTypes[optionsChart.type || optionsChart.defaultSeriesType];
			
			// Get the value from available chart-wide properties
			value = (
				chart[key] || // 1. it is set before
				optionsChart[key] || // 2. it is set in the options
				(klass && klass.prototype[key]) // 3. it's default series class requires it
			);
	
			// 4. Check if any the chart's series require it
			i = seriesOptions && seriesOptions.length;
			while (!value && i--) {
				klass = seriesTypes[seriesOptions[i].type];
				if (klass && klass.prototype[key]) {
					value = true;
				}
			}
	
			// Set the chart property
			chart[key] = value;	
		});
		
	},

	/**
	 * Link two or more series together. This is done initially from Chart.render,
	 * and after Chart.addSeries and Series.remove.
	 */
	linkSeries: function () {
		var chart = this,
			chartSeries = chart.series;

		// Reset links
		each(chartSeries, function (series) {
			series.linkedSeries.length = 0;
		});

		// Apply new links
		each(chartSeries, function (series) {
			var linkedTo = series.options.linkedTo;
			if (isString(linkedTo)) {
				if (linkedTo === ':previous') {
					linkedTo = chart.series[series.index - 1];
				} else {
					linkedTo = chart.get(linkedTo);
				}
				if (linkedTo) {
					linkedTo.linkedSeries.push(series);
					series.linkedParent = linkedTo;
				}
			}
		});
	},

	/**
	 * Render series for the chart
	 */
	renderSeries: function () {
		each(this.series, function (serie) {
			serie.translate();
			if (serie.setTooltipPoints) {
				serie.setTooltipPoints();
			}
			serie.render();
		});
	},

	/**
	 * Render all graphics for the chart
	 */
	render: function () {
		var chart = this,
			axes = chart.axes,
			renderer = chart.renderer,
			options = chart.options;

		var labels = options.labels,
			credits = options.credits,
			creditsHref;

		// Title
		chart.setTitle();


		// Legend
		chart.legend = new Legend(chart, options.legend);

		chart.getStacks(); // render stacks

		// Get margins by pre-rendering axes
		// set axes scales
		each(axes, function (axis) {
			axis.setScale();
		});

		chart.getMargins();

		chart.maxTicks = null; // reset for second pass
		each(axes, function (axis) {
			axis.setTickPositions(true); // update to reflect the new margins
			axis.setMaxTicks();
		});
		chart.adjustTickAmounts();
		chart.getMargins(); // second pass to check for new labels


		// Draw the borders and backgrounds
		chart.drawChartBox();		


		// Axes
		if (chart.hasCartesianSeries) {
			each(axes, function (axis) {
				axis.render();
			});
		}

		// The series
		if (!chart.seriesGroup) {
			chart.seriesGroup = renderer.g('series-group')
				.attr({ zIndex: 3 })
				.add();
		}
		chart.renderSeries();

		// Labels
		if (labels.items) {
			each(labels.items, function (label) {
				var style = extend(labels.style, label.style),
					x = pInt(style.left) + chart.plotLeft,
					y = pInt(style.top) + chart.plotTop + 12;

				// delete to prevent rewriting in IE
				delete style.left;
				delete style.top;

				renderer.text(
					label.html,
					x,
					y
				)
				.attr({ zIndex: 2 })
				.css(style)
				.add();

			});
		}

		// Credits
		if (credits.enabled && !chart.credits) {
			creditsHref = credits.href;
			chart.credits = renderer.text(
				credits.text,
				0,
				0
			)
			.on('click', function () {
				if (creditsHref) {
					location.href = creditsHref;
				}
			})
			.attr({
				align: credits.position.align,
				zIndex: 8
			})
			.css(credits.style)
			.add()
			.align(credits.position);
		}

		// Set flag
		chart.hasRendered = true;

	},

	/**
	 * Clean up memory usage
	 */
	destroy: function () {
		var chart = this,
			axes = chart.axes,
			series = chart.series,
			container = chart.container,
			i,
			parentNode = container && container.parentNode;
			
		// fire the chart.destoy event
		fireEvent(chart, 'destroy');
		
		// Delete the chart from charts lookup array
		charts[chart.index] = UNDEFINED;
		chartCount--;
		chart.renderTo.removeAttribute('data-highcharts-chart');

		// remove events
		removeEvent(chart);

		// ==== Destroy collections:
		// Destroy axes
		i = axes.length;
		while (i--) {
			axes[i] = axes[i].destroy();
		}

		// Destroy each series
		i = series.length;
		while (i--) {
			series[i] = series[i].destroy();
		}

		// ==== Destroy chart properties:
		each(['title', 'subtitle', 'chartBackground', 'plotBackground', 'plotBGImage', 
				'plotBorder', 'seriesGroup', 'clipRect', 'credits', 'pointer', 'scroller', 
				'rangeSelector', 'legend', 'resetZoomButton', 'tooltip', 'renderer'], function (name) {
			var prop = chart[name];

			if (prop && prop.destroy) {
				chart[name] = prop.destroy();
			}
		});

		// remove container and all SVG
		if (container) { // can break in IE when destroyed before finished loading
			container.innerHTML = '';
			removeEvent(container);
			if (parentNode) {
				discardElement(container);
			}

		}

		// clean it all up
		for (i in chart) {
			delete chart[i];
		}

	},


	/**
	 * VML namespaces can't be added until after complete. Listening
	 * for Perini's doScroll hack is not enough.
	 */
	isReadyToRender: function () {
		var chart = this;

		// Note: in spite of JSLint's complaints, win == win.top is required
		/*jslint eqeq: true*/
		if ((!hasSVG && (win == win.top && doc.readyState !== 'complete')) || (useCanVG && !win.canvg)) {
		/*jslint eqeq: false*/
			if (useCanVG) {
				// Delay rendering until canvg library is downloaded and ready
				CanVGController.push(function () { chart.firstRender(); }, chart.options.global.canvasToolsURL);
			} else {
				doc.attachEvent('onreadystatechange', function () {
					doc.detachEvent('onreadystatechange', chart.firstRender);
					if (doc.readyState === 'complete') {
						chart.firstRender();
					}
				});
			}
			return false;
		}
		return true;
	},

	/**
	 * Prepare for first rendering after all data are loaded
	 */
	firstRender: function () {
		var chart = this,
			options = chart.options,
			callback = chart.callback;

		// Check whether the chart is ready to render
		if (!chart.isReadyToRender()) {
			return;
		}

		// Create the container
		chart.getContainer();

		// Run an early event after the container and renderer are established
		fireEvent(chart, 'init');

		
		chart.resetMargins();
		chart.setChartSize();

		// Set the common chart properties (mainly invert) from the given series
		chart.propFromSeries();

		// get axes
		chart.getAxes();

		// Initialize the series
		each(options.series || [], function (serieOptions) {
			chart.initSeries(serieOptions);
		});

		chart.linkSeries();

		// Run an event after axes and series are initialized, but before render. At this stage,
		// the series data is indexed and cached in the xData and yData arrays, so we can access
		// those before rendering. Used in Highstock. 
		fireEvent(chart, 'beforeRender'); 

		// depends on inverted and on margins being set
		if (Highcharts.Pointer) {
			chart.pointer = new Pointer(chart, options);
		}

		chart.render();

		// add canvas
		chart.renderer.draw();
		// run callbacks
		if (callback) {
			callback.apply(chart, [chart]);
		}
		each(chart.callbacks, function (fn) {
			fn.apply(chart, [chart]);
		});
		
		
		// If the chart was rendered outside the top container, put it back in
		chart.cloneRenderTo(true);
		
		fireEvent(chart, 'load');

	},

	/**
	* Creates arrays for spacing and margin from given options.
	*/
	splashArray: function (target, options) {
		var oVar = options[target],
			tArray = isObject(oVar) ? oVar : [oVar, oVar, oVar, oVar];

		return [pick(options[target + 'Top'], tArray[0]),
				pick(options[target + 'Right'], tArray[1]),
				pick(options[target + 'Bottom'], tArray[2]),
				pick(options[target + 'Left'], tArray[3])];
	}
}; // end Chart

// Hook for exporting module
Chart.prototype.callbacks = [];
/**
 * The Point object and prototype. Inheritable and used as base for PiePoint
 */
var Point = function () {};
Point.prototype = {

	/**
	 * Initialize the point
	 * @param {Object} series The series object containing this point
	 * @param {Object} options The data in either number, array or object format
	 */
	init: function (series, options, x) {

		var point = this,
			colors;
		point.series = series;
		point.applyOptions(options, x);
		point.pointAttr = {};

		if (series.options.colorByPoint) {
			colors = series.options.colors || series.chart.options.colors;
			point.color = point.color || colors[series.colorCounter++];
			// loop back to zero
			if (series.colorCounter === colors.length) {
				series.colorCounter = 0;
			}
		}

		series.chart.pointCount++;
		return point;
	},
	/**
	 * Apply the options containing the x and y data and possible some extra properties.
	 * This is called on point init or from point.update.
	 *
	 * @param {Object} options
	 */
	applyOptions: function (options, x) {
		var point = this,
			series = point.series,
			pointValKey = series.pointValKey;

		options = Point.prototype.optionsToObject.call(this, options);

		// copy options directly to point
		extend(point, options);
		point.options = point.options ? extend(point.options, options) : options;

		// For higher dimension series types. For instance, for ranges, point.y is mapped to point.low.
		if (pointValKey) {
			point.y = point[pointValKey];
		}

		// If no x is set by now, get auto incremented value. All points must have an
		// x value, however the y value can be null to create a gap in the series
		if (point.x === UNDEFINED && series) {
			if (x === UNDEFINED) {
				point.x = series.autoIncrement();
				point.autoX = true;
			} else {
				point.x = x;
			}
		}

		return point;
	},

	/**
	 * Transform number or array configs into objects
	 */
	optionsToObject: function (options) {
		var ret = {},
			series = this.series,
			pointArrayMap = series.pointArrayMap || ['y'],
			valueCount = pointArrayMap.length,
			firstItemType,
			i = 0,
			j = 0;

		if (typeof options === 'number' || options === null) {
			ret[pointArrayMap[0]] = options;

		} else if (isArray(options)) {
			// with leading x value
			if (options.length > valueCount) {
				firstItemType = typeof options[0];
				if (firstItemType === 'string') {
					ret.name = options[0];
				} else if (firstItemType === 'number') {
					ret.x = options[0];
				}
				i++;
			}
			while (j < valueCount) {
				ret[pointArrayMap[j++]] = options[i++];
			}
		} else if (typeof options === 'object') {
			ret = options;

			// This is the fastest way to detect if there are individual point dataLabels that need
			// to be considered in drawDataLabels. These can only occur in object configs.
			if (options.dataLabels) {
				series._hasPointLabels = true;
			}

			// Same approach as above for markers
			if (options.marker) {
				series._hasPointMarkers = true;
			}
		}
		return ret;
	},

	/**
	 * Destroy a point to clear memory. Its reference still stays in series.data.
	 */
	destroy: function () {
		var point = this,
			series = point.series,
			chart = series.chart,
			hoverPoints = chart.hoverPoints,
			prop;

		chart.pointCount--;

		if (hoverPoints) {
			point.setState();
			erase(hoverPoints, point);
			if (!hoverPoints.length) {
				chart.hoverPoints = null;
			}

		}
		if (point === chart.hoverPoint) {
			point.onMouseOut();
		}

		// remove all events
		if (point.graphic || point.dataLabel) { // removeEvent and destroyElements are performance expensive
			removeEvent(point);
			point.destroyElements();
		}

		if (point.legendItem) { // pies have legend items
			chart.legend.destroyItem(point);
		}

		for (prop in point) {
			point[prop] = null;
		}


	},

	/**
	 * Destroy SVG elements associated with the point
	 */
	destroyElements: function () {
		var point = this,
			props = ['graphic', 'dataLabel', 'dataLabelUpper', 'group', 'connector', 'shadowGroup'],
			prop,
			i = 6;
		while (i--) {
			prop = props[i];
			if (point[prop]) {
				point[prop] = point[prop].destroy();
			}
		}
	},

	/**
	 * Return the configuration hash needed for the data label and tooltip formatters
	 */
	getLabelConfig: function () {
		var point = this;
		return {
			x: point.category,
			y: point.y,
			key: point.name || point.category,
			series: point.series,
			point: point,
			percentage: point.percentage,
			total: point.total || point.stackTotal
		};
	},	

	/**
	 * Extendable method for formatting each point's tooltip line
	 *
	 * @return {String} A string to be concatenated in to the common tooltip text
	 */
	tooltipFormatter: function (pointFormat) {

		// Insert options for valueDecimals, valuePrefix, and valueSuffix
		var series = this.series,
			seriesTooltipOptions = series.tooltipOptions,
			valueDecimals = pick(seriesTooltipOptions.valueDecimals, ''),
			valuePrefix = seriesTooltipOptions.valuePrefix || '',
			valueSuffix = seriesTooltipOptions.valueSuffix || '';

		// Loop over the point array map and replace unformatted values with sprintf formatting markup
		each(series.pointArrayMap || ['y'], function (key) {
			key = '{point.' + key; // without the closing bracket
			if (valuePrefix || valueSuffix) {
				pointFormat = pointFormat.replace(key + '}', valuePrefix + key + '}' + valueSuffix);
			}
			pointFormat = pointFormat.replace(key + '}', key + ':,.' + valueDecimals + 'f}');
		});

		return format(pointFormat, {
			point: this,
			series: this.series
		});
	}
};/**
 * @classDescription The base function which all other series types inherit from. The data in the series is stored
 * in various arrays.
 *
 * - First, series.options.data contains all the original config options for
 * each point whether added by options or methods like series.addPoint.
 * - Next, series.data contains those values converted to points, but in case the series data length
 * exceeds the cropThreshold, or if the data is grouped, series.data doesn't contain all the points. It
 * only contains the points that have been created on demand.
 * - Then there's series.points that contains all currently visible point objects. In case of cropping,
 * the cropped-away points are not part of this array. The series.points array starts at series.cropStart
 * compared to series.data and series.options.data. If however the series data is grouped, these can't
 * be correlated one to one.
 * - series.xData and series.processedXData contain clean x values, equivalent to series.data and series.points.
 * - series.yData and series.processedYData contain clean x values, equivalent to series.data and series.points.
 *
 * @param {Object} chart
 * @param {Object} options
 */
var Series = function () {};

Series.prototype = {

	isCartesian: true,
	type: 'line',
	pointClass: Point,
	sorted: true, // requires the data to be sorted
	requireSorting: true,
	pointAttrToOptions: { // mapping between SVG attributes and the corresponding options
		stroke: 'lineColor',
		'stroke-width': 'lineWidth',
		fill: 'fillColor',
		r: 'radius'
	},
	axisTypes: ['xAxis', 'yAxis'],
	colorCounter: 0,
	parallelArrays: ['x', 'y'], // each point's x and y values are stored in this.xData and this.yData
	init: function (chart, options) {
		var series = this,
			eventType,
			events,
			chartSeries = chart.series,
			sortByIndex = function (a, b) {
				return pick(a.options.index, a._i) - pick(b.options.index, b._i);
			};

		series.chart = chart;
		series.options = options = series.setOptions(options); // merge with plotOptions
		series.linkedSeries = [];

		// bind the axes
		series.bindAxes();

		// set some variables
		extend(series, {
			name: options.name,
			state: NORMAL_STATE,
			pointAttr: {},
			visible: options.visible !== false, // true by default
			selected: options.selected === true // false by default
		});

		// special
		if (useCanVG) {
			options.animation = false;
		}

		// register event listeners
		events = options.events;
		for (eventType in events) {
			addEvent(series, eventType, events[eventType]);
		}
		if (
			(events && events.click) ||
			(options.point && options.point.events && options.point.events.click) ||
			options.allowPointSelect
		) {
			chart.runTrackerClick = true;
		}

		series.getColor();
		series.getSymbol();

		// Set the data
		each(series.parallelArrays, function (key) {
			series[key + 'Data'] = [];
		});
		series.setData(options.data, false);

		// Mark cartesian
		if (series.isCartesian) {
			chart.hasCartesianSeries = true;
		}

		// Register it in the chart
		chartSeries.push(series);
		series._i = chartSeries.length - 1;

		// Sort series according to index option (#248, #1123, #2456)
		stableSort(chartSeries, sortByIndex);
		if (this.yAxis) {
			stableSort(this.yAxis.series, sortByIndex);
		}

		each(chartSeries, function (series, i) {
			series.index = i;
			series.name = series.name || 'Series ' + (i + 1);
		});

	},

	/**
	 * Set the xAxis and yAxis properties of cartesian series, and register the series
	 * in the axis.series array
	 */
	bindAxes: function () {
		var series = this,
			seriesOptions = series.options,
			chart = series.chart,
			axisOptions;

		each(series.axisTypes || [], function (AXIS) { // repeat for xAxis and yAxis

			each(chart[AXIS], function (axis) { // loop through the chart's axis objects
				axisOptions = axis.options;

				// apply if the series xAxis or yAxis option mathches the number of the
				// axis, or if undefined, use the first axis
				if ((seriesOptions[AXIS] === axisOptions.index) ||
						(seriesOptions[AXIS] !== UNDEFINED && seriesOptions[AXIS] === axisOptions.id) ||
						(seriesOptions[AXIS] === UNDEFINED && axisOptions.index === 0)) {

					// register this series in the axis.series lookup
					axis.series.push(series);

					// set this series.xAxis or series.yAxis reference
					series[AXIS] = axis;

					// mark dirty for redraw
					axis.isDirty = true;
				}
			});

			// The series needs an X and an Y axis
			if (!series[AXIS] && series.optionalAxis !== AXIS) {
				error(18, true);
			}

		});
	},

	/**
	 * For simple series types like line and column, the data values are held in arrays like
	 * xData and yData for quick lookup to find extremes and more. For multidimensional series
	 * like bubble and map, this can be extended with arrays like zData and valueData by
	 * adding to the series.parallelArrays array.
	 */
	updateParallelArrays: function (point, i) {
		var series = point.series,
			args = arguments,
			fn = typeof i === 'number' ?
				 // Insert the value in the given position
				function (key) {
					var val = key === 'y' && series.toYData ? series.toYData(point) : point[key];
					series[key + 'Data'][i] = val;
				} :
				// Apply the method specified in i with the following arguments as arguments
				function (key) {
					Array.prototype[i].apply(series[key + 'Data'], Array.prototype.slice.call(args, 2));
				};

		each(series.parallelArrays, fn);
	},

	/**
	 * Return an auto incremented x value based on the pointStart and pointInterval options.
	 * This is only used if an x value is not given for the point that calls autoIncrement.
	 */
	autoIncrement: function () {
		var series = this,
			options = series.options,
			xIncrement = series.xIncrement;

		xIncrement = pick(xIncrement, options.pointStart, 0);

		series.pointInterval = pick(series.pointInterval, options.pointInterval, 1);

		series.xIncrement = xIncrement + series.pointInterval;
		return xIncrement;
	},

	/**
	 * Divide the series data into segments divided by null values.
	 */
	getSegments: function () {
		var series = this,
			lastNull = -1,
			segments = [],
			i,
			points = series.points,
			pointsLength = points.length;

		if (pointsLength) { // no action required for []

			// if connect nulls, just remove null points
			if (series.options.connectNulls) {
				i = pointsLength;
				while (i--) {
					if (points[i].y === null) {
						points.splice(i, 1);
					}
				}
				if (points.length) {
					segments = [points];
				}

			// else, split on null points
			} else {
				each(points, function (point, i) {
					if (point.y === null) {
						if (i > lastNull + 1) {
							segments.push(points.slice(lastNull + 1, i));
						}
						lastNull = i;
					} else if (i === pointsLength - 1) { // last value
						segments.push(points.slice(lastNull + 1, i + 1));
					}
				});
			}
		}

		// register it
		series.segments = segments;
	},

	/**
	 * Set the series options by merging from the options tree
	 * @param {Object} itemOptions
	 */
	setOptions: function (itemOptions) {
		var chart = this.chart,
			chartOptions = chart.options,
			plotOptions = chartOptions.plotOptions,
			userOptions = chart.userOptions || {},
			userPlotOptions = userOptions.plotOptions || {},
			typeOptions = plotOptions[this.type],
			options;

		this.userOptions = itemOptions;

		options = merge(
			typeOptions,
			plotOptions.series,
			itemOptions
		);

		// The tooltip options are merged between global and series specific options
		this.tooltipOptions = merge(
			defaultOptions.tooltip,
			defaultOptions.plotOptions[this.type].tooltip,
			userOptions.tooltip,
			userPlotOptions.series && userPlotOptions.series.tooltip,
			userPlotOptions[this.type] && userPlotOptions[this.type].tooltip,
			itemOptions.tooltip
		);

		// Delete marker object if not allowed (#1125)
		if (typeOptions.marker === null) {
			delete options.marker;
		}

		return options;

	},
	/**
	 * Get the series' color
	 */
	getColor: function () {
		var options = this.options,
			userOptions = this.userOptions,
			defaultColors = this.chart.options.colors,
			counters = this.chart.counters,
			color,
			colorIndex;

		color = options.color || defaultPlotOptions[this.type].color;

		if (!color && !options.colorByPoint) {
			if (defined(userOptions._colorIndex)) { // after Series.update()
				colorIndex = userOptions._colorIndex;
			} else {
				userOptions._colorIndex = counters.color;
				colorIndex = counters.color++;
			}
			color = defaultColors[colorIndex];
		}

		this.color = color;
		counters.wrapColor(defaultColors.length);
	},
	/**
	 * Get the series' symbol
	 */
	getSymbol: function () {
		var series = this,
			userOptions = series.userOptions,
			seriesMarkerOption = series.options.marker,
			chart = series.chart,
			defaultSymbols = chart.options.symbols,
			counters = chart.counters,
			symbolIndex;

		series.symbol = seriesMarkerOption.symbol;
		if (!series.symbol) {
			if (defined(userOptions._symbolIndex)) { // after Series.update()
				symbolIndex = userOptions._symbolIndex;
			} else {
				userOptions._symbolIndex = counters.symbol;
				symbolIndex = counters.symbol++;
			}
			series.symbol = defaultSymbols[symbolIndex];
		}

		// don't substract radius in image symbols (#604)
		if (/^url/.test(series.symbol)) {
			seriesMarkerOption.radius = 0;
		}
		counters.wrapSymbol(defaultSymbols.length);
	},

	drawLegendSymbol: LegendSymbolMixin.drawLineMarker,

	/**
	 * Replace the series data with a new set of data
	 * @param {Object} data
	 * @param {Object} redraw
	 */
	setData: function (data, redraw, animation, updatePoints) {
		var series = this,
			oldData = series.points,
			oldDataLength = (oldData && oldData.length) || 0,
			dataLength,
			options = series.options,
			chart = series.chart,
			firstPoint = null,
			xAxis = series.xAxis,
			hasCategories = xAxis && !!xAxis.categories,
			names = xAxis && (isArray(xAxis.categories) ? xAxis.categories : xAxis.names),
			tooltipPoints = series.tooltipPoints,
			i,
			turboThreshold = options.turboThreshold,
			pt,
			nameX,
			xData = this.xData,
			yData = this.yData,
			pointArrayMap = series.pointArrayMap,
			valueCount = pointArrayMap && pointArrayMap.length;

		data = data || [];
		dataLength = data.length;
		redraw = pick(redraw, true);

		// If the point count is the same as is was, just run Point.update which is
		// cheaper, allows animation, and keeps references to points.
		if (updatePoints !== false && dataLength && oldDataLength === dataLength && !series.cropped && !series.hasGroupedData) {
			each(data, function (point, i) {
				oldData[i].update(point, false);
			});

		} else {

			// Reset properties
			series.xIncrement = null;
			series.pointRange = hasCategories ? 1 : options.pointRange;

			series.colorCounter = 0; // for series with colorByPoint (#1547)
			
			// Update parallel arrays
			each(this.parallelArrays, function (key) {
				series[key + 'Data'].length = 0;
			});

			// In turbo mode, only one- or twodimensional arrays of numbers are allowed. The
			// first value is tested, and we assume that all the rest are defined the same
			// way. Although the 'for' loops are similar, they are repeated inside each
			// if-else conditional for max performance.
			if (turboThreshold && dataLength > turboThreshold) {

				// find the first non-null point
				i = 0;
				while (firstPoint === null && i < dataLength) {
					firstPoint = data[i];
					i++;
				}


				if (isNumber(firstPoint)) { // assume all points are numbers
					var x = pick(options.pointStart, 0),
						pointInterval = pick(options.pointInterval, 1);

					for (i = 0; i < dataLength; i++) {
						xData[i] = x;
						yData[i] = data[i];
						x += pointInterval;
					}
					series.xIncrement = x;
				} else if (isArray(firstPoint)) { // assume all points are arrays
					if (valueCount) { // [x, low, high] or [x, o, h, l, c]
						for (i = 0; i < dataLength; i++) {
							pt = data[i];
							xData[i] = pt[0];
							yData[i] = pt.slice(1, valueCount + 1);
						}
					} else { // [x, y]
						for (i = 0; i < dataLength; i++) {
							pt = data[i];
							xData[i] = pt[0];
							yData[i] = pt[1];
						}
					}
				} else {
					error(12); // Highcharts expects configs to be numbers or arrays in turbo mode
				}
			} else {
				for (i = 0; i < dataLength; i++) {
					if (data[i] !== UNDEFINED) { // stray commas in oldIE
						pt = { series: series };
						series.pointClass.prototype.applyOptions.apply(pt, [data[i]]);

						// If the point has a name and the axis is of category type,
						// search the names array for existing positions of the same name.
						// If not found, add a position with that name (#2522).
						if (hasCategories && pt.name) {
							series.requireSorting = false;
							nameX = inArray(pt.name, names); // #2522
							if (nameX === -1 || !pt.autoX) {
								names[pt.x] = pt.name; // #2046
							} else {
								pt.x = nameX;
							}
						}
						series.updateParallelArrays(pt, i);
						
					}
				}
			}

			// Forgetting to cast strings to numbers is a common caveat when handling CSV or JSON
			if (isString(yData[0])) {
				error(14, true);
			}

			series.data = [];
			series.options.data = data;
			//series.zData = zData;

			// destroy old points
			i = oldDataLength;
			while (i--) {
				if (oldData[i] && oldData[i].destroy) {
					oldData[i].destroy();
				}
			}
			if (tooltipPoints) { // #2594
				tooltipPoints.length = 0;
			}

			// reset minRange (#878)
			if (xAxis) {
				xAxis.minRange = xAxis.userMinRange;
			}

			// redraw
			series.isDirty = series.isDirtyData = chart.isDirtyBox = true;
			animation = false;
		}

		if (redraw) {
			chart.redraw(animation);
		}
	},

	/**
	 * Process the data by cropping away unused data points if the series is longer
	 * than the crop threshold. This saves computing time for lage series.
	 */
	processData: function (force) {
		var series = this,
			processedXData = series.xData, // copied during slice operation below
			processedYData = series.yData,
			dataLength = processedXData.length,
			croppedData,
			cropStart = 0,
			cropped,
			distance,
			closestPointRange,
			xAxis = series.xAxis,
			i, // loop variable
			options = series.options,
			cropThreshold = options.cropThreshold,
			activePointCount = 0,
			isCartesian = series.isCartesian,
			min,
			max;

		// If the series data or axes haven't changed, don't go through this. Return false to pass
		// the message on to override methods like in data grouping.
		if (isCartesian && !series.isDirty && !xAxis.isDirty && !series.yAxis.isDirty && !force) {
			return false;
		}


		// optionally filter out points outside the plot area
		if (isCartesian && series.sorted && (!cropThreshold || dataLength > cropThreshold || series.forceCrop)) {
			
			min = xAxis.min;
			max = xAxis.max;

			// it's outside current extremes
			if (processedXData[dataLength - 1] < min || processedXData[0] > max) {
				processedXData = [];
				processedYData = [];

			// only crop if it's actually spilling out
			} else if (processedXData[0] < min || processedXData[dataLength - 1] > max) {
				croppedData = this.cropData(series.xData, series.yData, min, max);
				processedXData = croppedData.xData;
				processedYData = croppedData.yData;
				cropStart = croppedData.start;
				cropped = true;
				activePointCount = processedXData.length;
			}
		}


		// Find the closest distance between processed points
		for (i = processedXData.length - 1; i >= 0; i--) {
			distance = processedXData[i] - processedXData[i - 1];
			
			if (!cropped && processedXData[i] > min && processedXData[i] < max) {
				activePointCount++;
			}
			if (distance > 0 && (closestPointRange === UNDEFINED || distance < closestPointRange)) {
				closestPointRange = distance;

			// Unsorted data is not supported by the line tooltip, as well as data grouping and
			// navigation in Stock charts (#725) and width calculation of columns (#1900)
			} else if (distance < 0 && series.requireSorting) {
				error(15);
			}
		}

		// Record the properties
		series.cropped = cropped; // undefined or true
		series.cropStart = cropStart;
		series.processedXData = processedXData;
		series.processedYData = processedYData;
		series.activePointCount = activePointCount;

		if (options.pointRange === null) { // null means auto, as for columns, candlesticks and OHLC
			series.pointRange = closestPointRange || 1;
		}
		series.closestPointRange = closestPointRange;

	},

	/**
	 * Iterate over xData and crop values between min and max. Returns object containing crop start/end
	 * cropped xData with corresponding part of yData, dataMin and dataMax within the cropped range
	 */
	cropData: function (xData, yData, min, max) {
		var dataLength = xData.length,
			cropStart = 0,
			cropEnd = dataLength,
			cropShoulder = pick(this.cropShoulder, 1), // line-type series need one point outside
			i;

		// iterate up to find slice start
		for (i = 0; i < dataLength; i++) {
			if (xData[i] >= min) {
				cropStart = mathMax(0, i - cropShoulder);
				break;
			}
		}

		// proceed to find slice end
		for (; i < dataLength; i++) {
			if (xData[i] > max) {
				cropEnd = i + cropShoulder;
				break;
			}
		}

		return {
			xData: xData.slice(cropStart, cropEnd),
			yData: yData.slice(cropStart, cropEnd),
			start: cropStart,
			end: cropEnd
		};
	},


	/**
	 * Generate the data point after the data has been processed by cropping away
	 * unused points and optionally grouped in Highcharts Stock.
	 */
	generatePoints: function () {
		var series = this,
			options = series.options,
			dataOptions = options.data,
			data = series.data,
			dataLength,
			processedXData = series.processedXData,
			processedYData = series.processedYData,
			pointClass = series.pointClass,
			processedDataLength = processedXData.length,
			cropStart = series.cropStart || 0,
			cursor,
			hasGroupedData = series.hasGroupedData,
			point,
			points = [],
			i;

		if (!data && !hasGroupedData) {
			var arr = [];
			arr.length = dataOptions.length;
			data = series.data = arr;
		}

		for (i = 0; i < processedDataLength; i++) {
			cursor = cropStart + i;
			if (!hasGroupedData) {
				if (data[cursor]) {
					point = data[cursor];
				} else if (dataOptions[cursor] !== UNDEFINED) { // #970
					data[cursor] = point = (new pointClass()).init(series, dataOptions[cursor], processedXData[i]);
				}
				points[i] = point;
			} else {
				// splat the y data in case of ohlc data array
				points[i] = (new pointClass()).init(series, [processedXData[i]].concat(splat(processedYData[i])));
			}
		}

		// Hide cropped-away points - this only runs when the number of points is above cropThreshold, or when
		// swithching view from non-grouped data to grouped data (#637)
		if (data && (processedDataLength !== (dataLength = data.length) || hasGroupedData)) {
			for (i = 0; i < dataLength; i++) {
				if (i === cropStart && !hasGroupedData) { // when has grouped data, clear all points
					i += processedDataLength;
				}
				if (data[i]) {
					data[i].destroyElements();
					data[i].plotX = UNDEFINED; // #1003
				}
			}
		}

		series.data = data;
		series.points = points;
	},

	/**
	 * Calculate Y extremes for visible data
	 */
	getExtremes: function (yData) {
		var xAxis = this.xAxis,
			yAxis = this.yAxis,
			xData = this.processedXData,
			yDataLength,
			activeYData = [],
			activeCounter = 0,
			xExtremes = xAxis.getExtremes(), // #2117, need to compensate for log X axis
			xMin = xExtremes.min,
			xMax = xExtremes.max,
			validValue,
			withinRange,
			dataMin,
			dataMax,
			x,
			y,
			i,
			j;

		yData = yData || this.stackedYData || this.processedYData;
		yDataLength = yData.length;

		for (i = 0; i < yDataLength; i++) {

			x = xData[i];
			y = yData[i];

			// For points within the visible range, including the first point outside the
			// visible range, consider y extremes
			validValue = y !== null && y !== UNDEFINED && (!yAxis.isLog || (y.length || y > 0));
			withinRange = this.getExtremesFromAll || this.cropped || ((xData[i + 1] || x) >= xMin &&
				(xData[i - 1] || x) <= xMax);

			if (validValue && withinRange) {

				j = y.length;
				if (j) { // array, like ohlc or range data
					while (j--) {
						if (y[j] !== null) {
							activeYData[activeCounter++] = y[j];
						}
					}
				} else {
					activeYData[activeCounter++] = y;
				}
			}
		}
		this.dataMin = pick(dataMin, arrayMin(activeYData));
		this.dataMax = pick(dataMax, arrayMax(activeYData));
	},

	/**
	 * Translate data points from raw data values to chart specific positioning data
	 * needed later in drawPoints, drawGraph and drawTracker.
	 */
	translate: function () {
		if (!this.processedXData) { // hidden series
			this.processData();
		}
		this.generatePoints();
		var series = this,
			options = series.options,
			stacking = options.stacking,
			xAxis = series.xAxis,
			categories = xAxis.categories,
			yAxis = series.yAxis,
			points = series.points,
			dataLength = points.length,
			hasModifyValue = !!series.modifyValue,
			i,
			pointPlacement = options.pointPlacement,
			dynamicallyPlaced = pointPlacement === 'between' || isNumber(pointPlacement),
			threshold = options.threshold;

		// Translate each point
		for (i = 0; i < dataLength; i++) {
			var point = points[i],
				xValue = point.x,
				yValue = point.y,
				yBottom = point.low,
				stack = stacking && yAxis.stacks[(series.negStacks && yValue < threshold ? '-' : '') + series.stackKey],
				pointStack,
				stackValues;

			// Discard disallowed y values for log axes
			if (yAxis.isLog && yValue <= 0) {
				point.y = yValue = null;
			}

			// Get the plotX translation
			point.plotX = xAxis.translate(xValue, 0, 0, 0, 1, pointPlacement, this.type === 'flags'); // Math.round fixes #591


			// Calculate the bottom y value for stacked series
			if (stacking && series.visible && stack && stack[xValue]) {

				pointStack = stack[xValue];
				stackValues = pointStack.points[series.index + ',' + i];
				yBottom = stackValues[0];
				yValue = stackValues[1];

				if (yBottom === 0) {
					yBottom = pick(threshold, yAxis.min);
				}
				if (yAxis.isLog && yBottom <= 0) { // #1200, #1232
					yBottom = null;
				}

				point.total = point.stackTotal = pointStack.total;
				point.percentage = pointStack.total && (point.y / pointStack.total * 100);
				point.stackY = yValue;

				// Place the stack label
				pointStack.setOffset(series.pointXOffset || 0, series.barW || 0);

			}

			// Set translated yBottom or remove it
			point.yBottom = defined(yBottom) ?
				yAxis.translate(yBottom, 0, 1, 0, 1) :
				null;

			// general hook, used for Highstock compare mode
			if (hasModifyValue) {
				yValue = series.modifyValue(yValue, point);
			}

			// Set the the plotY value, reset it for redraws
			point.plotY = (typeof yValue === 'number' && yValue !== Infinity) ?
				//mathRound(yAxis.translate(yValue, 0, 1, 0, 1) * 10) / 10 : // Math.round fixes #591
				yAxis.translate(yValue, 0, 1, 0, 1) :
				UNDEFINED;

			// Set client related positions for mouse tracking
			point.clientX = dynamicallyPlaced ? xAxis.translate(xValue, 0, 0, 0, 1) : point.plotX; // #1514

			point.negative = point.y < (threshold || 0);

			// some API data
			point.category = categories && categories[point.x] !== UNDEFINED ?
				categories[point.x] : point.x;


		}

		// now that we have the cropped data, build the segments
		series.getSegments();
	},

	/**
	 * Animate in the series
	 */
	animate: function (init) {
		var series = this,
			chart = series.chart,
			renderer = chart.renderer,
			clipRect,
			markerClipRect,
			animation = series.options.animation,
			clipBox = series.clipBox || chart.clipBox,
			inverted = chart.inverted,
			sharedClipKey;

		// Animation option is set to true
		if (animation && !isObject(animation)) {
			animation = defaultPlotOptions[series.type].animation;
		}
		sharedClipKey = ['_sharedClip', animation.duration, animation.easing, clipBox.height].join(',');

		// Initialize the animation. Set up the clipping rectangle.
		if (init) {

			// If a clipping rectangle with the same properties is currently present in the chart, use that.
			clipRect = chart[sharedClipKey];
			markerClipRect = chart[sharedClipKey + 'm'];
			if (!clipRect) {
				chart[sharedClipKey] = clipRect = renderer.clipRect(
					extend(clipBox, { width: 0 })
				);

				chart[sharedClipKey + 'm'] = markerClipRect = renderer.clipRect(
					-99, // include the width of the first marker
					inverted ? -chart.plotLeft : -chart.plotTop,
					99,
					inverted ? chart.chartWidth : chart.chartHeight
				);
			}
			series.group.clip(clipRect);
			series.markerGroup.clip(markerClipRect);
			series.sharedClipKey = sharedClipKey;

		// Run the animation
		} else {
			clipRect = chart[sharedClipKey];
			if (clipRect) {
				clipRect.animate({
					width: chart.plotSizeX
				}, animation);
				chart[sharedClipKey + 'm'].animate({
					width: chart.plotSizeX + 99
				}, animation);
			}

			// Delete this function to allow it only once
			series.animate = null;
 
			// Call the afterAnimate function on animation complete (but don't overwrite the animation.complete option
			// which should be available to the user).
			series.animationTimeout = setTimeout(function () {
				series.afterAnimate();
			}, animation.duration);
		}
	},

	/**
	 * This runs after animation to land on the final plot clipping
	 */
	afterAnimate: function () {
		var chart = this.chart,
			sharedClipKey = this.sharedClipKey,
			group = this.group,
			clipBox = this.clipBox;

		if (group && this.options.clip !== false) {
			if (!sharedClipKey || !clipBox) {
				group.clip(clipBox ? chart.renderer.clipRect(clipBox) : chart.clipRect);
			}
			this.markerGroup.clip(); // no clip
		}

		// Remove the shared clipping rectancgle when all series are shown
		setTimeout(function () {
			if (sharedClipKey && chart[sharedClipKey]) {
				if (!clipBox) {
					chart[sharedClipKey] = chart[sharedClipKey].destroy();
				}
				if (chart[sharedClipKey + 'm']) {
					chart[sharedClipKey + 'm'] = chart[sharedClipKey + 'm'].destroy();
				}
			}
		}, 100);
	},

	/**
	 * Draw the markers
	 */
	drawPoints: function () {
		var series = this,
			pointAttr,
			points = series.points,
			chart = series.chart,
			plotX,
			plotY,
			i,
			point,
			radius,
			symbol,
			isImage,
			graphic,
			options = series.options,
			seriesMarkerOptions = options.marker,
			seriesPointAttr = series.pointAttr[''],
			pointMarkerOptions,
			enabled,
			isInside,
			markerGroup = series.markerGroup,
			globallyEnabled = pick(
				seriesMarkerOptions.enabled, 
				series.activePointCount < (0.5 * series.xAxis.len / seriesMarkerOptions.radius)
			);

		if (seriesMarkerOptions.enabled !== false || series._hasPointMarkers) {

			i = points.length;
			while (i--) {
				point = points[i];
				plotX = mathFloor(point.plotX); // #1843
				plotY = point.plotY;
				graphic = point.graphic;
				pointMarkerOptions = point.marker || {};
				enabled = (globallyEnabled && pointMarkerOptions.enabled === UNDEFINED) || pointMarkerOptions.enabled;
				isInside = chart.isInsidePlot(mathRound(plotX), plotY, chart.inverted); // #1858

				// only draw the point if y is defined
				if (enabled && plotY !== UNDEFINED && !isNaN(plotY) && point.y !== null) {

					// shortcuts
					pointAttr = point.pointAttr[point.selected ? SELECT_STATE : NORMAL_STATE] || seriesPointAttr;
					radius = pointAttr.r;
					symbol = pick(pointMarkerOptions.symbol, series.symbol);
					isImage = symbol.indexOf('url') === 0;

					if (graphic) { // update
						graphic
							.attr({ // Since the marker group isn't clipped, each individual marker must be toggled
								visibility: isInside ? 'inherit' : HIDDEN
							})
							.animate(extend({
								x: plotX - radius,
								y: plotY - radius
							}, graphic.symbolName ? { // don't apply to image symbols #507
								width: 2 * radius,
								height: 2 * radius
							} : {}));
					} else if (isInside && (radius > 0 || isImage)) {
						point.graphic = graphic = chart.renderer.symbol(
							symbol,
							plotX - radius,
							plotY - radius,
							2 * radius,
							2 * radius
						)
						.attr(pointAttr)
						.add(markerGroup);
					}

				} else if (graphic) {
					point.graphic = graphic.destroy(); // #1269
				}
			}
		}

	},

	/**
	 * Convert state properties from API naming conventions to SVG attributes
	 *
	 * @param {Object} options API options object
	 * @param {Object} base1 SVG attribute object to inherit from
	 * @param {Object} base2 Second level SVG attribute object to inherit from
	 */
	convertAttribs: function (options, base1, base2, base3) {
		var conversion = this.pointAttrToOptions,
			attr,
			option,
			obj = {};

		options = options || {};
		base1 = base1 || {};
		base2 = base2 || {};
		base3 = base3 || {};

		for (attr in conversion) {
			option = conversion[attr];
			obj[attr] = pick(options[option], base1[attr], base2[attr], base3[attr]);
		}
		return obj;
	},

	/**
	 * Get the state attributes. Each series type has its own set of attributes
	 * that are allowed to change on a point's state change. Series wide attributes are stored for
	 * all series, and additionally point specific attributes are stored for all
	 * points with individual marker options. If such options are not defined for the point,
	 * a reference to the series wide attributes is stored in point.pointAttr.
	 */
	getAttribs: function () {
		var series = this,
			seriesOptions = series.options,
			normalOptions = defaultPlotOptions[series.type].marker ? seriesOptions.marker : seriesOptions,
			stateOptions = normalOptions.states,
			stateOptionsHover = stateOptions[HOVER_STATE],
			pointStateOptionsHover,
			seriesColor = series.color,
			normalDefaults = {
				stroke: seriesColor,
				fill: seriesColor
			},
			points = series.points || [], // #927
			i,
			point,
			seriesPointAttr = [],
			pointAttr,
			pointAttrToOptions = series.pointAttrToOptions,
			hasPointSpecificOptions = series.hasPointSpecificOptions,
			negativeColor = seriesOptions.negativeColor,
			defaultLineColor = normalOptions.lineColor,
			defaultFillColor = normalOptions.fillColor,
			turboThreshold = seriesOptions.turboThreshold,
			attr,
			key;

		// series type specific modifications
		if (seriesOptions.marker) { // line, spline, area, areaspline, scatter

			// if no hover radius is given, default to normal radius + 2
			stateOptionsHover.radius = stateOptionsHover.radius || normalOptions.radius + 2;
			stateOptionsHover.lineWidth = stateOptionsHover.lineWidth || normalOptions.lineWidth + 1;

		} else { // column, bar, pie

			// if no hover color is given, brighten the normal color
			stateOptionsHover.color = stateOptionsHover.color ||
				Color(stateOptionsHover.color || seriesColor)
					.brighten(stateOptionsHover.brightness).get();
		}

		// general point attributes for the series normal state
		seriesPointAttr[NORMAL_STATE] = series.convertAttribs(normalOptions, normalDefaults);

		// HOVER_STATE and SELECT_STATE states inherit from normal state except the default radius
		each([HOVER_STATE, SELECT_STATE], function (state) {
			seriesPointAttr[state] =
					series.convertAttribs(stateOptions[state], seriesPointAttr[NORMAL_STATE]);
		});

		// set it
		series.pointAttr = seriesPointAttr;


		// Generate the point-specific attribute collections if specific point
		// options are given. If not, create a referance to the series wide point
		// attributes
		i = points.length;
		if (!turboThreshold || i < turboThreshold || hasPointSpecificOptions) {
			while (i--) {
				point = points[i];
				normalOptions = (point.options && point.options.marker) || point.options;
				if (normalOptions && normalOptions.enabled === false) {
					normalOptions.radius = 0;
				}

				if (point.negative && negativeColor) {
					point.color = point.fillColor = negativeColor;
				}

				hasPointSpecificOptions = seriesOptions.colorByPoint || point.color; // #868

				// check if the point has specific visual options
				if (point.options) {
					for (key in pointAttrToOptions) {
						if (defined(normalOptions[pointAttrToOptions[key]])) {
							hasPointSpecificOptions = true;
						}
					}
				}

				// a specific marker config object is defined for the individual point:
				// create it's own attribute collection
				if (hasPointSpecificOptions) {
					normalOptions = normalOptions || {};
					pointAttr = [];
					stateOptions = normalOptions.states || {}; // reassign for individual point
					pointStateOptionsHover = stateOptions[HOVER_STATE] = stateOptions[HOVER_STATE] || {};

					// Handle colors for column and pies
					if (!seriesOptions.marker) { // column, bar, point
						// If no hover color is given, brighten the normal color. #1619, #2579
						pointStateOptionsHover.color = pointStateOptionsHover.color || (!point.options.color && stateOptionsHover.color) ||
							Color(point.color)
								.brighten(pointStateOptionsHover.brightness || stateOptionsHover.brightness)
								.get();
					}

					// normal point state inherits series wide normal state
					attr = { color: point.color }; // #868
					if (!defaultFillColor) { // Individual point color or negative color markers (#2219)
						attr.fillColor = point.color;
					}
					if (!defaultLineColor) {
						attr.lineColor = point.color; // Bubbles take point color, line markers use white
					}
					pointAttr[NORMAL_STATE] = series.convertAttribs(extend(attr, normalOptions), seriesPointAttr[NORMAL_STATE]);

					// inherit from point normal and series hover
					pointAttr[HOVER_STATE] = series.convertAttribs(
						stateOptions[HOVER_STATE],
						seriesPointAttr[HOVER_STATE],
						pointAttr[NORMAL_STATE]
					);

					// inherit from point normal and series hover
					pointAttr[SELECT_STATE] = series.convertAttribs(
						stateOptions[SELECT_STATE],
						seriesPointAttr[SELECT_STATE],
						pointAttr[NORMAL_STATE]
					);


				// no marker config object is created: copy a reference to the series-wide
				// attribute collection
				} else {
					pointAttr = seriesPointAttr;
				}

				point.pointAttr = pointAttr;
			}
		}
	},

	/**
	 * Clear DOM objects and free up memory
	 */
	destroy: function () {
		var series = this,
			chart = series.chart,
			issue134 = /AppleWebKit\/533/.test(userAgent),
			destroy,
			i,
			data = series.data || [],
			point,
			prop,
			axis;

		// add event hook
		fireEvent(series, 'destroy');

		// remove all events
		removeEvent(series);

		// erase from axes
		each(series.axisTypes || [], function (AXIS) {
			axis = series[AXIS];
			if (axis) {
				erase(axis.series, series);
				axis.isDirty = axis.forceRedraw = true;
			}
		});

		// remove legend items
		if (series.legendItem) {
			series.chart.legend.destroyItem(series);
		}

		// destroy all points with their elements
		i = data.length;
		while (i--) {
			point = data[i];
			if (point && point.destroy) {
				point.destroy();
			}
		}
		series.points = null;

		// Clear the animation timeout if we are destroying the series during initial animation
		clearTimeout(series.animationTimeout);

		// destroy all SVGElements associated to the series
		each(['area', 'graph', 'dataLabelsGroup', 'group', 'markerGroup', 'tracker',
				'graphNeg', 'areaNeg', 'posClip', 'negClip'], function (prop) {
			if (series[prop]) {

				// issue 134 workaround
				destroy = issue134 && prop === 'group' ?
					'hide' :
					'destroy';

				series[prop][destroy]();
			}
		});

		// remove from hoverSeries
		if (chart.hoverSeries === series) {
			chart.hoverSeries = null;
		}
		erase(chart.series, series);

		// clear all members
		for (prop in series) {
			delete series[prop];
		}
	},

	/**
	 * Return the graph path of a segment
	 */
	getSegmentPath: function (segment) {
		var series = this,
			segmentPath = [],
			step = series.options.step;

		// build the segment line
		each(segment, function (point, i) {

			var plotX = point.plotX,
				plotY = point.plotY,
				lastPoint;

			if (series.getPointSpline) { // generate the spline as defined in the SplineSeries object
				segmentPath.push.apply(segmentPath, series.getPointSpline(segment, point, i));

			} else {

				// moveTo or lineTo
				segmentPath.push(i ? L : M);

				// step line?
				if (step && i) {
					lastPoint = segment[i - 1];
					if (step === 'right') {
						segmentPath.push(
							lastPoint.plotX,
							plotY
						);

					} else if (step === 'center') {
						segmentPath.push(
							(lastPoint.plotX + plotX) / 2,
							lastPoint.plotY,
							(lastPoint.plotX + plotX) / 2,
							plotY
						);

					} else {
						segmentPath.push(
							plotX,
							lastPoint.plotY
						);
					}
				}

				// normal line to next point
				segmentPath.push(
					point.plotX,
					point.plotY
				);
			}
		});

		return segmentPath;
	},

	/**
	 * Get the graph path
	 */
	getGraphPath: function () {
		var series = this,
			graphPath = [],
			segmentPath,
			singlePoints = []; // used in drawTracker

		// Divide into segments and build graph and area paths
		each(series.segments, function (segment) {

			segmentPath = series.getSegmentPath(segment);

			// add the segment to the graph, or a single point for tracking
			if (segment.length > 1) {
				graphPath = graphPath.concat(segmentPath);
			} else {
				singlePoints.push(segment[0]);
			}
		});

		// Record it for use in drawGraph and drawTracker, and return graphPath
		series.singlePoints = singlePoints;
		series.graphPath = graphPath;

		return graphPath;

	},

	/**
	 * Draw the actual graph
	 */
	drawGraph: function () {
		var series = this,
			options = this.options,
			props = [['graph', options.lineColor || this.color]],
			lineWidth = options.lineWidth,
			dashStyle =  options.dashStyle,
			roundCap = options.linecap !== 'square',
			graphPath = this.getGraphPath(),
			negativeColor = options.negativeColor;

		if (negativeColor) {
			props.push(['graphNeg', negativeColor]);
		}

		// draw the graph
		each(props, function (prop, i) {
			var graphKey = prop[0],
				graph = series[graphKey],
				attribs;

			if (graph) {
				stop(graph); // cancel running animations, #459
				graph.animate({ d: graphPath });

			} else if (lineWidth && graphPath.length) { // #1487
				attribs = {
					stroke: prop[1],
					'stroke-width': lineWidth,
					fill: NONE,
					zIndex: 1 // #1069
				};
				if (dashStyle) {
					attribs.dashstyle = dashStyle;
				} else if (roundCap) {
					attribs['stroke-linecap'] = attribs['stroke-linejoin'] = 'round';
				}

				series[graphKey] = series.chart.renderer.path(graphPath)
					.attr(attribs)
					.add(series.group)
					.shadow(!i && options.shadow);
			}
		});
	},

	/**
	 * Clip the graphs into the positive and negative coloured graphs
	 */
	clipNeg: function () {
		var options = this.options,
			chart = this.chart,
			renderer = chart.renderer,
			negativeColor = options.negativeColor || options.negativeFillColor,
			translatedThreshold,
			posAttr,
			negAttr,
			graph = this.graph,
			area = this.area,
			posClip = this.posClip,
			negClip = this.negClip,
			chartWidth = chart.chartWidth,
			chartHeight = chart.chartHeight,
			chartSizeMax = mathMax(chartWidth, chartHeight),
			yAxis = this.yAxis,
			above,
			below;

		if (negativeColor && (graph || area)) {
			translatedThreshold = mathRound(yAxis.toPixels(options.threshold || 0, true));
			if (translatedThreshold < 0) {
				chartSizeMax -= translatedThreshold; // #2534
			}
			above = {
				x: 0,
				y: 0,
				width: chartSizeMax,
				height: translatedThreshold
			};
			below = {
				x: 0,
				y: translatedThreshold,
				width: chartSizeMax,
				height: chartSizeMax
			};

			if (chart.inverted) {

				above.height = below.y = chart.plotWidth - translatedThreshold;
				if (renderer.isVML) {
					above = {
						x: chart.plotWidth - translatedThreshold - chart.plotLeft,
						y: 0,
						width: chartWidth,
						height: chartHeight
					};
					below = {
						x: translatedThreshold + chart.plotLeft - chartWidth,
						y: 0,
						width: chart.plotLeft + translatedThreshold,
						height: chartWidth
					};
				}
			}

			if (yAxis.reversed) {
				posAttr = below;
				negAttr = above;
			} else {
				posAttr = above;
				negAttr = below;
			}

			if (posClip) { // update
				posClip.animate(posAttr);
				negClip.animate(negAttr);
			} else {

				this.posClip = posClip = renderer.clipRect(posAttr);
				this.negClip = negClip = renderer.clipRect(negAttr);

				if (graph && this.graphNeg) {
					graph.clip(posClip);
					this.graphNeg.clip(negClip);
				}

				if (area) {
					area.clip(posClip);
					this.areaNeg.clip(negClip);
				}
			}
		}
	},

	/**
	 * Initialize and perform group inversion on series.group and series.markerGroup
	 */
	invertGroups: function () {
		var series = this,
			chart = series.chart;

		// Pie, go away (#1736)
		if (!series.xAxis) {
			return;
		}

		// A fixed size is needed for inversion to work
		function setInvert() {
			var size = {
				width: series.yAxis.len,
				height: series.xAxis.len
			};

			each(['group', 'markerGroup'], function (groupName) {
				if (series[groupName]) {
					series[groupName].attr(size).invert();
				}
			});
		}

		addEvent(chart, 'resize', setInvert); // do it on resize
		addEvent(series, 'destroy', function () {
			removeEvent(chart, 'resize', setInvert);
		});

		// Do it now
		setInvert(); // do it now

		// On subsequent render and redraw, just do setInvert without setting up events again
		series.invertGroups = setInvert;
	},

	/**
	 * General abstraction for creating plot groups like series.group, series.dataLabelsGroup and
	 * series.markerGroup. On subsequent calls, the group will only be adjusted to the updated plot size.
	 */
	plotGroup: function (prop, name, visibility, zIndex, parent) {
		var group = this[prop],
			isNew = !group;

		// Generate it on first call
		if (isNew) {
			this[prop] = group = this.chart.renderer.g(name)
				.attr({
					visibility: visibility,
					zIndex: zIndex || 0.1 // IE8 needs this
				})
				.add(parent);
		}
		// Place it on first and subsequent (redraw) calls
		group[isNew ? 'attr' : 'animate'](this.getPlotBox());
		return group;
	},

	/**
	 * Get the translation and scale for the plot area of this series
	 */
	getPlotBox: function () {
		var chart = this.chart,
			xAxis = this.xAxis,
			yAxis = this.yAxis;

		// Swap axes for inverted (#2339)
		if (chart.inverted) {
			xAxis = yAxis;
			yAxis = this.xAxis;
		}
		return {
			translateX: xAxis ? xAxis.left : chart.plotLeft,
			translateY: yAxis ? yAxis.top : chart.plotTop,
			scaleX: 1, // #1623
			scaleY: 1
		};
	},

	/**
	 * Render the graph and markers
	 */
	render: function () {
		var series = this,
			chart = series.chart,
			group,
			options = series.options,
			animation = options.animation,
			doAnimation = animation && !!series.animate &&
				chart.renderer.isSVG, // this animation doesn't work in IE8 quirks when the group div is hidden,
				// and looks bad in other oldIE
			visibility = series.visible ? VISIBLE : HIDDEN,
			zIndex = options.zIndex,
			hasRendered = series.hasRendered,
			chartSeriesGroup = chart.seriesGroup;

		// the group
		group = series.plotGroup(
			'group',
			'series',
			visibility,
			zIndex,
			chartSeriesGroup
		);

		series.markerGroup = series.plotGroup(
			'markerGroup',
			'markers',
			visibility,
			zIndex,
			chartSeriesGroup
		);

		// initiate the animation
		if (doAnimation) {
			series.animate(true);
		}

		// cache attributes for shapes
		series.getAttribs();

		// SVGRenderer needs to know this before drawing elements (#1089, #1795)
		group.inverted = series.isCartesian ? chart.inverted : false;

		// draw the graph if any
		if (series.drawGraph) {
			series.drawGraph();
			series.clipNeg();
		}

		// draw the data labels (inn pies they go before the points)
		if (series.drawDataLabels) {
			series.drawDataLabels();
		}

		// draw the points
		if (series.visible) {
			series.drawPoints();
		}


		// draw the mouse tracking area
		if (series.drawTracker && series.options.enableMouseTracking !== false) {
			series.drawTracker();
		}

		// Handle inverted series and tracker groups
		if (chart.inverted) {
			series.invertGroups();
		}

		// Initial clipping, must be defined after inverting groups for VML
		if (options.clip !== false && !series.sharedClipKey && !hasRendered) {
			group.clip(chart.clipRect);
		}

		// Run the animation
		if (doAnimation) {
			series.animate();
		} else if (!hasRendered) {
			series.afterAnimate();
		}

		series.isDirty = series.isDirtyData = false; // means data is in accordance with what you see
		// (See #322) series.isDirty = series.isDirtyData = false; // means data is in accordance with what you see
		series.hasRendered = true;
	},

	/**
	 * Redraw the series after an update in the axes.
	 */
	redraw: function () {
		var series = this,
			chart = series.chart,
			wasDirtyData = series.isDirtyData, // cache it here as it is set to false in render, but used after
			group = series.group,
			xAxis = series.xAxis,
			yAxis = series.yAxis;

		// reposition on resize
		if (group) {
			if (chart.inverted) {
				group.attr({
					width: chart.plotWidth,
					height: chart.plotHeight
				});
			}

			group.animate({
				translateX: pick(xAxis && xAxis.left, chart.plotLeft),
				translateY: pick(yAxis && yAxis.top, chart.plotTop)
			});
		}

		series.translate();
		series.setTooltipPoints(true);
		series.render();

		if (wasDirtyData) {
			fireEvent(series, 'updatedData');
		}
	}
}; // end Series prototype

// Extend the Chart prototype for dynamic methods
extend(Chart.prototype, {

	/**
	 * Add a series dynamically after  time
	 *
	 * @param {Object} options The config options
	 * @param {Boolean} redraw Whether to redraw the chart after adding. Defaults to true.
	 * @param {Boolean|Object} animation Whether to apply animation, and optionally animation
	 *    configuration
	 *
	 * @return {Object} series The newly created series object
	 */
	addSeries: function (options, redraw, animation) {
		var series,
			chart = this;

		if (options) {
			redraw = pick(redraw, true); // defaults to true

			fireEvent(chart, 'addSeries', { options: options }, function () {
				series = chart.initSeries(options);

				chart.isDirtyLegend = true; // the series array is out of sync with the display
				chart.linkSeries();
				if (redraw) {
					chart.redraw(animation);
				}
			});
		}

		return series;
	},

	/**
     * Add an axis to the chart
     * @param {Object} options The axis option
     * @param {Boolean} isX Whether it is an X axis or a value axis
     */
	addAxis: function (options, isX, redraw, animation) {
		var key = isX ? 'xAxis' : 'yAxis',
			chartOptions = this.options,
			axis;

		/*jslint unused: false*/
		axis = new Axis(this, merge(options, {
			index: this[key].length,
			isX: isX
		}));
		/*jslint unused: true*/

		// Push the new axis options to the chart options
		chartOptions[key] = splat(chartOptions[key] || {});
		chartOptions[key].push(options);

		if (pick(redraw, true)) {
			this.redraw(animation);
		}
	},

	/**
	 * Dim the chart and show a loading text or symbol
	 * @param {String} str An optional text to show in the loading label instead of the default one
	 */
	showLoading: function (str) {
		var chart = this,
			options = chart.options,
			loadingDiv = chart.loadingDiv;

		var loadingOptions = options.loading;

		// create the layer at the first call
		if (!loadingDiv) {
			chart.loadingDiv = loadingDiv = createElement(DIV, {
				className: PREFIX + 'loading'
			}, extend(loadingOptions.style, {
				zIndex: 10,
				display: NONE
			}), chart.container);

			chart.loadingSpan = createElement(
				'span',
				null,
				loadingOptions.labelStyle,
				loadingDiv
			);

		}

		// update text
		chart.loadingSpan.innerHTML = str || options.lang.loading;

		// show it
		if (!chart.loadingShown) {
			css(loadingDiv, {
				opacity: 0,
				display: '',
				left: chart.plotLeft + PX,
				top: chart.plotTop + PX,
				width: chart.plotWidth + PX,
				height: chart.plotHeight + PX
			});
			animate(loadingDiv, {
				opacity: loadingOptions.style.opacity
			}, {
				duration: loadingOptions.showDuration || 0
			});
			chart.loadingShown = true;
		}
	},

	/**
	 * Hide the loading layer
	 */
	hideLoading: function () {
		var options = this.options,
			loadingDiv = this.loadingDiv;

		if (loadingDiv) {
			animate(loadingDiv, {
				opacity: 0
			}, {
				duration: options.loading.hideDuration || 100,
				complete: function () {
					css(loadingDiv, { display: NONE });
				}
			});
		}
		this.loadingShown = false;
	}
});

// extend the Point prototype for dynamic methods
extend(Point.prototype, {
	/**
	 * Update the point with new options (typically x/y data) and optionally redraw the series.
	 *
	 * @param {Object} options Point options as defined in the series.data array
	 * @param {Boolean} redraw Whether to redraw the chart or wait for an explicit call
	 * @param {Boolean|Object} animation Whether to apply animation, and optionally animation
	 *    configuration
	 *
	 */
	update: function (options, redraw, animation) {
		var point = this,
			series = point.series,
			graphic = point.graphic,
			i,
			data = series.data,
			chart = series.chart,
			seriesOptions = series.options;

		redraw = pick(redraw, true);

		// fire the event with a default handler of doing the update
		point.firePointEvent('update', { options: options }, function () {

			point.applyOptions(options);

			// update visuals
			if (isObject(options)) {
				series.getAttribs();
				if (graphic) {
					if (options && options.marker && options.marker.symbol) {
						point.graphic = graphic.destroy();
					} else {
						graphic.attr(point.pointAttr[point.state || '']);
					}
				}
				if (options && options.dataLabels && point.dataLabel) { // #2468
					point.dataLabel = point.dataLabel.destroy();
				}
			}

			// record changes in the parallel arrays
			i = inArray(point, data);
			series.updateParallelArrays(point, i);

			seriesOptions.data[i] = point.options;

			// redraw
			series.isDirty = series.isDirtyData = true;
			if (!series.fixedBox && series.hasCartesianSeries) { // #1906, #2320
				chart.isDirtyBox = true;
			}

			if (seriesOptions.legendType === 'point') { // #1831, #1885
				chart.legend.destroyItem(point);
			}
			if (redraw) {
				chart.redraw(animation);
			}
		});
	},

	/**
	 * Remove a point and optionally redraw the series and if necessary the axes
	 * @param {Boolean} redraw Whether to redraw the chart or wait for an explicit call
	 * @param {Boolean|Object} animation Whether to apply animation, and optionally animation
	 *    configuration
	 */
	remove: function (redraw, animation) {
		var point = this,
			series = point.series,
			points = series.points,
			chart = series.chart,
			i,
			data = series.data;

		setAnimation(animation, chart);
		redraw = pick(redraw, true);

		// fire the event with a default handler of removing the point
		point.firePointEvent('remove', null, function () {

			// splice all the parallel arrays
			i = inArray(point, data);
			if (data.length === points.length) {
				points.splice(i, 1);
			}
			data.splice(i, 1);
			series.options.data.splice(i, 1);
			series.updateParallelArrays(point, 'splice', i, 1);

			point.destroy();

			// redraw
			series.isDirty = true;
			series.isDirtyData = true;
			if (redraw) {
				chart.redraw();
			}
		});
	}
});

// Extend the series prototype for dynamic methods
extend(Series.prototype, {
	/**
	 * Add a point dynamically after chart load time
	 * @param {Object} options Point options as given in series.data
	 * @param {Boolean} redraw Whether to redraw the chart or wait for an explicit call
	 * @param {Boolean} shift If shift is true, a point is shifted off the start
	 *    of the series as one is appended to the end.
	 * @param {Boolean|Object} animation Whether to apply animation, and optionally animation
	 *    configuration
	 */
	addPoint: function (options, redraw, shift, animation) {
		var series = this,
			seriesOptions = series.options,
			data = series.data,
			graph = series.graph,
			area = series.area,
			chart = series.chart,
			names = series.xAxis && series.xAxis.names,
			currentShift = (graph && graph.shift) || 0,
			dataOptions = seriesOptions.data,
			point,
			isInTheMiddle,
			xData = series.xData,
			x,
			i;

		setAnimation(animation, chart);

		// Make graph animate sideways
		if (shift) {
			each([graph, area, series.graphNeg, series.areaNeg], function (shape) {
				if (shape) {
					shape.shift = currentShift + 1;
				}
			});
		}
		if (area) {
			area.isArea = true; // needed in animation, both with and without shift
		}

		// Optional redraw, defaults to true
		redraw = pick(redraw, true);

		// Get options and push the point to xData, yData and series.options. In series.generatePoints
		// the Point instance will be created on demand and pushed to the series.data array.
		point = { series: series };
		series.pointClass.prototype.applyOptions.apply(point, [options]);
		x = point.x;

		// Get the insertion point
		i = xData.length;
		if (series.requireSorting && x < xData[i - 1]) {
			isInTheMiddle = true;
			while (i && xData[i - 1] > x) {
				i--;
			}
		}

		series.updateParallelArrays(point, 'splice', i, 0, 0); // insert undefined item
		series.updateParallelArrays(point, i); // update it

		if (names) {
			names[x] = point.name;
		}
		dataOptions.splice(i, 0, options);

		if (isInTheMiddle) {
			series.data.splice(i, 0, null);
			series.processData();
		}

		// Generate points to be added to the legend (#1329)
		if (seriesOptions.legendType === 'point') {
			series.generatePoints();
		}

		// Shift the first point off the parallel arrays
		// todo: consider series.removePoint(i) method
		if (shift) {
			if (data[0] && data[0].remove) {
				data[0].remove(false);
			} else {
				data.shift();
				series.updateParallelArrays(point, 'shift');

				dataOptions.shift();
			}
		}

		// redraw
		series.isDirty = true;
		series.isDirtyData = true;
		if (redraw) {
			series.getAttribs(); // #1937
			chart.redraw();
		}
	},

	/**
	 * Remove a series and optionally redraw the chart
	 *
	 * @param {Boolean} redraw Whether to redraw the chart or wait for an explicit call
	 * @param {Boolean|Object} animation Whether to apply animation, and optionally animation
	 *    configuration
	 */

	remove: function (redraw, animation) {
		var series = this,
			chart = series.chart;
		redraw = pick(redraw, true);

		if (!series.isRemoving) {  /* prevent triggering native event in jQuery
				(calling the remove function from the remove event) */
			series.isRemoving = true;

			// fire the event with a default handler of removing the point
			fireEvent(series, 'remove', null, function () {


				// destroy elements
				series.destroy();


				// redraw
				chart.isDirtyLegend = chart.isDirtyBox = true;
				chart.linkSeries();

				if (redraw) {
					chart.redraw(animation);
				}
			});

		}
		series.isRemoving = false;
	},

	/**
	 * Update the series with a new set of options
	 */
	update: function (newOptions, redraw) {
		var chart = this.chart,
			// must use user options when changing type because this.options is merged
			// in with type specific plotOptions
			oldOptions = this.userOptions,
			oldType = this.type,
			proto = seriesTypes[oldType].prototype,
			n;

		// Do the merge, with some forced options
		newOptions = merge(oldOptions, {
			animation: false,
			index: this.index,
			pointStart: this.xData[0] // when updating after addPoint
		}, { data: this.options.data }, newOptions);

		// Destroy the series and reinsert methods from the type prototype
		this.remove(false);
		for (n in proto) { // Overwrite series-type specific methods (#2270)
			if (proto.hasOwnProperty(n)) {
				this[n] = UNDEFINED;
			}
		}
		extend(this, seriesTypes[newOptions.type || oldType].prototype);


		this.init(chart, newOptions);
		if (pick(redraw, true)) {
			chart.redraw(false);
		}
	}
});

// Extend the Axis.prototype for dynamic methods
extend(Axis.prototype, {

	/**
	 * Update the axis with a new options structure
	 */
	update: function (newOptions, redraw) {
		var chart = this.chart;

		newOptions = chart.options[this.coll][this.options.index] = merge(this.userOptions, newOptions);

		this.destroy(true);
		this._addedPlotLB = this.userMin = this.userMax = UNDEFINED; // #1611, #2306

		this.init(chart, extend(newOptions, { events: UNDEFINED }));

		chart.isDirtyBox = true;
		if (pick(redraw, true)) {
			chart.redraw();
		}
	},

	/**
     * Remove the axis from the chart
     */
	remove: function (redraw) {
		var chart = this.chart,
			key = this.coll, // xAxis or yAxis
			axisSeries = this.series,
			i = axisSeries.length;

		// Remove associated series (#2687)
		while (i--) {
			if (axisSeries[i]) {
				axisSeries[i].remove(false);
			}
		}

		// Remove the axis
		erase(chart.axes, this);
		erase(chart[key], this);
		chart.options[key].splice(this.options.index, 1);
		each(chart[key], function (axis, i) { // Re-index, #1706
			axis.options.index = i;
		});
		this.destroy();
		chart.isDirtyBox = true;

		if (pick(redraw, true)) {
			chart.redraw();
		}
	},

	/**
	 * Update the axis title by options
	 */
	setTitle: function (newTitleOptions, redraw) {
		this.update({ title: newTitleOptions }, redraw);
	},

	/**
	 * Set new axis categories and optionally redraw
	 * @param {Array} categories
	 * @param {Boolean} redraw
	 */
	setCategories: function (categories, redraw) {
		this.update({ categories: categories }, redraw);
	}

});


/**
 * LineSeries object
 */
var LineSeries = extendClass(Series);
seriesTypes.line = LineSeries;

/**
 * Set the default options for column
 */
defaultPlotOptions.column = merge(defaultSeriesOptions, {
	borderColor: '#FFFFFF',
	//borderWidth: 1,
	borderRadius: 0,
	//colorByPoint: undefined,
	groupPadding: 0.2,
	//grouping: true,
	marker: null, // point options are specified in the base options
	pointPadding: 0.1,
	//pointWidth: null,
	minPointLength: 0,
	cropThreshold: 50, // when there are more points, they will not animate out of the chart on xAxis.setExtremes
	pointRange: null, // null means auto, meaning 1 in a categorized axis and least distance between points if not categories
	states: {
		hover: {
			brightness: 0.1,
			shadow: false,
			halo: false
		},
		select: {
			color: '#C0C0C0',
			borderColor: '#000000',
			shadow: false
		}
	},
	dataLabels: {
		align: null, // auto
		verticalAlign: null, // auto
		y: null
	},
	stickyTracking: false,
	tooltip: {
		distance: 6
	},
	threshold: 0
});

/**
 * ColumnSeries object
 */
var ColumnSeries = extendClass(Series, {
	type: 'column',
	pointAttrToOptions: { // mapping between SVG attributes and the corresponding options
		stroke: 'borderColor',
		fill: 'color',
		r: 'borderRadius'
	},
	cropShoulder: 0,
	trackerGroups: ['group', 'dataLabelsGroup'],
	negStacks: true, // use separate negative stacks, unlike area stacks where a negative 
		// point is substracted from previous (#1910)
	
	/**
	 * Initialize the series
	 */
	init: function () {
		Series.prototype.init.apply(this, arguments);

		var series = this,
			chart = series.chart;

		// if the series is added dynamically, force redraw of other
		// series affected by a new column
		if (chart.hasRendered) {
			each(chart.series, function (otherSeries) {
				if (otherSeries.type === series.type) {
					otherSeries.isDirty = true;
				}
			});
		}
	},

	/**
	 * Return the width and x offset of the columns adjusted for grouping, groupPadding, pointPadding,
	 * pointWidth etc. 
	 */
	getColumnMetrics: function () {

		var series = this,
			options = series.options,
			xAxis = series.xAxis,
			yAxis = series.yAxis,
			reversedXAxis = xAxis.reversed,
			stackKey,
			stackGroups = {},
			columnIndex,
			columnCount = 0;

		// Get the total number of column type series.
		// This is called on every series. Consider moving this logic to a
		// chart.orderStacks() function and call it on init, addSeries and removeSeries
		if (options.grouping === false) {
			columnCount = 1;
		} else {
			each(series.chart.series, function (otherSeries) {
				var otherOptions = otherSeries.options,
					otherYAxis = otherSeries.yAxis;
				if (otherSeries.type === series.type && otherSeries.visible &&
						yAxis.len === otherYAxis.len && yAxis.pos === otherYAxis.pos) {  // #642, #2086
					if (otherOptions.stacking) {
						stackKey = otherSeries.stackKey;
						if (stackGroups[stackKey] === UNDEFINED) {
							stackGroups[stackKey] = columnCount++;
						}
						columnIndex = stackGroups[stackKey];
					} else if (otherOptions.grouping !== false) { // #1162
						columnIndex = columnCount++;
					}
					otherSeries.columnIndex = columnIndex;
				}
			});
		}

		var categoryWidth = mathMin(
				mathAbs(xAxis.transA) * (xAxis.ordinalSlope || options.pointRange || xAxis.closestPointRange || xAxis.tickInterval || 1), // #2610
				xAxis.len // #1535
			),
			groupPadding = categoryWidth * options.groupPadding,
			groupWidth = categoryWidth - 2 * groupPadding,
			pointOffsetWidth = groupWidth / columnCount,
			optionPointWidth = options.pointWidth,
			pointPadding = defined(optionPointWidth) ? (pointOffsetWidth - optionPointWidth) / 2 :
				pointOffsetWidth * options.pointPadding,
			pointWidth = pick(optionPointWidth, pointOffsetWidth - 2 * pointPadding), // exact point width, used in polar charts
			colIndex = (reversedXAxis ? 
				columnCount - (series.columnIndex || 0) : // #1251
				series.columnIndex) || 0,
			pointXOffset = pointPadding + (groupPadding + colIndex *
				pointOffsetWidth - (categoryWidth / 2)) *
				(reversedXAxis ? -1 : 1);

		// Save it for reading in linked series (Error bars particularly)
		return (series.columnMetrics = { 
			width: pointWidth, 
			offset: pointXOffset 
		});
			
	},

	/**
	 * Translate each point to the plot area coordinate system and find shape positions
	 */
	translate: function () {
		var series = this,
			chart = series.chart,
			options = series.options,
			borderWidth = series.borderWidth = pick(
				options.borderWidth, 
				series.activePointCount > 0.5 * series.xAxis.len ? 0 : 1
			),
			yAxis = series.yAxis,
			threshold = options.threshold,
			translatedThreshold = series.translatedThreshold = yAxis.getThreshold(threshold),
			minPointLength = pick(options.minPointLength, 5),
			metrics = series.getColumnMetrics(),
			pointWidth = metrics.width,
			seriesBarW = series.barW = mathCeil(mathMax(pointWidth, 1 + 2 * borderWidth)), // rounded and postprocessed for border width
			pointXOffset = series.pointXOffset = metrics.offset,
			xCrisp = -(borderWidth % 2 ? 0.5 : 0),
			yCrisp = borderWidth % 2 ? 0.5 : 1;

		if (chart.renderer.isVML && chart.inverted) {
			yCrisp += 1;
		}

		Series.prototype.translate.apply(series);

		// record the new values
		each(series.points, function (point) {
			var yBottom = pick(point.yBottom, translatedThreshold),
				plotY = mathMin(mathMax(-999 - yBottom, point.plotY), yAxis.len + 999 + yBottom), // Don't draw too far outside plot area (#1303, #2241)
				barX = point.plotX + pointXOffset,
				barW = seriesBarW,
				barY = mathMin(plotY, yBottom),
				right,
				bottom,
				fromTop,
				fromLeft,
				barH = mathMax(plotY, yBottom) - barY;

			// Handle options.minPointLength
			if (mathAbs(barH) < minPointLength) {
				if (minPointLength) {
					barH = minPointLength;
					barY =
						mathRound(mathAbs(barY - translatedThreshold) > minPointLength ? // stacked
							yBottom - minPointLength : // keep position
							translatedThreshold - (yAxis.translate(point.y, 0, 1, 0, 1) <= translatedThreshold ? minPointLength : 0)); // use exact yAxis.translation (#1485)
				}
			}

			// Cache for access in polar
			point.barX = barX;
			point.pointWidth = pointWidth;

			// Fix the tooltip on center of grouped columns (#1216)
			point.tooltipPos = chart.inverted ? [yAxis.len - plotY, series.xAxis.len - barX - barW / 2] : [barX + barW / 2, plotY];

			// Round off to obtain crisp edges
			fromLeft = mathAbs(barX) < 0.5;
			right = mathRound(barX + barW) + xCrisp;
			barX = mathRound(barX) + xCrisp;
			barW = right - barX;

			fromTop = mathAbs(barY) < 0.5;
			bottom = mathRound(barY + barH) + yCrisp;
			barY = mathRound(barY) + yCrisp;
			barH = bottom - barY;

			// Top and left edges are exceptions
			if (fromLeft) {
				barX += 1;
				barW -= 1;
			}
			if (fromTop) {
				barY -= 1;
				barH += 1;
			}

			// Register shape type and arguments to be used in drawPoints
			point.shapeType = 'rect';
			point.shapeArgs = {
				x: barX,
				y: barY,
				width: barW,
				height: barH
			};
		});

	},

	getSymbol: noop,
	
	/**
	 * Use a solid rectangle like the area series types
	 */
	drawLegendSymbol: LegendSymbolMixin.drawRectangle,
	
	
	/**
	 * Columns have no graph
	 */
	drawGraph: noop,

	/**
	 * Draw the columns. For bars, the series.group is rotated, so the same coordinates
	 * apply for columns and bars. This method is inherited by scatter series.
	 *
	 */
	drawPoints: function () {
		var series = this,
			chart = this.chart,
			options = series.options,
			renderer = chart.renderer,
			animationLimit = options.animationLimit || 250,
			shapeArgs,
			pointAttr,
			borderAttr;

		// draw the columns
		each(series.points, function (point) {
			var plotY = point.plotY,
				graphic = point.graphic;

			if (plotY !== UNDEFINED && !isNaN(plotY) && point.y !== null) {
				shapeArgs = point.shapeArgs;
				borderAttr = {
					'stroke-width': series.borderWidth
				};
				pointAttr = point.pointAttr[point.selected ? SELECT_STATE : NORMAL_STATE] || series.pointAttr[NORMAL_STATE];
				
				if (graphic) { // update
					stop(graphic);
					graphic.attr(borderAttr)[chart.pointCount < animationLimit ? 'animate' : 'attr'](merge(shapeArgs));

				} else {
					point.graphic = graphic = renderer[point.shapeType](shapeArgs)
						.attr(pointAttr)
						.attr(borderAttr)
						.add(series.group)
						.shadow(options.shadow, null, options.stacking && !options.borderRadius);
				}

			} else if (graphic) {
				point.graphic = graphic.destroy(); // #1269
			}
		});
	},

	/**
	 * Animate the column heights one by one from zero
	 * @param {Boolean} init Whether to initialize the animation or run it
	 */
	animate: function (init) {
		var series = this,
			yAxis = this.yAxis,
			options = series.options,
			inverted = this.chart.inverted,
			attr = {},
			translatedThreshold;

		if (hasSVG) { // VML is too slow anyway
			if (init) {
				attr.scaleY = 0.001;
				translatedThreshold = mathMin(yAxis.pos + yAxis.len, mathMax(yAxis.pos, yAxis.toPixels(options.threshold)));
				if (inverted) {
					attr.translateX = translatedThreshold - yAxis.len;
				} else {
					attr.translateY = translatedThreshold;
				}
				series.group.attr(attr);

			} else { // run the animation
				
				attr.scaleY = 1;
				attr[inverted ? 'translateX' : 'translateY'] = yAxis.pos;
				series.group.animate(attr, series.options.animation);

				// delete this function to allow it only once
				series.animate = null;
			}
		}
	},
	
	/**
	 * Remove this series from the chart
	 */
	remove: function () {
		var series = this,
			chart = series.chart;

		// column and bar series affects other series of the same type
		// as they are either stacked or grouped
		if (chart.hasRendered) {
			each(chart.series, function (otherSeries) {
				if (otherSeries.type === series.type) {
					otherSeries.isDirty = true;
				}
			});
		}

		Series.prototype.remove.apply(series, arguments);
	}
});
seriesTypes.column = ColumnSeries;
/**
 * Set the default options for scatter
 */
defaultPlotOptions.scatter = merge(defaultSeriesOptions, {
	lineWidth: 0,
	tooltip: {
		headerFormat: '<span style="font-size: 10px; color:{series.color}">{series.name}</span><br/>',
		pointFormat: 'x: <b>{point.x}</b><br/>y: <b>{point.y}</b><br/>',
		followPointer: true
	},
	stickyTracking: false
});

/**
 * The scatter series class
 */
var ScatterSeries = extendClass(Series, {
	type: 'scatter',
	sorted: false,
	requireSorting: false,
	noSharedTooltip: true,
	trackerGroups: ['markerGroup'],
	takeOrdinalPosition: false, // #2342
	singularTooltips: true,
	drawGraph: function () {
		if (this.options.lineWidth) {
			Series.prototype.drawGraph.call(this);
		}
	}
});

seriesTypes.scatter = ScatterSeries;

/**
 * Draw the data labels
 */
Series.prototype.drawDataLabels = function () {

	var series = this,
		seriesOptions = series.options,
		cursor = seriesOptions.cursor,
		options = seriesOptions.dataLabels,
		points = series.points,
		pointOptions,
		generalOptions,
		str,
		dataLabelsGroup;

	if (options.enabled || series._hasPointLabels) {

		// Process default alignment of data labels for columns
		if (series.dlProcessOptions) {
			series.dlProcessOptions(options);
		}

		// Create a separate group for the data labels to avoid rotation
		dataLabelsGroup = series.plotGroup(
			'dataLabelsGroup',
			'data-labels',
			series.visible ? VISIBLE : HIDDEN,
			options.zIndex || 6
		);

		// Make the labels for each point
		generalOptions = options;
		each(points, function (point) {

			var enabled,
				dataLabel = point.dataLabel,
				labelConfig,
				attr,
				name,
				rotation,
				connector = point.connector,
				isNew = true;

			// Determine if each data label is enabled
			pointOptions = point.options && point.options.dataLabels;
			enabled = pick(pointOptions && pointOptions.enabled, generalOptions.enabled); // #2282


			// If the point is outside the plot area, destroy it. #678, #820
			if (dataLabel && !enabled) {
				point.dataLabel = dataLabel.destroy();

			// Individual labels are disabled if the are explicitly disabled
			// in the point options, or if they fall outside the plot area.
			} else if (enabled) {

				// Create individual options structure that can be extended without
				// affecting others
				options = merge(generalOptions, pointOptions);

				rotation = options.rotation;

				// Get the string
				labelConfig = point.getLabelConfig();
				str = options.format ?
					format(options.format, labelConfig) :
					options.formatter.call(labelConfig, options);

				// Determine the color
				options.style.color = pick(options.color, options.style.color, series.color, 'black');


				// update existing label
				if (dataLabel) {

					if (defined(str)) {
						dataLabel
							.attr({
								text: str
							});
						isNew = false;

					} else { // #1437 - the label is shown conditionally
						point.dataLabel = dataLabel = dataLabel.destroy();
						if (connector) {
							point.connector = connector.destroy();
						}
					}

				// create new label
				} else if (defined(str)) {
					attr = {
						//align: align,
						fill: options.backgroundColor,
						stroke: options.borderColor,
						'stroke-width': options.borderWidth,
						r: options.borderRadius || 0,
						rotation: rotation,
						padding: options.padding,
						zIndex: 1
					};
					// Remove unused attributes (#947)
					for (name in attr) {
						if (attr[name] === UNDEFINED) {
							delete attr[name];
						}
					}

					dataLabel = point.dataLabel = series.chart.renderer[rotation ? 'text' : 'label']( // labels don't support rotation
						str,
						0,
						-999,
						null,
						null,
						null,
						options.useHTML
					)
					.attr(attr)
					.css(extend(options.style, cursor && { cursor: cursor }))
					.add(dataLabelsGroup)
					.shadow(options.shadow);

				}

				if (dataLabel) {
					// Now the data label is created and placed at 0,0, so we need to align it
					series.alignDataLabel(point, dataLabel, options, null, isNew);
				}
			}
		});
	}
};

/**
 * Align each individual data label
 */
Series.prototype.alignDataLabel = function (point, dataLabel, options, alignTo, isNew) {
	var chart = this.chart,
		inverted = chart.inverted,
		plotX = pick(point.plotX, -999),
		plotY = pick(point.plotY, -999),
		bBox = dataLabel.getBBox(),
		// Math.round for rounding errors (#2683), alignTo to allow column labels (#2700)
		visible = this.visible && (point.series.forceDL || chart.isInsidePlot(plotX, mathRound(plotY), inverted) ||
			(alignTo && chart.isInsidePlot(plotX, inverted ? alignTo.x + 1 : alignTo.y + alignTo.height - 1, inverted))),
		alignAttr; // the final position;

	if (visible) {

		// The alignment box is a singular point
		alignTo = extend({
			x: inverted ? chart.plotWidth - plotY : plotX,
			y: mathRound(inverted ? chart.plotHeight - plotX : plotY),
			width: 0,
			height: 0
		}, alignTo);

		// Add the text size for alignment calculation
		extend(options, {
			width: bBox.width,
			height: bBox.height
		});

		// Allow a hook for changing alignment in the last moment, then do the alignment
		if (options.rotation) { // Fancy box alignment isn't supported for rotated text
			alignAttr = {
				align: options.align,
				x: alignTo.x + options.x + alignTo.width / 2,
				y: alignTo.y + options.y + alignTo.height / 2
			};
			dataLabel[isNew ? 'attr' : 'animate'](alignAttr);
		} else {
			dataLabel.align(options, null, alignTo);
			alignAttr = dataLabel.alignAttr;

			// Handle justify or crop
			if (pick(options.overflow, 'justify') === 'justify') {
				this.justifyDataLabel(dataLabel, options, alignAttr, bBox, alignTo, isNew);

			} else if (pick(options.crop, true)) {
				// Now check that the data label is within the plot area
				visible = chart.isInsidePlot(alignAttr.x, alignAttr.y) && chart.isInsidePlot(alignAttr.x + bBox.width, alignAttr.y + bBox.height);

			}
		}
	}

	// Show or hide based on the final aligned position
	if (!visible) {
		dataLabel.attr({ y: -999 });
		dataLabel.placed = false; // don't animate back in
	}

};

/**
 * If data labels fall partly outside the plot area, align them back in, in a way that
 * doesn't hide the point.
 */
Series.prototype.justifyDataLabel = function (dataLabel, options, alignAttr, bBox, alignTo, isNew) {
	var chart = this.chart,
		align = options.align,
		verticalAlign = options.verticalAlign,
		off,
		justified;

	// Off left
	off = alignAttr.x;
	if (off < 0) {
		if (align === 'right') {
			options.align = 'left';
		} else {
			options.x = -off;
		}
		justified = true;
	}

	// Off right
	off = alignAttr.x + bBox.width;
	if (off > chart.plotWidth) {
		if (align === 'left') {
			options.align = 'right';
		} else {
			options.x = chart.plotWidth - off;
		}
		justified = true;
	}

	// Off top
	off = alignAttr.y;
	if (off < 0) {
		if (verticalAlign === 'bottom') {
			options.verticalAlign = 'top';
		} else {
			options.y = -off;
		}
		justified = true;
	}

	// Off bottom
	off = alignAttr.y + bBox.height;
	if (off > chart.plotHeight) {
		if (verticalAlign === 'top') {
			options.verticalAlign = 'bottom';
		} else {
			options.y = chart.plotHeight - off;
		}
		justified = true;
	}

	if (justified) {
		dataLabel.placed = !isNew;
		dataLabel.align(options, null, alignTo);
	}
};

/**
 * Override the base drawDataLabels method by pie specific functionality
 */
if (seriesTypes.pie) {
	seriesTypes.pie.prototype.drawDataLabels = function () {
		var series = this,
			data = series.data,
			point,
			chart = series.chart,
			options = series.options.dataLabels,
			connectorPadding = pick(options.connectorPadding, 10),
			connectorWidth = pick(options.connectorWidth, 1),
			plotWidth = chart.plotWidth,
			plotHeight = chart.plotHeight,
			connector,
			connectorPath,
			softConnector = pick(options.softConnector, true),
			distanceOption = options.distance,
			seriesCenter = series.center,
			radius = seriesCenter[2] / 2,
			centerY = seriesCenter[1],
			outside = distanceOption > 0,
			dataLabel,
			dataLabelWidth,
			labelPos,
			labelHeight,
			halves = [// divide the points into right and left halves for anti collision
				[], // right
				[]  // left
			],
			x,
			y,
			visibility,
			rankArr,
			i,
			j,
			overflow = [0, 0, 0, 0], // top, right, bottom, left
			sort = function (a, b) {
				return b.y - a.y;
			};

		// get out if not enabled
		if (!series.visible || (!options.enabled && !series._hasPointLabels)) {
			return;
		}

		// run parent method
		Series.prototype.drawDataLabels.apply(series);

		// arrange points for detection collision
		each(data, function (point) {
			if (point.dataLabel && point.visible) { // #407, #2510
				halves[point.half].push(point);
			}
		});

		// assume equal label heights
		i = 0;
		while (!labelHeight && data[i]) { // #1569
			labelHeight = data[i] && data[i].dataLabel && (data[i].dataLabel.getBBox().height || 21); // 21 is for #968
			i++;
		}

		/* Loop over the points in each half, starting from the top and bottom
		 * of the pie to detect overlapping labels.
		 */
		i = 2;
		while (i--) {

			var slots = [],
				slotsLength,
				usedSlots = [],
				points = halves[i],
				pos,
				length = points.length,
				slotIndex;

			// Sort by angle
			series.sortByAngle(points, i - 0.5);

			// Only do anti-collision when we are outside the pie and have connectors (#856)
			if (distanceOption > 0) {

				// build the slots
				for (pos = centerY - radius - distanceOption; pos <= centerY + radius + distanceOption; pos += labelHeight) {
					slots.push(pos);

					// visualize the slot
					/*
					var slotX = series.getX(pos, i) + chart.plotLeft - (i ? 100 : 0),
						slotY = pos + chart.plotTop;
					if (!isNaN(slotX)) {
						chart.renderer.rect(slotX, slotY - 7, 100, labelHeight, 1)
							.attr({
								'stroke-width': 1,
								stroke: 'silver'
							})
							.add();
						chart.renderer.text('Slot '+ (slots.length - 1), slotX, slotY + 4)
							.attr({
								fill: 'silver'
							}).add();
					}
					*/
				}
				slotsLength = slots.length;

				// if there are more values than available slots, remove lowest values
				if (length > slotsLength) {
					// create an array for sorting and ranking the points within each quarter
					rankArr = [].concat(points);
					rankArr.sort(sort);
					j = length;
					while (j--) {
						rankArr[j].rank = j;
					}
					j = length;
					while (j--) {
						if (points[j].rank >= slotsLength) {
							points.splice(j, 1);
						}
					}
					length = points.length;
				}

				// The label goes to the nearest open slot, but not closer to the edge than
				// the label's index.
				for (j = 0; j < length; j++) {

					point = points[j];
					labelPos = point.labelPos;

					var closest = 9999,
						distance,
						slotI;

					// find the closest slot index
					for (slotI = 0; slotI < slotsLength; slotI++) {
						distance = mathAbs(slots[slotI] - labelPos[1]);
						if (distance < closest) {
							closest = distance;
							slotIndex = slotI;
						}
					}

					// if that slot index is closer to the edges of the slots, move it
					// to the closest appropriate slot
					if (slotIndex < j && slots[j] !== null) { // cluster at the top
						slotIndex = j;
					} else if (slotsLength  < length - j + slotIndex && slots[j] !== null) { // cluster at the bottom
						slotIndex = slotsLength - length + j;
						while (slots[slotIndex] === null) { // make sure it is not taken
							slotIndex++;
						}
					} else {
						// Slot is taken, find next free slot below. In the next run, the next slice will find the
						// slot above these, because it is the closest one
						while (slots[slotIndex] === null) { // make sure it is not taken
							slotIndex++;
						}
					}

					usedSlots.push({ i: slotIndex, y: slots[slotIndex] });
					slots[slotIndex] = null; // mark as taken
				}
				// sort them in order to fill in from the top
				usedSlots.sort(sort);
			}

			// now the used slots are sorted, fill them up sequentially
			for (j = 0; j < length; j++) {

				var slot, naturalY;

				point = points[j];
				labelPos = point.labelPos;
				dataLabel = point.dataLabel;
				visibility = point.visible === false ? HIDDEN : VISIBLE;
				naturalY = labelPos[1];

				if (distanceOption > 0) {
					slot = usedSlots.pop();
					slotIndex = slot.i;

					// if the slot next to currrent slot is free, the y value is allowed
					// to fall back to the natural position
					y = slot.y;
					if ((naturalY > y && slots[slotIndex + 1] !== null) ||
							(naturalY < y &&  slots[slotIndex - 1] !== null)) {
						y = naturalY;
					}

				} else {
					y = naturalY;
				}

				// get the x - use the natural x position for first and last slot, to prevent the top
				// and botton slice connectors from touching each other on either side
				x = options.justify ?
					seriesCenter[0] + (i ? -1 : 1) * (radius + distanceOption) :
					series.getX(slotIndex === 0 || slotIndex === slots.length - 1 ? naturalY : y, i);


				// Record the placement and visibility
				dataLabel._attr = {
					visibility: visibility,
					align: labelPos[6]
				};
				dataLabel._pos = {
					x: x + options.x +
						({ left: connectorPadding, right: -connectorPadding }[labelPos[6]] || 0),
					y: y + options.y - 10 // 10 is for the baseline (label vs text)
				};
				dataLabel.connX = x;
				dataLabel.connY = y;


				// Detect overflowing data labels
				if (this.options.size === null) {
					dataLabelWidth = dataLabel.width;
					// Overflow left
					if (x - dataLabelWidth < connectorPadding) {
						overflow[3] = mathMax(mathRound(dataLabelWidth - x + connectorPadding), overflow[3]);

					// Overflow right
					} else if (x + dataLabelWidth > plotWidth - connectorPadding) {
						overflow[1] = mathMax(mathRound(x + dataLabelWidth - plotWidth + connectorPadding), overflow[1]);
					}

					// Overflow top
					if (y - labelHeight / 2 < 0) {
						overflow[0] = mathMax(mathRound(-y + labelHeight / 2), overflow[0]);

					// Overflow left
					} else if (y + labelHeight / 2 > plotHeight) {
						overflow[2] = mathMax(mathRound(y + labelHeight / 2 - plotHeight), overflow[2]);
					}
				}
			} // for each point
		} // for each half

		// Do not apply the final placement and draw the connectors until we have verified
		// that labels are not spilling over.
		if (arrayMax(overflow) === 0 || this.verifyDataLabelOverflow(overflow)) {

			// Place the labels in the final position
			this.placeDataLabels();

			// Draw the connectors
			if (outside && connectorWidth) {
				each(this.points, function (point) {
					connector = point.connector;
					labelPos = point.labelPos;
					dataLabel = point.dataLabel;

					if (dataLabel && dataLabel._pos) {
						visibility = dataLabel._attr.visibility;
						x = dataLabel.connX;
						y = dataLabel.connY;
						connectorPath = softConnector ? [
							M,
							x + (labelPos[6] === 'left' ? 5 : -5), y, // end of the string at the label
							'C',
							x, y, // first break, next to the label
							2 * labelPos[2] - labelPos[4], 2 * labelPos[3] - labelPos[5],
							labelPos[2], labelPos[3], // second break
							L,
							labelPos[4], labelPos[5] // base
						] : [
							M,
							x + (labelPos[6] === 'left' ? 5 : -5), y, // end of the string at the label
							L,
							labelPos[2], labelPos[3], // second break
							L,
							labelPos[4], labelPos[5] // base
						];

						if (connector) {
							connector.animate({ d: connectorPath });
							connector.attr('visibility', visibility);

						} else {
							point.connector = connector = series.chart.renderer.path(connectorPath).attr({
								'stroke-width': connectorWidth,
								stroke: options.connectorColor || point.color || '#606060',
								visibility: visibility
								//zIndex: 0 // #2722 (reversed)
							})
							.add(series.group);
						}
					} else if (connector) {
						point.connector = connector.destroy();
					}
				});
			}
		}
	};
	/**
	 * Perform the final placement of the data labels after we have verified that they
	 * fall within the plot area.
	 */
	seriesTypes.pie.prototype.placeDataLabels = function () {
		each(this.points, function (point) {
			var dataLabel = point.dataLabel,
				_pos;

			if (dataLabel) {
				_pos = dataLabel._pos;
				if (_pos) {
					dataLabel.attr(dataLabel._attr);
					dataLabel[dataLabel.moved ? 'animate' : 'attr'](_pos);
					dataLabel.moved = true;
				} else if (dataLabel) {
					dataLabel.attr({ y: -999 });
				}
			}
		});
	};

	seriesTypes.pie.prototype.alignDataLabel =  noop;

	/**
	 * Verify whether the data labels are allowed to draw, or we should run more translation and data
	 * label positioning to keep them inside the plot area. Returns true when data labels are ready
	 * to draw.
	 */
	seriesTypes.pie.prototype.verifyDataLabelOverflow = function (overflow) {

		var center = this.center,
			options = this.options,
			centerOption = options.center,
			minSize = options.minSize || 80,
			newSize = minSize,
			ret;

		// Handle horizontal size and center
		if (centerOption[0] !== null) { // Fixed center
			newSize = mathMax(center[2] - mathMax(overflow[1], overflow[3]), minSize);

		} else { // Auto center
			newSize = mathMax(
				center[2] - overflow[1] - overflow[3], // horizontal overflow
				minSize
			);
			center[0] += (overflow[3] - overflow[1]) / 2; // horizontal center
		}

		// Handle vertical size and center
		if (centerOption[1] !== null) { // Fixed center
			newSize = mathMax(mathMin(newSize, center[2] - mathMax(overflow[0], overflow[2])), minSize);

		} else { // Auto center
			newSize = mathMax(
				mathMin(
					newSize,
					center[2] - overflow[0] - overflow[2] // vertical overflow
				),
				minSize
			);
			center[1] += (overflow[0] - overflow[2]) / 2; // vertical center
		}

		// If the size must be decreased, we need to run translate and drawDataLabels again
		if (newSize < center[2]) {
			center[2] = newSize;
			this.translate(center);
			each(this.points, function (point) {
				if (point.dataLabel) {
					point.dataLabel._pos = null; // reset
				}
			});

			if (this.drawDataLabels) {
				this.drawDataLabels();
			}
		// Else, return true to indicate that the pie and its labels is within the plot area
		} else {
			ret = true;
		}
		return ret;
	};
}

if (seriesTypes.column) {

	/**
	 * Override the basic data label alignment by adjusting for the position of the column
	 */
	seriesTypes.column.prototype.alignDataLabel = function (point, dataLabel, options,  alignTo, isNew) {
		var chart = this.chart,
			inverted = chart.inverted,
			dlBox = point.dlBox || point.shapeArgs, // data label box for alignment
			below = point.below || (point.plotY > pick(this.translatedThreshold, chart.plotSizeY)),
			inside = pick(options.inside, !!this.options.stacking); // draw it inside the box?

		// Align to the column itself, or the top of it
		if (dlBox) { // Area range uses this method but not alignTo
			alignTo = merge(dlBox);

			if (inverted) {
				alignTo = {
					x: chart.plotWidth - alignTo.y - alignTo.height,
					y: chart.plotHeight - alignTo.x - alignTo.width,
					width: alignTo.height,
					height: alignTo.width
				};
			}

			// Compute the alignment box
			if (!inside) {
				if (inverted) {
					alignTo.x += below ? 0 : alignTo.width;
					alignTo.width = 0;
				} else {
					alignTo.y += below ? alignTo.height : 0;
					alignTo.height = 0;
				}
			}
		}


		// When alignment is undefined (typically columns and bars), display the individual
		// point below or above the point depending on the threshold
		options.align = pick(
			options.align,
			!inverted || inside ? 'center' : below ? 'right' : 'left'
		);
		options.verticalAlign = pick(
			options.verticalAlign,
			inverted || inside ? 'middle' : below ? 'top' : 'bottom'
		);

		// Call the parent method
		Series.prototype.alignDataLabel.call(this, point, dataLabel, options, alignTo, isNew);
	};
}



/**
 * Override to use the extreme coordinates from the SVG shape, not the
 * data values
 */
wrap(Axis.prototype, 'getSeriesExtremes', function (proceed) {
	var isXAxis = this.isXAxis,
		dataMin,
		dataMax,
		xData = [],
		useMapGeometry;

	// Remove the xData array and cache it locally so that the proceed method doesn't use it
	if (isXAxis) {
		each(this.series, function (series, i) {
			if (series.useMapGeometry) {
				xData[i] = series.xData;
				series.xData = [];
			}
		});
	}

	// Call base to reach normal cartesian series (like mappoint)
	proceed.call(this);

	// Run extremes logic for map and mapline
	if (isXAxis) {
		dataMin = pick(this.dataMin, Number.MAX_VALUE);
		dataMax = pick(this.dataMax, Number.MIN_VALUE);
		each(this.series, function (series, i) {
			if (series.useMapGeometry) {
				dataMin = Math.min(dataMin, pick(series.minX, dataMin));
				dataMax = Math.max(dataMax, pick(series.maxX, dataMin));
				series.xData = xData[i]; // Reset xData array
				useMapGeometry = true;
			}
		});
		if (useMapGeometry) {
			this.dataMin = dataMin;
			this.dataMax = dataMax;
		}
	}
});

/**
 * Override axis translation to make sure the aspect ratio is always kept
 */
wrap(Axis.prototype, 'setAxisTranslation', function (proceed) {
	var chart = this.chart,
		mapRatio,
		plotRatio = chart.plotWidth / chart.plotHeight,
		adjustedAxisLength,
		xAxis = chart.xAxis[0],
		padAxis,
		fixTo,
		fixDiff;

	
	// Run the parent method
	proceed.call(this);
	
	// On Y axis, handle both
	if (chart.options.chart.preserveAspectRatio && this.coll === 'yAxis' && xAxis.transA !== UNDEFINED) {
		
		// Use the same translation for both axes
		this.transA = xAxis.transA = Math.min(this.transA, xAxis.transA);
		
		mapRatio = plotRatio / ((xAxis.max - xAxis.min) / (this.max - this.min));
		
		// What axis to pad to put the map in the middle
		padAxis = mapRatio < 1 ? this : xAxis;

		// Pad it
		adjustedAxisLength = (padAxis.max - padAxis.min) * padAxis.transA;
		padAxis.pixelPadding = padAxis.len - adjustedAxisLength;
		padAxis.minPixelPadding = padAxis.pixelPadding / 2;

		fixTo = padAxis.fixTo;
		if (fixTo) {
			fixDiff = fixTo[1] - padAxis.toValue(fixTo[0], true);
			fixDiff *= padAxis.transA;
			if (Math.abs(fixDiff) > padAxis.minPixelPadding || (padAxis.min === padAxis.dataMin && padAxis.max === padAxis.dataMax)) { // zooming out again, keep within restricted area
				fixDiff = 0;
			}
			padAxis.minPixelPadding -= fixDiff;
		}
	}
});

/**
 * Override Axis.render in order to delete the fixTo prop
 */
wrap(Axis.prototype, 'render', function (proceed) {
	proceed.call(this);
	this.fixTo = null;
});


/**
 * The ColorAxis object for inclusion in gradient legends
 */
var ColorAxis = Highcharts.ColorAxis = function () {
	this.isColorAxis = true;
	this.init.apply(this, arguments);
};
extend(ColorAxis.prototype, Axis.prototype);
extend(ColorAxis.prototype, {
	defaultColorAxisOptions: {
		lineWidth: 0,
		gridLineWidth: 1,
		tickPixelInterval: 72,
		startOnTick: true,
		endOnTick: true,
		offset: 0,
		marker: { // docs: use another name?
			animation: {
				duration: 50
			},
			color: 'gray',
			width: 0.01
		},
		labels: {
			overflow: 'justify'
		},
		minColor: '#EFEFFF',
		maxColor: '#003875'
	},
	init: function (chart, userOptions) {
		var horiz = chart.options.legend.layout !== 'vertical',
			options;

		// Build the options
		options = merge(this.defaultColorAxisOptions, {
			side: horiz ? 2 : 1,
			reversed: !horiz
		}, userOptions, {
			isX: horiz,
			opposite: !horiz,
			showEmpty: false,
			title: null,
			isColor: true
		});

		Axis.prototype.init.call(this, chart, options);

		// Base init() pushes it to the xAxis array, now pop it again
		//chart[this.isXAxis ? 'xAxis' : 'yAxis'].pop();

		// Prepare data classes
		if (userOptions.dataClasses) {
			this.initDataClasses(userOptions);
		}
		this.initStops(userOptions);

		// Override original axis properties
		this.isXAxis = true;
		this.horiz = horiz;
		this.zoomEnabled = false;
	},

	/*
	 * Return an intermediate color between two colors, according to pos where 0
	 * is the from color and 1 is the to color
	 */
	tweenColors: function (from, to, pos) {
		// Check for has alpha, because rgba colors perform worse due to lack of
		// support in WebKit.
		var hasAlpha = (to.rgba[3] !== 1 || from.rgba[3] !== 1);
		return (hasAlpha ? 'rgba(' : 'rgb(') + 
			Math.round(to.rgba[0] + (from.rgba[0] - to.rgba[0]) * (1 - pos)) + ',' + 
			Math.round(to.rgba[1] + (from.rgba[1] - to.rgba[1]) * (1 - pos)) + ',' + 
			Math.round(to.rgba[2] + (from.rgba[2] - to.rgba[2]) * (1 - pos)) + 
			(hasAlpha ? (',' + (to.rgba[3] + (from.rgba[3] - to.rgba[3]) * (1 - pos))) : '') + ')';
		},

	initDataClasses: function (userOptions) {
		var axis = this,
			chart = this.chart,
			dataClasses,
			colorCounter = 0,
			options = this.options;
		this.dataClasses = dataClasses = [];

		each(userOptions.dataClasses, function (dataClass, i) {
			var colors;

			dataClass = merge(dataClass);
			dataClasses.push(dataClass);
			if (!dataClass.color) {
				if (options.dataClassColor === 'category') {
					colors = chart.options.colors;
					dataClass.color = colors[colorCounter++];
					// loop back to zero
					if (colorCounter === colors.length) {
						colorCounter = 0;
					}
				} else {
					dataClass.color = axis.tweenColors(Color(options.minColor), Color(options.maxColor), i / (userOptions.dataClasses.length - 1));
				}
			}
		});
	},

	initStops: function (userOptions) {
		this.stops = userOptions.stops || [
			[0, this.options.minColor],
			[1, this.options.maxColor]
		];
		each(this.stops, function (stop) {
			stop.color = Color(stop[1]);
		});
	},

	/**
	 * Extend the setOptions method to process extreme colors and color
	 * stops.
	 */
	setOptions: function (userOptions) {
		Axis.prototype.setOptions.call(this, userOptions);

		this.options.crosshair = this.options.marker;
		this.coll = 'colorAxis';
	},

	setAxisSize: function () {
		var symbol = this.legendSymbol,
			chart = this.chart;

		if (symbol) {
			this.left = symbol.x;
			this.top = symbol.y;
			this.width = symbol.width;
			this.height = symbol.height;
			this.right = chart.chartWidth - this.left - this.width;
			this.bottom = chart.chartHeight - this.top - this.height;

			this.len = this.horiz ? this.width : this.height;
			this.pos = this.horiz ? this.left : this.top;
		}
	},

	/** 
	 * Translate from a value to a color
	 */
	toColor: function (value, point) {
		var pos,
			stops = this.stops,
			from,
			to,
			color,
			dataClasses = this.dataClasses,
			dataClass,
			i;

		if (dataClasses) {
			i = dataClasses.length;
			while (i--) {
				dataClass = dataClasses[i];
				from = dataClass.from;
				to = dataClass.to;
				if ((from === UNDEFINED || value >= from) && (to === UNDEFINED || value <= to)) {
					color = dataClass.color;
					if (point) {
						point.dataClass = i;
					}
					break;
				}	
			}

		} else {

			if (this.isLog) {
				value = this.val2lin(value);
			}
			pos = 1 - ((this.max - value) / (this.max - this.min));
			i = stops.length;
			while (i--) {
				if (pos > stops[i][0]) {
					break;
				}
			}
			from = stops[i] || stops[i + 1];
			to = stops[i + 1] || from;

			// The position within the gradient
			pos = 1 - (to[0] - pos) / ((to[0] - from[0]) || 1);
			
			color = this.tweenColors(
				from.color, 
				to.color,
				pos
			);
		}
		return color;
	},

	getOffset: function () {
		var group = this.legendGroup;
		if (group) {

			Axis.prototype.getOffset.call(this);
			
			if (!this.axisGroup.parentGroup) {

				// Move the axis elements inside the legend group
				this.axisGroup.add(group);
				this.gridGroup.add(group);
				this.labelGroup.add(group);

				this.added = true;
			}
		}
	},

	/**
	 * Create the color gradient
	 */
	setLegendColor: function () {
		var grad,
			horiz = this.horiz,
			options = this.options;

		grad = horiz ? [0, 0, 1, 0] : [0, 0, 0, 1]; 
		this.legendColor = {
			linearGradient: { x1: grad[0], y1: grad[1], x2: grad[2], y2: grad[3] },
			stops: options.stops || [
				[0, options.minColor],
				[1, options.maxColor]
			]
		};
	},

	/**
	 * The color axis appears inside the legend and has its own legend symbol
	 */
	drawLegendSymbol: function (legend, item) {
		var padding = legend.padding,
			legendOptions = legend.options,
			horiz = this.horiz,
			box,
			width = pick(legendOptions.symbolWidth, horiz ? 200 : 12),
			height = pick(legendOptions.symbolHeight, horiz ? 12 : 200),
			labelPadding = pick(legendOptions.labelPadding, horiz ? 10 : 30);

		this.setLegendColor();

		// Create the gradient
		item.legendSymbol = this.chart.renderer.rect(
			0,
			legend.baseline - 11,
			width,
			height
		).attr({
			zIndex: 1
		}).add(item.legendGroup);
		box = item.legendSymbol.getBBox();

		// Set how much space this legend item takes up
		this.legendItemWidth = width + padding + (horiz ? 0 : labelPadding);
		this.legendItemHeight = height + padding + (horiz ? labelPadding : 0);
	},
	/**
	 * Fool the legend
	 */
	setState: noop,
	visible: true,
	setVisible: noop,
	getSeriesExtremes: function () {
		var series;
		if (this.series.length) {
			series = this.series[0];
			this.dataMin = series.valueMin;
			this.dataMax = series.valueMax;
		}
	},
	drawCrosshair: function (e, point) {
		var newCross = !this.cross,
			plotX = point && point.plotX,
			plotY = point && point.plotY,
			crossPos,
			axisPos = this.pos,
			axisLen = this.len;
		
		if (point) {
			crossPos = this.toPixels(point.value);
			if (crossPos < axisPos) {
				crossPos = axisPos - 2;
			} else if (crossPos > axisPos + axisLen) {
				crossPos = axisPos + axisLen + 2;
			}
			
			point.plotX = crossPos;
			point.plotY = this.len - crossPos;
			Axis.prototype.drawCrosshair.call(this, e, point);
			point.plotX = plotX;
			point.plotY = plotY;
			
			if (!newCross && this.cross) {
				this.cross
					.attr({
						fill: this.crosshair.color
					})
					.add(this.labelGroup);
			}
		}
	},
	getPlotLinePath: function (a, b, c, d, pos) {
		if (pos) { // crosshairs only
			return this.horiz ? 
				['M', pos - 4, this.top - 6, 'L', pos + 4, this.top - 6, pos, this.top, 'Z'] : 
				['M', this.left, pos, 'L', this.left - 6, pos + 6, this.left - 6, pos - 6, 'Z'];
		} else {
			return Axis.prototype.getPlotLinePath.call(this, a, b, c, d);
		}
	},

	update: function (newOptions, redraw) {
		each(this.series, function (series) {
			series.isDirtyData = true; // Needed for Axis.update when choropleth colors change
		});
		Axis.prototype.update.call(this, newOptions, redraw);
		if (this.legendItem) {
			this.setLegendColor();
			this.chart.legend.colorizeItem(this, true);
		}
	},

	/**
	 * Get the legend item symbols for data classes
	 */
	getDataClassLegendSymbols: function () {
		var axis = this,
			chart = this.chart,
			legendItems = [],
			legendOptions = chart.options.legend,
			valueDecimals = legendOptions.valueDecimals,
			valueSuffix = legendOptions.valueSuffix || '',
			name;

		each(this.dataClasses, function (dataClass, i) {
			var vis = true,
				from = dataClass.from,
				to = dataClass.to;
			
			// Assemble the default name. This can be overridden by legend.options.labelFormatter
			name = '';
			if (from === UNDEFINED) {
				name = '< ';
			} else if (to === UNDEFINED) {
				name = '> ';
			}
			if (from !== UNDEFINED) {
				name += numberFormat(from, valueDecimals) + valueSuffix;
			}
			if (from !== UNDEFINED && to !== UNDEFINED) {
				name += ' - ';
			}
			if (to !== UNDEFINED) {
				name += numberFormat(to, valueDecimals) + valueSuffix;
			}
			
			// Add a mock object to the legend items
			legendItems.push(extend({
				chart: chart,
				name: name,
				options: {},
				drawLegendSymbol: LegendSymbolMixin.drawRectangle,
				visible: true,
				setState: noop,
				setVisible: function () {
					vis = this.visible = !vis;
					each(axis.series, function (series) {
						each(series.points, function (point) {
							if (point.dataClass === i) {
								point.setVisible(vis);
							}
						});
					});
					
					chart.legend.colorizeItem(this, vis);
				}
			}, dataClass));
		});
		return legendItems;
	},
	name: '' // Prevents 'undefined' in legend in IE8
});



/**
 * Extend the chart getAxes method to also get the color axis
 */
wrap(Chart.prototype, 'getAxes', function (proceed) {

	var options = this.options,
		colorAxisOptions = options.colorAxis;

	proceed.call(this);

	this.colorAxis = [];
	if (colorAxisOptions) {
		proceed = new ColorAxis(this, colorAxisOptions); // Fake assignment for jsLint
	}
});


/**
 * Wrap the legend getAllItems method to add the color axis. This also removes the 
 * axis' own series to prevent them from showing up individually.
 */
wrap(Legend.prototype, 'getAllItems', function (proceed) {
	var allItems = [],
		colorAxis = this.chart.colorAxis[0];

	if (colorAxis) {

		// Data classes
		if (colorAxis.options.dataClasses) {
			allItems = allItems.concat(colorAxis.getDataClassLegendSymbols());
		// Gradient legend
		} else {
			// Add this axis on top
			allItems.push(colorAxis);
		}

		// Don't add the color axis' series
		each(colorAxis.series, function (series) {
			series.options.showInLegend = false;
		});
	}

	return allItems.concat(proceed.call(this));
});/**
 * Mixin for maps and heatmaps
 */
var colorSeriesMixin = {

	pointAttrToOptions: { // mapping between SVG attributes and the corresponding options
		stroke: 'borderColor',
		'stroke-width': 'borderWidth',
		fill: 'color',
		dashstyle: 'dashStyle'
	},
	pointArrayMap: ['value'],
	axisTypes: ['xAxis', 'yAxis', 'colorAxis'],
	optionalAxis: 'colorAxis',
	trackerGroups: ['group', 'markerGroup', 'dataLabelsGroup'],
	getSymbol: noop,
	parallelArrays: ['x', 'y', 'value'],
	
	/**
	 * In choropleth maps, the color is a result of the value, so this needs translation too
	 */
	translateColors: function () {
		var series = this,
			nullColor = this.options.nullColor,
			colorAxis = this.colorAxis;

		each(this.data, function (point) {
			var value = point.value,
				color;

			color = value === null ? nullColor : colorAxis ? colorAxis.toColor(value, point) : (point.color) || series.color;

			if (color) {
				point.color = color;
			}
		});
	}
};

/**
 * Extend the default options with map options
 */
defaultPlotOptions.map = merge(defaultPlotOptions.scatter, {
	allAreas: true,

	animation: false, // makes the complex shapes slow
	nullColor: '#F8F8F8',
	borderColor: 'silver',
	borderWidth: 1,
	marker: null,
	stickyTracking: false,
	dataLabels: {
		format: '{point.value}',
		verticalAlign: 'middle',
		crop: false,
		overflow: false,
		style: {
			color: 'white',
			fontWeight: 'bold',
			textShadow: '0 0 5px black'
		}
	},
	turboThreshold: 0,
	tooltip: {
		followPointer: true,
		pointFormat: '{point.name}: {point.value}<br/>'
	},
	states: {
		normal: {
			animation: true
		},
		hover: {
			brightness: 0.2
		}
	}
});

/**
 * The MapAreaPoint object
 */
var MapAreaPoint = extendClass(Point, {
	/**
	 * Extend the Point object to split paths
	 */
	applyOptions: function (options, x) {

		var point = Point.prototype.applyOptions.call(this, options, x),
			series = this.series,
			seriesOptions = series.options,
			joinBy = series.joinBy,
			mapPoint;

		if (seriesOptions.mapData) {
			mapPoint = joinBy[0] ? 
				series.getMapData(joinBy[0], point[joinBy[1]]) : // Join by a string
				seriesOptions.mapData[point.x]; // Use array position (faster)
			if (mapPoint) {
				// This applies only to bubbles
				if (series.xyFromShape) {
					point.x = mapPoint._midX;
					point.y = mapPoint._midY;
				}
				extend(point, mapPoint); // copy over properties
			} else {
				point.value = point.value || null;
			}
		}
		
		return point;
	},

	/**
	 * Set the visibility of a single map area
	 */
	setVisible: function (vis) {
		var point = this,
			method = vis ? 'show' : 'hide';

		// Show and hide associated elements
		each(['graphic', 'dataLabel'], function (key) {
			if (point[key]) {
				point[key][method]();
			}
		});
	},

	/**
	 * Stop the fade-out 
	 */
	onMouseOver: function (e) {
		clearTimeout(this.colorInterval);
		Point.prototype.onMouseOver.call(this, e);
	},
	/**
	 * Custom animation for tweening out the colors. Animation reduces blinking when hovering
	 * over islands and coast lines. We run a custom implementation of animation becuase we
	 * need to be able to run this independently from other animations like zoom redraw. Also,
	 * adding color animation to the adapters would introduce almost the same amount of code.
	 */
	onMouseOut: function () {
		var point = this,
			start = +new Date(),
			normalColor = Color(point.color),
			hoverColor = Color(point.pointAttr.hover.fill),
			animation = point.series.options.states.normal.animation,
			duration = animation && (animation.duration || 500),
			fill;

		if (duration && normalColor.rgba.length === 4 && hoverColor.rgba.length === 4 && point.state !== 'select') {
			fill = point.pointAttr[''].fill;
			delete point.pointAttr[''].fill; // avoid resetting it in Point.setState

			clearTimeout(point.colorInterval);
			point.colorInterval = setInterval(function () {
				var pos = (new Date() - start) / duration,
					graphic = point.graphic;
				if (pos > 1) {
					pos = 1;
				}
				if (graphic) {
					graphic.attr('fill', ColorAxis.prototype.tweenColors.call(0, hoverColor, normalColor, pos));
				}
				if (pos >= 1) {
					clearTimeout(point.colorInterval);
				}
			}, 13);
		}
		Point.prototype.onMouseOut.call(point);

		if (fill) {
			point.pointAttr[''].fill = fill;
		}
	},

	/**
	 * Zoom the chart to view a specific area point
	 */
	zoomTo: function () {
		var point = this,
			series = point.series;

		series.xAxis.setExtremes(
			point._minX,
			point._maxX,
			false
		);
		series.yAxis.setExtremes(
			point._minY,
			point._maxY,
			false
		);
		series.chart.redraw();
	}
});

/**
 * Add the series type
 */
seriesTypes.map = extendClass(seriesTypes.scatter, merge(colorSeriesMixin, {
	type: 'map',
	pointClass: MapAreaPoint,
	supportsDrilldown: true,
	getExtremesFromAll: true,
	useMapGeometry: true, // get axis extremes from paths, not values
	forceDL: true,
	/**
	 * Get the bounding box of all paths in the map combined.
	 */
	getBox: function (paths) {
		var MAX_VALUE = Number.MAX_VALUE,
			maxX = -MAX_VALUE, 
			minX =  MAX_VALUE, 
			maxY = -MAX_VALUE, 
			minY =  MAX_VALUE,
			minRange = MAX_VALUE,
			xAxis = this.xAxis,
			yAxis = this.yAxis,
			hasBox;
		
		// Find the bounding box
		each(paths || [], function (point) {

			if (point.path) {
				if (typeof point.path === 'string') {
					point.path = Highcharts.splitPath(point.path);
				}

				var path = point.path || [],
					i = path.length,
					even = false, // while loop reads from the end
					pointMaxX = -MAX_VALUE, 
					pointMinX =  MAX_VALUE, 
					pointMaxY = -MAX_VALUE, 
					pointMinY =  MAX_VALUE;

				// The first time a map point is used, analyze its box
				if (!point._foundBox) {
					while (i--) {
						if (typeof path[i] === 'number' && !isNaN(path[i])) {
							if (even) { // even = x
								pointMaxX = Math.max(pointMaxX, path[i]);
								pointMinX = Math.min(pointMinX, path[i]);
							} else { // odd = Y
								pointMaxY = Math.max(pointMaxY, path[i]);
								pointMinY = Math.min(pointMinY, path[i]);
							}
							even = !even;
						}
					}
					// Cache point bounding box for use to position data labels, bubbles etc
					point._midX = pointMinX + (pointMaxX - pointMinX) * (point.middleX || 0.5); // pick is slower and very marginally needed
					point._midY = pointMinY + (pointMaxY - pointMinY) * (point.middleY || 0.5);
					point._maxX = pointMaxX;
					point._minX = pointMinX;
					point._maxY = pointMaxY;
					point._minY = pointMinY;
					point._foundBox = true;
				}

				maxX = Math.max(maxX, point._maxX);
				minX = Math.min(minX, point._minX);
				maxY = Math.max(maxY, point._maxY);
				minY = Math.min(minY, point._minY);
				minRange = Math.min(point._maxX - point._minX, point._maxY - point._minY, minRange);
				hasBox = true;
			}
		});

		// Set the box for the whole series
		if (hasBox) {
			this.minY = Math.min(minY, pick(this.minY, MAX_VALUE));
			this.maxY = Math.max(maxY, pick(this.maxY, -MAX_VALUE));
			this.minX = Math.min(minX, pick(this.minX, MAX_VALUE));
			this.maxX = Math.max(maxX, pick(this.maxX, -MAX_VALUE));

			// If no minRange option is set, set the default minimum zooming range to 5 times the 
			// size of the smallest element
			if (xAxis.options.minRange === undefined) {
				xAxis.minRange = Math.min(5 * minRange, (this.maxX - this.minX) / 5, xAxis.minRange || MAX_VALUE);
			}
			if (yAxis.options.minRange === undefined) {
				yAxis.minRange = Math.min(5 * minRange, (this.maxY - this.minY) / 5, yAxis.minRange || MAX_VALUE);
			}

		}
	},
	
	getExtremes: function () {
		// Get the actual value extremes for colors
		Series.prototype.getExtremes.call(this, this.valueData);

		// Recalculate box on updated data
		if (this.chart.hasRendered && this.isDirtyData) {
			this.getBox(this.options.data);
		}

		this.valueMin = this.dataMin;
		this.valueMax = this.dataMax;

		// Extremes for the mock Y axis
		this.dataMin = this.minY;
		this.dataMax = this.maxY;
	},
	
	/**
	 * Translate the path so that it automatically fits into the plot area box
	 * @param {Object} path
	 */
	translatePath: function (path) {
		
		var series = this,
			even = false, // while loop reads from the end
			xAxis = series.xAxis,
			yAxis = series.yAxis,
			xMin = xAxis.min,
			xTransA = xAxis.transA,
			xMinPixelPadding = xAxis.minPixelPadding,
			yMin = yAxis.min,
			yTransA = yAxis.transA,
			yMinPixelPadding = yAxis.minPixelPadding,
			i,
			ret = []; // Preserve the original

		// Do the translation
		if (path) {
			i = path.length;
			while (i--) {
				if (typeof path[i] === 'number') {
					ret[i] = even ? 
						(path[i] - xMin) * xTransA + xMinPixelPadding :
						(path[i] - yMin) * yTransA + yMinPixelPadding;
					even = !even;
				} else {
					ret[i] = path[i];
				}
			}
		}

		return ret;
	},
	
	/**
	 * Extend setData to join in mapData. If the allAreas option is true, all areas 
	 * from the mapData are used, and those that don't correspond to a data value
	 * are given null values.
	 */
	setData: function (data, redraw) {
		var options = this.options,
			mapData = options.mapData,
			joinBy,
			dataUsed = [];

		joinBy = this.joinBy = Highcharts.splat(options.joinBy);
		if (!joinBy[1]) {
			joinBy[1] = joinBy[0];
		}

		this.getBox(data);
		this.getBox(mapData);
		if (options.allAreas && mapData) {

			data = data || [];

			// Registered the point codes that actually hold data
			if (joinBy[1]) {
				each(data, function (point) {
					dataUsed.push(point[joinBy[1]]);
				});
			}

			// Add those map points that don't correspond to data, which will be drawn as null points
			dataUsed = '|' + dataUsed.join('|') + '|'; // String search is faster than array.indexOf 
			each(mapData, function (mapPoint) {
				if (!joinBy[0] || dataUsed.indexOf('|' + (mapPoint[joinBy[0]] || (mapPoint.properties && mapPoint.properties[joinBy[0]])) + '|') === -1) {
					data.push(merge(mapPoint, { value: null }));
				}
			});
		}
		Series.prototype.setData.call(this, data, redraw);
	},

	/**
	 * For each point, get the corresponding map data
	 */
	getMapData: function (key, value) {
		var options = this.options,
			mapData = options.mapData,
			mapMap = this.mapMap,
			mapPoint,
			i = mapData.length;

		// Create a cache for quicker lookup second time
		if (!mapMap) {
			mapMap = this.mapMap = {};
		}
		if (mapMap[value] !== undefined) {
			return mapData[mapMap[value]];

		} else if (value !== undefined) {
			while (i--) {
				mapPoint = mapData[i];
				if (mapPoint[key] === value || (mapPoint.properties && mapPoint.properties[key] === value)) {
					mapMap[value] = i; // cache it
					return mapPoint;
				}
			}
		}
	},
	
	/**
	 * No graph for the map series
	 */
	drawGraph: noop,
	
	/**
	 * We need the points' bounding boxes in order to draw the data labels, so 
	 * we skip it now and call it from drawPoints instead.
	 */
	drawDataLabels: noop,
	
	/**
	 * Add the path option for data points. Find the max value for color calculation.
	 */
	translate: function () {
		var series = this,
			xAxis = series.xAxis,
			yAxis = series.yAxis;

		series.generatePoints();
		
		each(series.data, function (point) {
		
			// Record the middle point (loosely based on centroid), determined
			// by the middleX and middleY options.
			point.plotX = xAxis.toPixels(point._midX, true);
			point.plotY = yAxis.toPixels(point._midY, true);

			if (series.isDirtyData || series.chart.renderer.isVML) {
		
				point.shapeType = 'path';
				point.shapeArgs = {
					//d: display ? series.translatePath(point.path) : ''
					d: series.translatePath(point.path),
					'vector-effect': 'non-scaling-stroke'
				};
			}
		});
		
		series.translateColors();
	},
	
	/** 
	 * Use the drawPoints method of column, that is able to handle simple shapeArgs.
	 * Extend it by assigning the tooltip position.
	 */
	drawPoints: function () {
		var series = this,
			xAxis = series.xAxis,
			yAxis = series.yAxis,
			group = series.group,
			chart = series.chart,
			renderer = chart.renderer,
			scaleX,
			scaleY,
			translateX,
			translateY,
			baseTrans = this.baseTrans;

		// Set a group that handles transform during zooming and panning in order to preserve clipping
		// on series.group
		if (!series.transformGroup) {
			series.transformGroup = renderer.g()
				.attr({
					scaleX: 1,
					scaleY: 1
				})
				.add(group);
		}
		
		// Draw the shapes again
		if (series.isDirtyData || renderer.isVML || !baseTrans) {

			// Individual point actions	
			if (chart.hasRendered && series.pointAttrToOptions.fill === 'color') {
				each(series.points, function (point) {

					// Reset color on update/redraw
					if (point.graphic) {
						point.graphic.attr('fill', point.color);
					}

				});
			}

			// Draw them in transformGroup
			series.group = series.transformGroup;
			seriesTypes.column.prototype.drawPoints.apply(series);
			series.group = group; // Reset

			// Set the base for later scale-zooming. The originX and originY properties are the 
			// axis values in the plot area's upper left corner.
			this.baseTrans = {
				originX: xAxis.min - xAxis.minPixelPadding / xAxis.transA,
				originY: yAxis.min - yAxis.minPixelPadding / yAxis.transA + (yAxis.reversed ? 0 : yAxis.len / yAxis.transA), 
				transAX: xAxis.transA,
				transAY: yAxis.transA
			};

		// Just update the scale and transform for better performance
		} else {
			scaleX = xAxis.transA / baseTrans.transAX;
			scaleY = yAxis.transA / baseTrans.transAY;
			if (scaleX > 0.99 && scaleX < 1.01 && scaleY > 0.99 && scaleY < 1.01) { // rounding errors
				translateX = 0;
				translateY = 0;
				scaleX = 1;
				scaleY = 1;

			} else {	
				translateX = xAxis.toPixels(baseTrans.originX, true);
				translateY = yAxis.toPixels(baseTrans.originY, true);
			} 

			this.transformGroup.animate({
				translateX: translateX,
				translateY: translateY,
				scaleX: scaleX,
				scaleY: scaleY
			});

		}

		
		// Now draw the data labels. Special for maps is the time that the data labels are drawn (after points),
		// and the clipping of the dataLabelsGroup.
		Series.prototype.drawDataLabels.call(series);
		if (series.dataLabelsGroup) {
			series.dataLabelsGroup.clip(chart.clipRect);
		}
		
	},

	/**
	 * Override render to throw in an async call in IE8. Otherwise it chokes on the US counties demo.
	 */
	render: function () {
		var series = this,
			render = Series.prototype.render;

		// Give IE8 some time to breathe.
		if (series.chart.renderer.isVML && series.data.length > 3000) {
			setTimeout(function () {
				render.call(series);
			});
		} else {
			render.call(series);
		}
	},

	/**
	 * The initial animation for the map series. By default, animation is disabled. 
	 * Animation of map shapes is not at all supported in VML browsers.
	 */
	animate: function (init) {
		var chart = this.chart,
			animation = this.options.animation,
			group = this.group,
			xAxis = this.xAxis,
			yAxis = this.yAxis,
			left = xAxis.pos,
			top = yAxis.pos;

		if (chart.renderer.isSVG) {

			if (animation === true) {
				animation = {
					duration: 1000
				};
			}

			// Initialize the animation
			if (init) {
			
				// Scale down the group and place it in the center
				group.attr({
					translateX: left + xAxis.len / 2,
					translateY: top + yAxis.len / 2,
					scaleX: 0.001, // #1499
					scaleY: 0.001
				});
			
			// Run the animation
			} else {
				group.animate({
					translateX: left,
					translateY: top,
					scaleX: 1,
					scaleY: 1
				}, animation);
			
				// Delete this function to allow it only once
				this.animate = null;
			}
		}
	},

	/**
	 * Animate in the new series from the clicked point in the old series.
	 * Depends on the drilldown.js module
	 */
	animateDrilldown: function (init) {
		var toBox = this.chart.plotBox,
			level = this.chart.drilldownLevels[this.chart.drilldownLevels.length - 1],
			fromBox = level.bBox,
			animationOptions = this.chart.options.drilldown.animation,
			scale;
			
		if (!init) {

			scale = Math.min(fromBox.width / toBox.width, fromBox.height / toBox.height);
			level.shapeArgs = {
				scaleX: scale,
				scaleY: scale,
				translateX: fromBox.x,
				translateY: fromBox.y
			};
			
			// TODO: Animate this.group instead
			each(this.points, function (point) {

				point.graphic
					.attr(level.shapeArgs)
					.animate({
						scaleX: 1,
						scaleY: 1,
						translateX: 0,
						translateY: 0
					}, animationOptions);

			});

			this.animate = null;
		}
		
	},

	drawLegendSymbol: LegendSymbolMixin.drawRectangle,

	/**
	 * When drilling up, pull out the individual point graphics from the lower series
	 * and animate them into the origin point in the upper series.
	 */
	animateDrillupFrom: function (level) {
		seriesTypes.column.prototype.animateDrillupFrom.call(this, level);
	},


	/**
	 * When drilling up, keep the upper series invisible until the lower series has
	 * moved into place
	 */
	animateDrillupTo: function (init) {
		seriesTypes.column.prototype.animateDrillupTo.call(this, init);
	}
}));
// Add events to the Chart object itself
extend(Chart.prototype, {
	renderMapNavigation: function () {
		var chart = this,
			options = this.options.mapNavigation,
			buttons = options.buttons,
			n,
			button,
			buttonOptions,
			attr,
			states,
			outerHandler = function () { 
				this.handler.call(chart); 
			};

		if (pick(options.enableButtons, options.enabled) && !chart.renderer.forExport) {
			for (n in buttons) {
				if (buttons.hasOwnProperty(n)) {
					buttonOptions = merge(options.buttonOptions, buttons[n]);
					attr = buttonOptions.theme;
					states = attr.states;
					button = chart.renderer.button(
							buttonOptions.text, 
							0, 
							0, 
							outerHandler, 
							attr, 
							states && states.hover,
							states && states.select, 
							0, 
							n === 'zoomIn' ? 'topbutton' : 'bottombutton'
						)
						.attr({
							width: buttonOptions.width,
							height: buttonOptions.height,
							title: chart.options.lang[n],
							zIndex: 5
						})
						.css(buttonOptions.style)
						.add();
					button.handler = buttonOptions.onclick;
					button.align(extend(buttonOptions, { width: button.width, height: 2 * button.height }), null, buttonOptions.alignTo);
				}
			}
		}
	},

	/**
	 * Fit an inner box to an outer. If the inner box overflows left or right, align it to the sides of the
	 * outer. If it overflows both sides, fit it within the outer. This is a pattern that occurs more places
	 * in Highcharts, perhaps it should be elevated to a common utility function.
	 */
	fitToBox: function (inner, outer) {
		each([['x', 'width'], ['y', 'height']], function (dim) {
			var pos = dim[0],
				size = dim[1];

			if (inner[pos] + inner[size] > outer[pos] + outer[size]) { // right overflow
				if (inner[size] > outer[size]) { // the general size is greater, fit fully to outer
					inner[size] = outer[size];
					inner[pos] = outer[pos];
				} else { // align right
					inner[pos] = outer[pos] + outer[size] - inner[size];
				}
			}
			if (inner[size] > outer[size]) {
				inner[size] = outer[size];
			}
			if (inner[pos] < outer[pos]) {
				inner[pos] = outer[pos];
			}
		});
		

		return inner;
	},

	/**
	 * Zoom the map in or out by a certain amount. Less than 1 zooms in, greater than 1 zooms out.
	 */
	mapZoom: function (howMuch, centerXArg, centerYArg, mouseX, mouseY) {
		/*if (this.isMapZooming) {
			this.mapZoomQueue = arguments;
			return;
		}*/

		var chart = this,
			xAxis = chart.xAxis[0],
			xRange = xAxis.max - xAxis.min,
			centerX = pick(centerXArg, xAxis.min + xRange / 2),
			newXRange = xRange * howMuch,
			yAxis = chart.yAxis[0],
			yRange = yAxis.max - yAxis.min,
			centerY = pick(centerYArg, yAxis.min + yRange / 2),
			newYRange = yRange * howMuch,
			fixToX = mouseX ? ((mouseX - xAxis.pos) / xAxis.len) : 0.5,
			fixToY = mouseY ? ((mouseY - yAxis.pos) / yAxis.len) : 0.5,
			newXMin = centerX - newXRange * fixToX,
			newYMin = centerY - newYRange * fixToY,
			newExt = chart.fitToBox({
				x: newXMin,
				y: newYMin,
				width: newXRange,
				height: newYRange
			}, {
				x: xAxis.dataMin,
				y: yAxis.dataMin,
				width: xAxis.dataMax - xAxis.dataMin,
				height: yAxis.dataMax - yAxis.dataMin
			});

		// When mousewheel zooming, fix the point under the mouse
		if (mouseX) {
			xAxis.fixTo = [mouseX - xAxis.pos, centerXArg];
		}
		if (mouseY) {
			yAxis.fixTo = [mouseY - yAxis.pos, centerYArg];
		}

		// Zoom
		if (howMuch !== undefined) {
			xAxis.setExtremes(newExt.x, newExt.x + newExt.width, false);
			yAxis.setExtremes(newExt.y, newExt.y + newExt.height, false);

		// Reset zoom
		} else {
			xAxis.setExtremes(undefined, undefined, false);
			yAxis.setExtremes(undefined, undefined, false);
		}
		
		// Prevent zooming until this one is finished animating
		/*chart.holdMapZoom = true;
		setTimeout(function () {
			chart.holdMapZoom = false;
		}, 200);*/
		/*delay = animation ? animation.duration || 500 : 0;
		if (delay) {
			chart.isMapZooming = true;
			setTimeout(function () {
				chart.isMapZooming = false;
				if (chart.mapZoomQueue) {
					chart.mapZoom.apply(chart, chart.mapZoomQueue);
				}
				chart.mapZoomQueue = null;
			}, delay);
		}*/

		chart.redraw();
	}
});

/**
 * Extend the Chart.render method to add zooming and panning
 */
wrap(Chart.prototype, 'render', function (proceed) {
	var chart = this,
		mapNavigation = chart.options.mapNavigation;

	// Render the plus and minus buttons. Doing this before the shapes makes getBBox much quicker, at least in Chrome.
	chart.renderMapNavigation();

	proceed.call(chart);

	// Add the double click event
	if (pick(mapNavigation.enableDoubleClickZoom, mapNavigation.enabled) || mapNavigation.enableDoubleClickZoomTo) {
		addEvent(chart.container, 'dblclick', function (e) {
			chart.pointer.onContainerDblClick(e);
		});
	}

	// Add the mousewheel event
	if (pick(mapNavigation.enableMouseWheelZoom, mapNavigation.enabled)) {
		addEvent(chart.container, document.onmousewheel === undefined ? 'DOMMouseScroll' : 'mousewheel', function (e) {
			chart.pointer.onContainerMouseWheel(e);
			return false;
		});
	}
});

// Extend the Pointer
extend(Pointer.prototype, {

	/**
	 * The event handler for the doubleclick event
	 */
	onContainerDblClick: function (e) {
		var chart = this.chart;

		e = this.normalize(e);

		if (chart.options.mapNavigation.enableDoubleClickZoomTo) {
			if (chart.pointer.inClass(e.target, 'highcharts-tracker')) {
				chart.hoverPoint.zoomTo();
			}
		} else if (chart.isInsidePlot(e.chartX - chart.plotLeft, e.chartY - chart.plotTop)) {
			chart.mapZoom(
				0.5,
				chart.xAxis[0].toValue(e.chartX),
				chart.yAxis[0].toValue(e.chartY),
				e.chartX, 
				e.chartY
			);
		}
	},

	/**
	 * The event handler for the mouse scroll event
	 */
	onContainerMouseWheel: function (e) {
		var chart = this.chart,
			delta;

		e = this.normalize(e);

		// Firefox uses e.detail, WebKit and IE uses wheelDelta
		delta = e.detail || -(e.wheelDelta / 120);
		if (chart.isInsidePlot(e.chartX - chart.plotLeft, e.chartY - chart.plotTop)) {
			chart.mapZoom(
				//delta > 0 ? 2 : 0.5,
				Math.pow(2, delta),
				chart.xAxis[0].toValue(e.chartX),
				chart.yAxis[0].toValue(e.chartY),
				e.chartX,
				e.chartY
			);
		}
	}
});

// Implement the pinchType option
wrap(Pointer.prototype, 'init', function (proceed, chart, options) {

	proceed.call(this, chart, options);

	// Pinch status
	if (pick(options.mapNavigation.enableTouchZoom, options.mapNavigation.enabled)) {
		this.pinchX = this.pinchHor = 
			this.pinchY = this.pinchVert = true;
	}
});

// Extend the pinchTranslate method to preserve fixed ratio when zooming
wrap(Pointer.prototype, 'pinchTranslate', function (proceed, pinchDown, touches, transform, selectionMarker, clip, lastValidTouch) {
	var xBigger;
	proceed.call(this, pinchDown, touches, transform, selectionMarker, clip, lastValidTouch);

	// Keep ratio
	if (this.chart.options.chart.type === 'map') {
		xBigger = transform.scaleX > transform.scaleY;
		this.pinchTranslateDirection(
			!xBigger, 
			pinchDown, 
			touches, 
			transform, 
			selectionMarker, 
			clip, 
			lastValidTouch, 
			xBigger ? transform.scaleX : transform.scaleY
		);
	}
});




// The mapline series type
defaultPlotOptions.mapline = merge(defaultPlotOptions.map, {
	lineWidth: 1,
	fillColor: 'none'
});
seriesTypes.mapline = extendClass(seriesTypes.map, {
	type: 'mapline',
	pointAttrToOptions: { // mapping between SVG attributes and the corresponding options
		stroke: 'color',
		'stroke-width': 'lineWidth',
		fill: 'fillColor',
		dashstyle: 'dashStyle'
	},
	drawLegendSymbol: seriesTypes.line.prototype.drawLegendSymbol
});

// The mappoint series type
defaultPlotOptions.mappoint = merge(defaultPlotOptions.scatter, {
	dataLabels: {
		enabled: true,
		format: '{point.name}',
		color: 'black',
		crop: false,
		overflow: false,
		style: {
			textShadow: '0 0 5px white'
		}
	}
});
seriesTypes.mappoint = extendClass(seriesTypes.scatter, {
	type: 'mappoint',
	forceDL: true
});/* ****************************************************************************
 * Start Bubble series code											          *
 *****************************************************************************/

// 1 - set default options
defaultPlotOptions.bubble = merge(defaultPlotOptions.scatter, {
	dataLabels: {
		inside: true,
		style: {
			color: 'white',
			textShadow: '0px 0px 3px black'
		},
		verticalAlign: 'middle'
	},
	// displayNegative: true,
	marker: {
		// fillOpacity: 0.5,
		lineColor: null, // inherit from series.color
		lineWidth: 1
	},
	minSize: 8,
	maxSize: '20%',
	// negativeColor: null,
	// sizeBy: 'area'
	tooltip: {
		pointFormat: '({point.x}, {point.y}), Size: {point.z}'
	},
	turboThreshold: 0,
	zThreshold: 0
});

// 2 - Create the series object
seriesTypes.bubble = extendClass(seriesTypes.scatter, {
	type: 'bubble',
	pointArrayMap: ['y', 'z'],
	parallelArrays: ['x', 'y', 'z'],
	trackerGroups: ['group', 'dataLabelsGroup'],
	bubblePadding: true,
	
	/**
	 * Mapping between SVG attributes and the corresponding options
	 */
	pointAttrToOptions: { 
		stroke: 'lineColor',
		'stroke-width': 'lineWidth',
		fill: 'fillColor'
	},
	
	/**
	 * Apply the fillOpacity to all fill positions
	 */
	applyOpacity: function (fill) {
		var markerOptions = this.options.marker,
			fillOpacity = pick(markerOptions.fillOpacity, 0.5);
		
		// When called from Legend.colorizeItem, the fill isn't predefined
		fill = fill || markerOptions.fillColor || this.color; 
		
		if (fillOpacity !== 1) {
			fill = Color(fill).setOpacity(fillOpacity).get('rgba');
		}
		return fill;
	},
	
	/**
	 * Extend the convertAttribs method by applying opacity to the fill
	 */
	convertAttribs: function () {
		var obj = Series.prototype.convertAttribs.apply(this, arguments);
		
		obj.fill = this.applyOpacity(obj.fill);
		
		return obj;
	},

	/**
	 * Get the radius for each point based on the minSize, maxSize and each point's Z value. This
	 * must be done prior to Series.translate because the axis needs to add padding in 
	 * accordance with the point sizes.
	 */
	getRadii: function (zMin, zMax, minSize, maxSize) {
		var len,
			i,
			pos,
			zData = this.zData,
			radii = [],
			sizeByArea = this.options.sizeBy !== 'width',
			zRange;
		
		// Set the shape type and arguments to be picked up in drawPoints
		for (i = 0, len = zData.length; i < len; i++) {
			zRange = zMax - zMin;
			pos = zRange > 0 ? // relative size, a number between 0 and 1
				(zData[i] - zMin) / (zMax - zMin) : 
				0.5;
			if (sizeByArea && pos >= 0) {
				pos = Math.sqrt(pos);
			}
			radii.push(math.ceil(minSize + pos * (maxSize - minSize)) / 2);
		}
		this.radii = radii;
	},
	
	/**
	 * Perform animation on the bubbles
	 */
	animate: function (init) {
		var animation = this.options.animation;
		
		if (!init) { // run the animation
			each(this.points, function (point) {
				var graphic = point.graphic,
					shapeArgs = point.shapeArgs;

				if (graphic && shapeArgs) {
					// start values
					graphic.attr('r', 1);

					// animate
					graphic.animate({
						r: shapeArgs.r
					}, animation);
				}
			});

			// delete this function to allow it only once
			this.animate = null;
		}
	},
	
	/**
	 * Extend the base translate method to handle bubble size
	 */
	translate: function () {
		
		var i,
			data = this.data,
			point,
			radius,
			radii = this.radii;
		
		// Run the parent method
		seriesTypes.scatter.prototype.translate.call(this);
		
		// Set the shape type and arguments to be picked up in drawPoints
		i = data.length;
		
		while (i--) {
			point = data[i];
			radius = radii ? radii[i] : 0; // #1737

			// Flag for negativeColor to be applied in Series.js
			point.negative = point.z < (this.options.zThreshold || 0);
			
			if (radius >= this.minPxSize / 2) {
				// Shape arguments
				point.shapeType = 'circle';
				point.shapeArgs = {
					x: point.plotX,
					y: point.plotY,
					r: radius
				};
				
				// Alignment box for the data label
				point.dlBox = {
					x: point.plotX - radius,
					y: point.plotY - radius,
					width: 2 * radius,
					height: 2 * radius
				};
			} else { // below zThreshold
				point.shapeArgs = point.plotY = point.dlBox = UNDEFINED; // #1691
			}
		}
	},
	
	/**
	 * Get the series' symbol in the legend
	 * 
	 * @param {Object} legend The legend object
	 * @param {Object} item The series (this) or point
	 */
	drawLegendSymbol: function (legend, item) {
		var radius = pInt(legend.itemStyle.fontSize) / 2;
		
		item.legendSymbol = this.chart.renderer.circle(
			radius,
			legend.baseline - radius,
			radius
		).attr({
			zIndex: 3
		}).add(item.legendGroup);
		item.legendSymbol.isMarker = true;	
		
	},
	
	drawPoints: seriesTypes.column.prototype.drawPoints,
	alignDataLabel: seriesTypes.column.prototype.alignDataLabel
});

/**
 * Add logic to pad each axis with the amount of pixels
 * necessary to avoid the bubbles to overflow.
 */
Axis.prototype.beforePadding = function () {
	var axis = this,
		axisLength = this.len,
		chart = this.chart,
		pxMin = 0, 
		pxMax = axisLength,
		isXAxis = this.isXAxis,
		dataKey = isXAxis ? 'xData' : 'yData',
		min = this.min,
		extremes = {},
		smallestSize = math.min(chart.plotWidth, chart.plotHeight),
		zMin = Number.MAX_VALUE,
		zMax = -Number.MAX_VALUE,
		range = this.max - min,
		transA = axisLength / range,
		activeSeries = [];

	// Handle padding on the second pass, or on redraw
	if (this.tickPositions) {
		each(this.series, function (series) {

			var seriesOptions = series.options,
				zData;

			if (series.bubblePadding && (series.visible || !chart.options.chart.ignoreHiddenSeries)) {

				// Correction for #1673
				axis.allowZoomOutside = true;

				// Cache it
				activeSeries.push(series);

				if (isXAxis) { // because X axis is evaluated first
				
					// For each series, translate the size extremes to pixel values
					each(['minSize', 'maxSize'], function (prop) {
						var length = seriesOptions[prop],
							isPercent = /%$/.test(length);
						
						length = pInt(length);
						extremes[prop] = isPercent ?
							smallestSize * length / 100 :
							length;
						
					});
					series.minPxSize = extremes.minSize;
					
					// Find the min and max Z
					zData = series.zData;
					if (zData.length) { // #1735
						zMin = math.min(
							zMin,
							math.max(
								arrayMin(zData), 
								seriesOptions.displayNegative === false ? seriesOptions.zThreshold : -Number.MAX_VALUE
							)
						);
						zMax = math.max(zMax, arrayMax(zData));
					}
				}
			}
		});

		each(activeSeries, function (series) {

			var data = series[dataKey],
				i = data.length,
				radius;

			if (isXAxis) {
				series.getRadii(zMin, zMax, extremes.minSize, extremes.maxSize);
			}
			
			if (range > 0) {
				while (i--) {
					if (typeof data[i] === 'number') {
						radius = series.radii[i];
						pxMin = Math.min(((data[i] - min) * transA) - radius, pxMin);
						pxMax = Math.max(((data[i] - min) * transA) + radius, pxMax);
					}
				}
			}
		});
		
		if (activeSeries.length && range > 0 && pick(this.options.min, this.userMin) === UNDEFINED && pick(this.options.max, this.userMax) === UNDEFINED) {
			pxMax -= axisLength;
			transA *= (axisLength + pxMin - pxMax) / axisLength;
			this.min += pxMin / transA;
			this.max += pxMax / transA;
		}
	}
};

/* ****************************************************************************
 * End Bubble series code                                                     *
 *****************************************************************************/


// The mapbubble series type
if (seriesTypes.bubble) {

	defaultPlotOptions.mapbubble = merge(defaultPlotOptions.bubble, {
		animationLimit: 500,
		tooltip: {
			pointFormat: '{point.name}: {point.z}'
		}
	});
	seriesTypes.mapbubble = extendClass(seriesTypes.bubble, {
		pointClass: extendClass(Point, {
			applyOptions: MapAreaPoint.prototype.applyOptions
		}),
		xyFromShape: true,
		type: 'mapbubble',
		pointArrayMap: ['z'], // If one single value is passed, it is interpreted as z
		/**
		 * Return the map area identified by the dataJoinBy option
		 */
		getMapData: seriesTypes.map.prototype.getMapData,
		getBox: seriesTypes.map.prototype.getBox,
		setData: seriesTypes.map.prototype.setData
	});
}

/**
 * Convert a geojson object to map data of a given Highcharts type (map, mappoint or mapline).
 */
Highcharts.geojson = function (geojson, hType) {
	var mapData = [],
		path = [],
		polygonToPath = function (polygon) {
			var i = 0,
				len = polygon.length;
			path.push('M');
			for (; i < len; i++) {
				if (i === 1) {
					path.push('L');
				}
				path.push(polygon[i][0], -polygon[i][1]);
			}
		};
	
	each(geojson.features, function (feature) {

		var geometry = feature.geometry,
			type = geometry.type,
			coordinates = geometry.coordinates,
			properties = feature.properties,
			point;
		
		path = [];

		if (hType === 'map') {
			if (type === 'Polygon') {
				each(coordinates, polygonToPath);
				path.push('Z');

			} else if (type === 'MultiPolygon') {
				each(coordinates, function (items) {
					each(items, polygonToPath);
				});
				path.push('Z');
			}

			if (path.length) {
				point = { path: path };
			}
		
		} else if (hType === 'mapline') {
			if (type === 'LineString') {
				polygonToPath(coordinates);
			} else if (type === 'MultiLineString') {
				each(coordinates, polygonToPath);
			}

			if (path.length) {
				point = { path: path };
			}
		
		} else if (hType === 'mappoint') {
			if (type === 'Point') {
				point = {
					x: coordinates[0],
					y: -coordinates[1]
				};
			}
		}
		if (point) {
			mapData.push(extend(point, {
				name: properties.name || properties.NAME, 
				properties: properties
			}));
		}
		
	});
	return mapData;
};

// Add language
extend(defaultOptions.lang, {
	zoomIn: 'Zoom in',
	zoomOut: 'Zoom out'
});


// Set the default map navigation options
defaultOptions.mapNavigation = {
	buttonOptions: {
		alignTo: 'plotBox',
		align: 'left',
		verticalAlign: 'top',
		x: 0,
		width: 18,
		height: 18,
		style: {
			fontSize: '15px',
			fontWeight: 'bold',
			textAlign: 'center'
		},
		theme: {
			'stroke-width': 1
		}
	},
	buttons: {
		zoomIn: {
			onclick: function () {
				this.mapZoom(0.5);
			},
			text: '+',
			y: 0
		},
		zoomOut: {
			onclick: function () {
				this.mapZoom(2);
			},
			text: '-',
			y: 28
		}
	}
	// enabled: false,
	// enableButtons: null, // inherit from enabled
	// enableTouchZoom: null, // inherit from enabled
	// enableDoubleClickZoom: null, // inherit from enabled
	// enableDoubleClickZoomTo: false
	// enableMouseWheelZoom: null, // inherit from enabled
};

/**
 * Utility for reading SVG paths directly.
 */
Highcharts.splitPath = function (path) {
	var i;

	// Move letters apart
	path = path.replace(/([A-Za-z])/g, ' $1 ');
	// Trim
	path = path.replace(/^\s*/, "").replace(/\s*$/, "");
	
	// Split on spaces and commas
	path = path.split(/[ ,]+/);
	
	// Parse numbers
	for (i = 0; i < path.length; i++) {
		if (!/[a-zA-Z]/.test(path[i])) {
			path[i] = parseFloat(path[i]);
		}
	}
	return path;
};

// A placeholder for map definitions
Highcharts.maps = {};





// Create symbols for the zoom buttons
function selectiveRoundedRect(attr, x, y, w, h, rTopLeft, rTopRight, rBottomRight, rBottomLeft) {
	var normalize = (attr['stroke-width'] % 2 / 2);
		
	x -= normalize;
	y -= normalize;

	return ['M', x + rTopLeft, y,
        // top side
        'L', x + w - rTopRight, y,
        // top right corner
        'C', x + w - rTopRight / 2, y, x + w, y + rTopRight / 2, x + w, y + rTopRight,
        // right side
        'L', x + w, y + h - rBottomRight,
        // bottom right corner
        'C', x + w, y + h - rBottomRight / 2, x + w - rBottomRight / 2, y + h, x + w - rBottomRight, y + h,
        // bottom side
        'L', x + rBottomLeft, y + h,
        // bottom left corner
        'C', x + rBottomLeft / 2, y + h, x, y + h - rBottomLeft / 2, x, y + h - rBottomLeft,
        // left side
        'L', x, y + rTopLeft,
        // top left corner
        'C', x, y + rTopLeft / 2, x + rTopLeft / 2, y, x + rTopLeft, y,
        'Z'
    ];
}
SVGRenderer.prototype.symbols.topbutton = function (x, y, w, h, attr) {
	return selectiveRoundedRect(attr, x, y, w, h, attr.r, attr.r, 0, 0);
};
SVGRenderer.prototype.symbols.bottombutton = function (x, y, w, h, attr) {
	return selectiveRoundedRect(attr, x, y, w, h, 0, 0, attr.r, attr.r);
};
// The symbol callbacks are generated on the SVGRenderer object in all browsers. Even
// VML browsers need this in order to generate shapes in export. Now share
// them with the VMLRenderer.
if (Renderer === VMLRenderer) {
	each(['topbutton', 'bottombutton'], function (shape) {
		VMLRenderer.prototype.symbols[shape] = SVGRenderer.prototype.symbols[shape];
	});
}


/**
 * A wrapper for Chart with all the default values for a Map
 */
Highcharts.Map = function (options, callback) {
	
	var hiddenAxis = {
			endOnTick: false,
			gridLineWidth: 0,
			lineWidth: 0,
			minPadding: 0,
			maxPadding: 0,
			startOnTick: false,
			title: null,
			tickPositions: []
		},
		seriesOptions;

	/* For visual testing
	hiddenAxis.gridLineWidth = 1;
	hiddenAxis.gridZIndex = 10;
	hiddenAxis.tickPositions = undefined;
	// */
	
	// Don't merge the data
	seriesOptions = options.series;
	options.series = null;
	
	options = merge({
		chart: {
			panning: 'xy',
			type: 'map'
		},
		xAxis: hiddenAxis,
		yAxis: merge(hiddenAxis, { reversed: true })	
	},
	options, // user's options

	{ // forced options
		chart: {
			inverted: false,
			alignTicks: false,
			preserveAspectRatio: true
		}
	});

	options.series = seriesOptions;


	return new Chart(options, callback);
};

/**
 * Extend the default options with map options
 */
defaultOptions.plotOptions.heatmap = merge(defaultOptions.plotOptions.scatter, {
	nullColor: '#F8F8F8',
	dataLabels: {
		format: '{point.value}',
		verticalAlign: 'middle',
		crop: false,
		overflow: false,
		style: {
			color: 'white',
			fontWeight: 'bold',
			textShadow: '0 0 5px black'
		}
	},
	tooltip: {
		pointFormat: '{point.name}: {point.value}<br/>'
	},
	states: {
		normal: {
			animation: true
		},
		hover: {
			brightness: 0.2
		}
	}
});

// The Heatmap series type
seriesTypes.heatmap = extendClass(seriesTypes.scatter, merge(colorSeriesMixin, {
	type: 'heatmap',
	pointArrayMap: ['y', 'value'],
	hasPointSpecificOptions: true,
	supportsDrilldown: true,
	getExtremesFromAll: true,
	init: function () {
		seriesTypes.scatter.prototype.init.apply(this, arguments);
		this.pointRange = this.options.colsize || 1;
		this.yAxis.axisPointRange = this.options.rowsize || 1; // general point range
	},
	translate: function () {
		var series = this,
			options = series.options,
			xAxis = series.xAxis,
			yAxis = series.yAxis;

		series.generatePoints();

		each(series.points, function (point) {
			var xPad = (options.colsize || 1) / 2,
				yPad = (options.rowsize || 1) / 2,
				x1 = Math.round(xAxis.len - xAxis.translate(point.x - xPad, 0, 1, 0, 1)),
				x2 = Math.round(xAxis.len - xAxis.translate(point.x + xPad, 0, 1, 0, 1)),
				y1 = Math.round(yAxis.translate(point.y - yPad, 0, 1, 0, 1)),
				y2 = Math.round(yAxis.translate(point.y + yPad, 0, 1, 0, 1));

			// Set plotX and plotY for use in K-D-Tree and more
			point.plotX = (x1 + x2) / 2;
			point.plotY = (y1 + y2) / 2;

			point.shapeType = 'rect';
			point.shapeArgs = {
				x: Math.min(x1, x2),
				y: Math.min(y1, y2),
				width: Math.abs(x2 - x1),
				height: Math.abs(y2 - y1)
			};
		});
		
		series.translateColors();
	},
	drawPoints: seriesTypes.column.prototype.drawPoints,
	animate: noop,
	getBox: noop,
	drawLegendSymbol: LegendSymbolMixin.drawRectangle,

	getExtremes: function () {
		// Get the extremes from the value data
		Series.prototype.getExtremes.call(this, this.valueData);
		this.valueMin = this.dataMin;
		this.valueMax = this.dataMax;

		// Get the extremes from the y data
		Series.prototype.getExtremes.call(this);
	}
		
}));

/**
 * TrackerMixin for points and graphs
 */

var TrackerMixin = Highcharts.TrackerMixin = {

	drawTrackerPoint: function () {
		var series = this,
			chart = series.chart,
			pointer = chart.pointer,
			cursor = series.options.cursor,
			css = cursor && { cursor: cursor },
			onMouseOver = function (e) {
				var target = e.target,
				point;

				if (chart.hoverSeries !== series) {
					series.onMouseOver();
				}

				while (target && !point) {
					point = target.point;
					target = target.parentNode;
				}

				if (point !== UNDEFINED && point !== chart.hoverPoint) { // undefined on graph in scatterchart
					point.onMouseOver(e);
				}
			};

		// Add reference to the point
		each(series.points, function (point) {
			if (point.graphic) {
				point.graphic.element.point = point;
			}
			if (point.dataLabel) {
				point.dataLabel.element.point = point;
			}
		});

		// Add the event listeners, we need to do this only once
		if (!series._hasTracking) {
			each(series.trackerGroups, function (key) {
				if (series[key]) { // we don't always have dataLabelsGroup
					series[key]
						.addClass(PREFIX + 'tracker')
						.on('mouseover', onMouseOver)
						.on('mouseout', function (e) { pointer.onTrackerMouseOut(e); })
						.css(css);
					if (hasTouch) {
						series[key].on('touchstart', onMouseOver);
					}
				}
			});
			series._hasTracking = true;
		}
	},

	/**
	 * Draw the tracker object that sits above all data labels and markers to
	 * track mouse events on the graph or points. For the line type charts
	 * the tracker uses the same graphPath, but with a greater stroke width
	 * for better control.
	 */
	drawTrackerGraph: function () {
		var series = this,
			options = series.options,
			trackByArea = options.trackByArea,
			trackerPath = [].concat(trackByArea ? series.areaPath : series.graphPath),
			trackerPathLength = trackerPath.length,
			chart = series.chart,
			pointer = chart.pointer,
			renderer = chart.renderer,
			snap = chart.options.tooltip.snap,
			tracker = series.tracker,
			cursor = options.cursor,
			css = cursor && { cursor: cursor },
			singlePoints = series.singlePoints,
			singlePoint,
			i,
			onMouseOver = function () {
				if (chart.hoverSeries !== series) {
					series.onMouseOver();
				}
			},
			/*
			 * Empirical lowest possible opacities for TRACKER_FILL for an element to stay invisible but clickable
			 * IE6: 0.002
			 * IE7: 0.002
			 * IE8: 0.002
			 * IE9: 0.00000000001 (unlimited)
			 * IE10: 0.0001 (exporting only)
			 * FF: 0.00000000001 (unlimited)
			 * Chrome: 0.000001
			 * Safari: 0.000001
			 * Opera: 0.00000000001 (unlimited)
			 */
			TRACKER_FILL = 'rgba(192,192,192,' + (hasSVG ? 0.0001 : 0.002) + ')';

		// Extend end points. A better way would be to use round linecaps,
		// but those are not clickable in VML.
		if (trackerPathLength && !trackByArea) {
			i = trackerPathLength + 1;
			while (i--) {
				if (trackerPath[i] === M) { // extend left side
					trackerPath.splice(i + 1, 0, trackerPath[i + 1] - snap, trackerPath[i + 2], L);
				}
				if ((i && trackerPath[i] === M) || i === trackerPathLength) { // extend right side
					trackerPath.splice(i, 0, L, trackerPath[i - 2] + snap, trackerPath[i - 1]);
				}
			}
		}

		// handle single points
		for (i = 0; i < singlePoints.length; i++) {
			singlePoint = singlePoints[i];
			trackerPath.push(M, singlePoint.plotX - snap, singlePoint.plotY,
			L, singlePoint.plotX + snap, singlePoint.plotY);
		}

		// draw the tracker
		if (tracker) {
			tracker.attr({ d: trackerPath });
		} else { // create

			series.tracker = renderer.path(trackerPath)
			.attr({
				'stroke-linejoin': 'round', // #1225
				visibility: series.visible ? VISIBLE : HIDDEN,
				stroke: TRACKER_FILL,
				fill: trackByArea ? TRACKER_FILL : NONE,
				'stroke-width' : options.lineWidth + (trackByArea ? 0 : 2 * snap),
				zIndex: 2
			})
			.add(series.group);

			// The tracker is added to the series group, which is clipped, but is covered
			// by the marker group. So the marker group also needs to capture events.
			each([series.tracker, series.markerGroup], function (tracker) {
				tracker.addClass(PREFIX + 'tracker')
					.on('mouseover', onMouseOver)
					.on('mouseout', function (e) { pointer.onTrackerMouseOut(e); })
					.css(css);

				if (hasTouch) {
					tracker.on('touchstart', onMouseOver);
				}
			});
		}
	}
};
/* End TrackerMixin */


/**
 * Add tracking event listener to the series group, so the point graphics
 * themselves act as trackers
 */ 

if (seriesTypes.column) {
	ColumnSeries.prototype.drawTracker = TrackerMixin.drawTrackerPoint;	
}

if (seriesTypes.pie) {
	seriesTypes.pie.prototype.drawTracker = TrackerMixin.drawTrackerPoint;
}

if (seriesTypes.scatter) {
	ScatterSeries.prototype.drawTracker = TrackerMixin.drawTrackerPoint;
}

/* 
 * Extend Legend for item events 
 */ 
extend(Legend.prototype, {

	setItemEvents: function (item, legendItem, useHTML, itemStyle, itemHiddenStyle) {
	var legend = this;
	// Set the events on the item group, or in case of useHTML, the item itself (#1249)
	(useHTML ? legendItem : item.legendGroup).on('mouseover', function () {
			item.setState(HOVER_STATE);
			legendItem.css(legend.options.itemHoverStyle);
		})
		.on('mouseout', function () {
			legendItem.css(item.visible ? itemStyle : itemHiddenStyle);
			item.setState();
		})
		.on('click', function (event) {
			var strLegendItemClick = 'legendItemClick',
				fnLegendItemClick = function () {
					item.setVisible();
				};
				
			// Pass over the click/touch event. #4.
			event = {
				browserEvent: event
			};

			// click the name or symbol
			if (item.firePointEvent) { // point
				item.firePointEvent(strLegendItemClick, event, fnLegendItemClick);
			} else {
				fireEvent(item, strLegendItemClick, event, fnLegendItemClick);
			}
		});
	},

	createCheckboxForItem: function (item) {
		var legend = this;

		item.checkbox = createElement('input', {
			type: 'checkbox',
			checked: item.selected,
			defaultChecked: item.selected // required by IE7
		}, legend.options.itemCheckboxStyle, legend.chart.container);

		addEvent(item.checkbox, 'click', function (event) {
			var target = event.target;
			fireEvent(item, 'checkboxClick', {
					checked: target.checked
				},
				function () {
					item.select();
				}
			);
		});
	}	
});

/* 
 * Add pointer cursor to legend itemstyle in defaultOptions
 */
defaultOptions.legend.itemStyle.cursor = 'pointer';


/* 
 * Extend the Chart object with interaction
 */

extend(Chart.prototype, {
	/**
	 * Display the zoom button
	 */
	showResetZoom: function () {
		var chart = this,
			lang = defaultOptions.lang,
			btnOptions = chart.options.chart.resetZoomButton,
			theme = btnOptions.theme,
			states = theme.states,
			alignTo = btnOptions.relativeTo === 'chart' ? null : 'plotBox';
			
		this.resetZoomButton = chart.renderer.button(lang.resetZoom, null, null, function () { chart.zoomOut(); }, theme, states && states.hover)
			.attr({
				align: btnOptions.position.align,
				title: lang.resetZoomTitle
			})
			.add()
			.align(btnOptions.position, false, alignTo);
			
	},

	/**
	 * Zoom out to 1:1
	 */
	zoomOut: function () {
		var chart = this;
		fireEvent(chart, 'selection', { resetSelection: true }, function () { 
			chart.zoom();
		});
	},

	/**
	 * Zoom into a given portion of the chart given by axis coordinates
	 * @param {Object} event
	 */
	zoom: function (event) {
		var chart = this,
			hasZoomed,
			pointer = chart.pointer,
			displayButton = false,
			resetZoomButton;

		// If zoom is called with no arguments, reset the axes
		if (!event || event.resetSelection) {
			each(chart.axes, function (axis) {
				hasZoomed = axis.zoom();
			});
		} else { // else, zoom in on all axes
			each(event.xAxis.concat(event.yAxis), function (axisData) {
				var axis = axisData.axis,
					isXAxis = axis.isXAxis;

				// don't zoom more than minRange
				if (pointer[isXAxis ? 'zoomX' : 'zoomY'] || pointer[isXAxis ? 'pinchX' : 'pinchY']) {
					hasZoomed = axis.zoom(axisData.min, axisData.max);
					if (axis.displayBtn) {
						displayButton = true;
					}
				}
			});
		}
		
		// Show or hide the Reset zoom button
		resetZoomButton = chart.resetZoomButton;
		if (displayButton && !resetZoomButton) {
			chart.showResetZoom();
		} else if (!displayButton && isObject(resetZoomButton)) {
			chart.resetZoomButton = resetZoomButton.destroy();
		}
		

		// Redraw
		if (hasZoomed) {
			chart.redraw(
				pick(chart.options.chart.animation, event && event.animation, chart.pointCount < 100) // animation
			);
		}
	},

	/**
	 * Pan the chart by dragging the mouse across the pane. This function is called
	 * on mouse move, and the distance to pan is computed from chartX compared to
	 * the first chartX position in the dragging operation.
	 */
	pan: function (e, panning) {

		var chart = this,
			hoverPoints = chart.hoverPoints,
			doRedraw;

		// remove active points for shared tooltip
		if (hoverPoints) {
			each(hoverPoints, function (point) {
				point.setState();
			});
		}

		each(panning === 'xy' ? [1, 0] : [1], function (isX) { // xy is used in maps
			var mousePos = e[isX ? 'chartX' : 'chartY'],
				axis = chart[isX ? 'xAxis' : 'yAxis'][0],
				startPos = chart[isX ? 'mouseDownX' : 'mouseDownY'],
				halfPointRange = (axis.pointRange || 0) / 2,
				extremes = axis.getExtremes(),
				newMin = axis.toValue(startPos - mousePos, true) + halfPointRange,
				newMax = axis.toValue(startPos + chart[isX ? 'plotWidth' : 'plotHeight'] - mousePos, true) - halfPointRange;

			if (axis.series.length && newMin > mathMin(extremes.dataMin, extremes.min) && newMax < mathMax(extremes.dataMax, extremes.max)) {
				axis.setExtremes(newMin, newMax, false, false, { trigger: 'pan' });
				doRedraw = true;
			}

			chart[isX ? 'mouseDownX' : 'mouseDownY'] = mousePos; // set new reference for next run
		});

		if (doRedraw) {
			chart.redraw(false);
		}
		css(chart.container, { cursor: 'move' });
	}
});

/*
 * Extend the Point object with interaction
 */
extend(Point.prototype, {
	/**
	 * Toggle the selection status of a point
	 * @param {Boolean} selected Whether to select or unselect the point.
	 * @param {Boolean} accumulate Whether to add to the previous selection. By default,
	 *		 this happens if the control key (Cmd on Mac) was pressed during clicking.
	 */
	select: function (selected, accumulate) {
		var point = this,
			series = point.series,
			chart = series.chart;

		selected = pick(selected, !point.selected);

		// fire the event with the defalut handler
		point.firePointEvent(selected ? 'select' : 'unselect', { accumulate: accumulate }, function () {
			point.selected = point.options.selected = selected;
			series.options.data[inArray(point, series.data)] = point.options;

			point.setState(selected && SELECT_STATE);

			// unselect all other points unless Ctrl or Cmd + click
			if (!accumulate) {
				each(chart.getSelectedPoints(), function (loopPoint) {
					if (loopPoint.selected && loopPoint !== point) {
						loopPoint.selected = loopPoint.options.selected = false;
						series.options.data[inArray(loopPoint, series.data)] = loopPoint.options;
						loopPoint.setState(NORMAL_STATE);
							loopPoint.firePointEvent('unselect');
					}
				});
			}
		});
	},

	/**
	 * Runs on mouse over the point
	 */
	onMouseOver: function (e) {
		var point = this,
			series = point.series,
			chart = series.chart,
			tooltip = chart.tooltip,
			hoverPoint = chart.hoverPoint;

		// set normal state to previous series
		if (hoverPoint && hoverPoint !== point) {
			hoverPoint.onMouseOut();
		}

		// trigger the event
		point.firePointEvent('mouseOver');

		// update the tooltip
		if (tooltip && (!tooltip.shared || series.noSharedTooltip)) {
			tooltip.refresh(point, e);
		}

		// hover this
		point.setState(HOVER_STATE);
		chart.hoverPoint = point;
	},

	/**
	 * Runs on mouse out from the point
	 */
	onMouseOut: function () {
		var chart = this.series.chart,
			hoverPoints = chart.hoverPoints;

		if (!hoverPoints || inArray(this, hoverPoints) === -1) { // #887
			this.firePointEvent('mouseOut');

			this.setState();
			chart.hoverPoint = null;
		}
	},

	/**
	 * Fire an event on the Point object. Must not be renamed to fireEvent, as this
	 * causes a name clash in MooTools
	 * @param {String} eventType
	 * @param {Object} eventArgs Additional event arguments
	 * @param {Function} defaultFunction Default event handler
	 */
	firePointEvent: function (eventType, eventArgs, defaultFunction) {
		var point = this,
			series = this.series,
			seriesOptions = series.options;

		// load event handlers on demand to save time on mouseover/out
		if (seriesOptions.point.events[eventType] || (point.options && point.options.events && point.options.events[eventType])) {
			this.importEvents();
		}

		// add default handler if in selection mode
		if (eventType === 'click' && seriesOptions.allowPointSelect) {
			defaultFunction = function (event) {
				// Control key is for Windows, meta (= Cmd key) for Mac, Shift for Opera
				point.select(null, event.ctrlKey || event.metaKey || event.shiftKey);
			};
		}

		fireEvent(this, eventType, eventArgs, defaultFunction);
	},
	/**
	 * Import events from the series' and point's options. Only do it on
	 * demand, to save processing time on hovering.
	 */
	importEvents: function () {
		if (!this.hasImportedEvents) {
			var point = this,
				options = merge(point.series.options.point, point.options),
				events = options.events,
				eventType;

			point.events = events;

			for (eventType in events) {
				addEvent(point, eventType, events[eventType]);
			}
			this.hasImportedEvents = true;

		}
	},

	/**
	 * Set the point's state
	 * @param {String} state
	 */
	setState: function (state, move) {
		var point = this,
			plotX = point.plotX,
			plotY = point.plotY,
			series = point.series,
			stateOptions = series.options.states,
			markerOptions = defaultPlotOptions[series.type].marker && series.options.marker,
			normalDisabled = markerOptions && !markerOptions.enabled,
			markerStateOptions = markerOptions && markerOptions.states[state],
			stateDisabled = markerStateOptions && markerStateOptions.enabled === false,
			stateMarkerGraphic = series.stateMarkerGraphic,
			pointMarker = point.marker || {},
			chart = series.chart,
			radius,
			halo = series.halo,
			haloOptions,
			newSymbol,
			pointAttr;

		state = state || NORMAL_STATE; // empty string
		move = move && stateMarkerGraphic;
		pointAttr = point.pointAttr[state] || series.pointAttr[state];

		if (
				// already has this state
				(state === point.state && !move) ||
				// selected points don't respond to hover
				(point.selected && state !== SELECT_STATE) ||
				// series' state options is disabled
				(stateOptions[state] && stateOptions[state].enabled === false) ||
				// general point marker's state options is disabled
				(state && (stateDisabled || (normalDisabled && !markerStateOptions.enabled))) ||
				// individual point marker's state options is disabled
				(state && pointMarker.states && pointMarker.states[state] && pointMarker.states[state].enabled === false) // #1610

			) {
			return;
		}


		// apply hover styles to the existing point
		if (point.graphic) {
			radius = markerOptions && point.graphic.symbolName && pointAttr.r;
			point.graphic.attr(merge(
				pointAttr,
				radius ? { // new symbol attributes (#507, #612)
					x: plotX - radius,
					y: plotY - radius,
					width: 2 * radius,
					height: 2 * radius
				} : {}
			));
		} else {
			// if a graphic is not applied to each point in the normal state, create a shared
			// graphic for the hover state
			if (state && markerStateOptions) {
				radius = markerStateOptions.radius;
				newSymbol = pointMarker.symbol || series.symbol;

				// If the point has another symbol than the previous one, throw away the
				// state marker graphic and force a new one (#1459)
				if (stateMarkerGraphic && stateMarkerGraphic.currentSymbol !== newSymbol) {
					stateMarkerGraphic = stateMarkerGraphic.destroy();
				}

				// Add a new state marker graphic
				if (!stateMarkerGraphic) {
<<<<<<< HEAD
					if (newSymbol) {
						series.stateMarkerGraphic = stateMarkerGraphic = chart.renderer.symbol(
							newSymbol,
							plotX - radius,
							plotY - radius,
							2 * radius,
							2 * radius
						)
						.attr(pointAttr)
						.add(series.markerGroup);
						stateMarkerGraphic.currentSymbol = newSymbol;
					}
=======
					series.stateMarkerGraphic = stateMarkerGraphic = chart.renderer.symbol(
						newSymbol,
						plotX - radius,
						plotY - radius,
						2 * radius,
						2 * radius
					)
					.attr(pointAttr)
					.add(series.markerGroup);
					stateMarkerGraphic.currentSymbol = newSymbol;
>>>>>>> 46569e4a

				// Move the existing graphic
				} else {
					stateMarkerGraphic[move ? 'animate' : 'attr']({ // #1054
						x: plotX - radius,
						y: plotY - radius
					});
				}
			}

			if (stateMarkerGraphic) {
				stateMarkerGraphic[state && chart.isInsidePlot(plotX, plotY, chart.inverted) ? 'show' : 'hide'](); // #2450
			}
		}

		// Show me your halo
		haloOptions = stateOptions[state] && stateOptions[state].halo;
		if (haloOptions && haloOptions.size) {
			if (!halo) {
				series.halo = halo = chart.renderer.path()
					.add(series.markerGroup);
			}
			halo.attr({
				d: point.haloPath(haloOptions.size),
				fill: Color(point.color || series.color).setOpacity(haloOptions.opacity).get('rgba')
			});
		} else if (halo) {
			halo.attr({ d: [] });
		}

		point.state = state;
	},
	haloPath: function (size) {
		return this.series.chart.renderer.symbols.circle(this.plotX - 10, this.plotY - 10, size * 2, size * 2);
	}
});

/*
 * Extend the Series object with interaction
 */

extend(Series.prototype, {
	/**
	 * Series mouse over handler
	 */
	onMouseOver: function () {
		var series = this,
			chart = series.chart,
			hoverSeries = chart.hoverSeries;

		// set normal state to previous series
		if (hoverSeries && hoverSeries !== series) {
			hoverSeries.onMouseOut();
		}

		// trigger the event, but to save processing time,
		// only if defined
		if (series.options.events.mouseOver) {
			fireEvent(series, 'mouseOver');
		}

		// hover this
		series.setState(HOVER_STATE);
		chart.hoverSeries = series;
	},

	/**
	 * Series mouse out handler
	 */
	onMouseOut: function () {
		// trigger the event only if listeners exist
		var series = this,
			options = series.options,
			chart = series.chart,
			tooltip = chart.tooltip,
			hoverPoint = chart.hoverPoint;

		// trigger mouse out on the point, which must be in this series
		if (hoverPoint) {
			hoverPoint.onMouseOut();
		}

		// fire the mouse out event
		if (series && options.events.mouseOut) {
			fireEvent(series, 'mouseOut');
		}


		// hide the tooltip
		if (tooltip && !options.stickyTracking && (!tooltip.shared || series.noSharedTooltip)) {
			tooltip.hide();
		}

		// set normal state
		series.setState();
		chart.hoverSeries = null;
	},

	/**
	 * Set the state of the graph
	 */
	setState: function (state) {
		var series = this,
			options = series.options,
			graph = series.graph,
			graphNeg = series.graphNeg,
			stateOptions = options.states,
			lineWidth = options.lineWidth,
			attribs;

		state = state || NORMAL_STATE;

		if (series.state !== state) {
			series.state = state;

			if (stateOptions[state] && stateOptions[state].enabled === false) {
				return;
			}

			if (state) {
				lineWidth = stateOptions[state].lineWidth || lineWidth + 1;
			}

			if (graph && !graph.dashstyle) { // hover is turned off for dashed lines in VML
				attribs = {
					'stroke-width': lineWidth
				};
				// use attr because animate will cause any other animation on the graph to stop
				graph.attr(attribs);
				if (graphNeg) {
					graphNeg.attr(attribs);
				}
			}
		}
	},

	/**
	 * Set the visibility of the graph
	 *
	 * @param vis {Boolean} True to show the series, false to hide. If UNDEFINED,
	 *				the visibility is toggled.
	 */
	setVisible: function (vis, redraw) {
		var series = this,
			chart = series.chart,
			legendItem = series.legendItem,
			showOrHide,
			ignoreHiddenSeries = chart.options.chart.ignoreHiddenSeries,
			oldVisibility = series.visible;

		// if called without an argument, toggle visibility
		series.visible = vis = series.userOptions.visible = vis === UNDEFINED ? !oldVisibility : vis;
		showOrHide = vis ? 'show' : 'hide';

		// show or hide elements
		each(['group', 'dataLabelsGroup', 'markerGroup', 'tracker'], function (key) {
			if (series[key]) {
				series[key][showOrHide]();
			}
		});


		// hide tooltip (#1361)
		if (chart.hoverSeries === series) {
			series.onMouseOut();
		}


		if (legendItem) {
			chart.legend.colorizeItem(series, vis);
		}


		// rescale or adapt to resized chart
		series.isDirty = true;
		// in a stack, all other series are affected
		if (series.options.stacking) {
			each(chart.series, function (otherSeries) {
				if (otherSeries.options.stacking && otherSeries.visible) {
					otherSeries.isDirty = true;
				}
			});
		}

		// show or hide linked series
		each(series.linkedSeries, function (otherSeries) {
			otherSeries.setVisible(vis, false);
		});

		if (ignoreHiddenSeries) {
			chart.isDirtyBox = true;
		}
		if (redraw !== false) {
			chart.redraw();
		}

		fireEvent(series, showOrHide);
	},

	/**
	 * Memorize tooltip texts and positions
	 */
	setTooltipPoints: function (renew) {
		var series = this,
			points = [],
			pointsLength,
			low,
			high,
			xAxis = series.xAxis,
			xExtremes = xAxis && xAxis.getExtremes(),
			axisLength = xAxis ? (xAxis.tooltipLen || xAxis.len) : series.chart.plotSizeX, // tooltipLen and tooltipPosName used in polar
			point,
			pointX,
			nextPoint,
			i,
			tooltipPoints = []; // a lookup array for each pixel in the x dimension

		// don't waste resources if tracker is disabled
		if (series.options.enableMouseTracking === false || series.singularTooltips) {
			return;
		}

		// renew
		if (renew) {
			series.tooltipPoints = null;
		}

		// concat segments to overcome null values
		each(series.segments || series.points, function (segment) {
			points = points.concat(segment);
		});

		// Reverse the points in case the X axis is reversed
		if (xAxis && xAxis.reversed) {
			points = points.reverse();
		}

		// Polar needs additional shaping
		if (series.orderTooltipPoints) {
			series.orderTooltipPoints(points);
		}

		// Assign each pixel position to the nearest point
		pointsLength = points.length;
		for (i = 0; i < pointsLength; i++) {
			point = points[i];
			pointX = point.x;
			if (pointX >= xExtremes.min && pointX <= xExtremes.max) { // #1149
				nextPoint = points[i + 1];

				// Set this range's low to the last range's high plus one
				low = high === UNDEFINED ? 0 : high + 1;
				// Now find the new high
				high = points[i + 1] ?
					mathMin(mathMax(0, mathFloor( // #2070
						(point.clientX + (nextPoint ? (nextPoint.wrappedClientX || nextPoint.clientX) : axisLength)) / 2
					)), axisLength) :
					axisLength;

				while (low >= 0 && low <= high) {
					tooltipPoints[low++] = point;
				}
			}
		}
		series.tooltipPoints = tooltipPoints;
	},

	/**
	 * Show the graph
	 */
	show: function () {
		this.setVisible(true);
	},

	/**
	 * Hide the graph
	 */
	hide: function () {
		this.setVisible(false);
	},


	/**
	 * Set the selected state of the graph
	 *
	 * @param selected {Boolean} True to select the series, false to unselect. If
	 *				UNDEFINED, the selection state is toggled.
	 */
	select: function (selected) {
		var series = this;
		// if called without an argument, toggle
		series.selected = selected = (selected === UNDEFINED) ? !series.selected : selected;

		if (series.checkbox) {
			series.checkbox.checked = selected;
		}

		fireEvent(series, selected ? 'select' : 'unselect');
	},

	drawTracker: TrackerMixin.drawTrackerGraph
});
// global variables
extend(Highcharts, {
	
	// Constructors
	Axis: Axis,
	Chart: Chart,
	Color: Color,
	Point: Point,
	Tick: Tick,	
	Renderer: Renderer,
	Series: Series,
	SVGElement: SVGElement,
	SVGRenderer: SVGRenderer,
	
	// Various
	arrayMin: arrayMin,
	arrayMax: arrayMax,
	charts: charts,
	dateFormat: dateFormat,
	format: format,
	pathAnim: pathAnim,
	getOptions: getOptions,
	hasBidiBug: hasBidiBug,
	isTouchDevice: isTouchDevice,
	numberFormat: numberFormat,
	seriesTypes: seriesTypes,
	setOptions: setOptions,
	addEvent: addEvent,
	removeEvent: removeEvent,
	createElement: createElement,
	discardElement: discardElement,
	css: css,
	each: each,
	extend: extend,
	map: map,
	merge: merge,
	pick: pick,
	splat: splat,
	extendClass: extendClass,
	pInt: pInt,
	wrap: wrap,
	svg: hasSVG,
	canvas: useCanVG,
	vml: !hasSVG && !useCanVG,
	product: PRODUCT,
	version: VERSION
});

}());<|MERGE_RESOLUTION|>--- conflicted
+++ resolved
@@ -17929,7 +17929,6 @@
 
 				// Add a new state marker graphic
 				if (!stateMarkerGraphic) {
-<<<<<<< HEAD
 					if (newSymbol) {
 						series.stateMarkerGraphic = stateMarkerGraphic = chart.renderer.symbol(
 							newSymbol,
@@ -17942,18 +17941,6 @@
 						.add(series.markerGroup);
 						stateMarkerGraphic.currentSymbol = newSymbol;
 					}
-=======
-					series.stateMarkerGraphic = stateMarkerGraphic = chart.renderer.symbol(
-						newSymbol,
-						plotX - radius,
-						plotY - radius,
-						2 * radius,
-						2 * radius
-					)
-					.attr(pointAttr)
-					.add(series.markerGroup);
-					stateMarkerGraphic.currentSymbol = newSymbol;
->>>>>>> 46569e4a
 
 				// Move the existing graphic
 				} else {
