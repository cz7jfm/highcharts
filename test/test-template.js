/* global Highcharts */
(function (global) {

    /* *
     *
     *  Private Properties
     *
     * */

    /**
     * The chart template registry
     *
     * @type {*}
     */
    var templates = {};

    /* *
     *
     *  Private Functions
     *
     * */

    /**
     * Creates a new container in the DOM tree.
     *
     * @private
     * @function createContainer
     *
     * @return {HTMLElement}
     *         The DOM element of the container
     */
    function createContainer() {
        var container = global.document.createElement('div'),
            containerStyle = container.style;
        containerStyle.left = '0';
        containerStyle.position = 'absolute';
        containerStyle.top = '0';
        global.document.body.appendChild(container);
        return container;
    }

    /**
     * Creates a deep copy of entries and properties.
     *
     * @private
     * @function treeCopy
     *
     * @param  {Array<*>|*} source
     *         The source to copy from.
     *
     * @param  {*} propertiesTree
     *         The properties tree to copy.
     *
     * @return {Array<*>|*}
     *         The copy of the source.
     */
    function treeCopy(source, propertiesTree) {
        if (!source) {
            return source;
        }
        switch (typeof source) {
            default:
                return source;
            case 'array':
                return JSON.parse(JSON.stringify(source));
            case 'object':
                var copy = {};
                for (var key in propertiesTree) {
                    if (propertiesTree.hasOwnProperty(key) &&
                        source.hasOwnProperty(key)
                    ) {
                        copy[key] = treeCopy(source[key], propertiesTree[key]);
                    } else {
                        copy[key] = undefined; // eslint-disable-line no-undefined
                    }
                }
                return copy;
        }
    }
    // global.treeCopy = treeCopy;

    /**
     * Listens on the update event of a chart and saves changes for undo.
     *
     * @function updateUndoFor
     *
<<<<<<< HEAD
     * @return {function}
     * Undo function to restore original state
=======
     * @param  {Highcharts.Chart} chart
     *         The instance of the chart
     *
     * @return {Function}
     *         Undo function to restore original state
>>>>>>> b91e0bf6
     */
    function updateUndoFor(chart) {

        var undoStack = [],
            removeEvent;

        removeEvent = Highcharts.addEvent(chart, 'update',
            function (args) {
                undoStack.push(treeCopy(chart.options, args.options));
            }
        );

        return function () {

            removeEvent();

            var undoOption;
            while (typeof (undoOption = undoStack.pop()) !== 'undefined') {
                chart.update(undoOption, false, true, false);
            }

        };

    }

    /* *
     *
     *  Constructor
     *
     * */

    /**
     * This class creates a new template for testing on generic charts. It also
     * provides static functions to use registered templates in test cases.
     *
     * @class TestTemplate
     *
     * @param {string} name
<<<<<<< HEAD
     * The reference name of the chart.
     *
     * @param {function} chartConstructor
     * The chart factory function for the template.
     *
     * @param {object} chartOptions
     * The default chart Options for the template.
     *
     * @param {function} testInitializer
     * The initializer function for a test case. (optional)
     *
     * @return {TestTemplate}
     * The new chart template.
=======
     *        The reference name of the chart.
     *
     * @param {Function} chartConstructor
     *        The chart factory function for the template.
     *
     * @param {Highcharts.Options} chartOptions
     *        The default chart Options for the template.
     *
     * @param {Function} testInitializer
     *        The initializer function for a test case. (optional)
>>>>>>> b91e0bf6
     */
    function TestTemplate(
        name, chartConstructor, chartOptions, testInitializer
    ) {

        if (!(this instanceof TestTemplate)) {
            return new TestTemplate(
                name, chartConstructor, chartOptions, testInitializer
            );
        }

        var chart = chartConstructor(createContainer(), chartOptions),
            testCases = [];

        /* *
         *
         *  Instance Properties
         *
         * */

        /**
         * The name of the template as a flag in the chart
         *
         * @name Highcharts.Chart#template
         * @type {string}
         */
        chart.template = name;

        /**
         * The chart instance of the chart template
         *
         * @name TestTemplate#chart
         * @type {Highcharts.Chart}
         */
        this.chart = chart;

        /**
         * The name of the chart template
         *
         * @name TestTemplate#name
         * @type {string}
         */
        this.name = name;

        /**
         * The state of the chart template
         *
         * @name TestTemplate#ready
         * @type {boolean}
         */
        this.ready = true;

        /**
         * The queue of waiting test cases for the chart template
         *
         * @name TestTemplate#testCases
         * @type {Array<Object>}
         */
        this.testCases = testCases;

        /**
         * An initializer for each test case (optional)
         *
<<<<<<< HEAD
         * @type {function|undefined}
=======
         * @name TestTemplate#testInitializer
         * @type {Function|undefined}
>>>>>>> b91e0bf6
         */
        this.testInitializer = testInitializer;

    }

    /* *
     *
     *  Instance Functions
     *
     * */

    /**
     * Creates a test case for the current template chart and add it to the
     * queue array.
     *
     * @function TestTemplate#test
     *
     * @param  {Highcharts.Options} chartOptions
     *         Additional options for the chart
     *
     * @param  {Function} testCallback
     *         The callback to test the chart
     *
     * @return {void}
     */
    TestTemplate.prototype.test = function (
        chartOptions,
        testCallback
    ) {

        chartOptions = (chartOptions || {});

        var chart = this.chart,
            testInitializer = this.testInitializer;

        this.testCases.push({
            chartOptions: chartOptions,
            testCallback: testCallback
        });

        if (!this.ready) {
            return;
        }

        this.ready = false;

        try {

            var testCase;
            while (typeof (testCase = this.testCases.shift()) !== 'undefined') {

                var undoUpdates;

                try {

                    undoUpdates = updateUndoFor(chart);

                    if (typeof testInitializer === 'function') {
                        testInitializer.call(chart, testCase.chartOptions);
                    }

                    chart.update(testCase.chartOptions, true, true, false);
                    chart.container.style.zIndex = '9999';
                    testCase.testCallback(this);

                } finally {

                    if (typeof undoUpdates === 'function') {
                        undoUpdates();
                    }

                    chart.container.style.zIndex = '';

                }
            }

        } finally {

            this.ready = true;

        }
    };

    /* *
     *
     *  Static Functions
     *
     * */

    /**
     * Registers a chart template for additional tests
<<<<<<< HEAD
     *
     * @param {string} name
     * The reference name of the chart.
     *
     * @param {function} chartConstructor
     * The chart factory function for the template.
     *
     * @param {object} chartOptions
     * The default chart options for the template.
     *
     * @param {function} testInitializer
     * The initializer function for a test case. (optional)
     *
     * @return {void}
     */
    TestTemplate.register = function (
        name, chartConstructor, chartOptions, testInitializer
    ) {

        if (typeof name !== 'string' ||
            typeof chartConstructor !== 'function' ||
            typeof chartOptions !== 'object' ||
            (typeof testInitializer !== 'undefined' &&
             typeof testInitializer !== 'function')
        ) {
            throw new Error('Arguments are invalid');
        }

        if (templates[name]) {
            throw new Error('Chart template already registered');
        }

        templates[name] = {
            name: name,
            chartConstructor: chartConstructor,
            chartOptions: chartOptions,
            testInitializer: testInitializer
        };

    };

    /**
     * Prepares a chart template for a test. This function works asynchronously.
     *
     * @param {string} name
     * The reference name of the template to prepare for the test.
     *
     * @param {object|undefind} chartOptions
     * The additional options to customize the chart of the template.
     *
     * @param {function} testCallback
     * The callback with the prepared chart template as the first argument.
=======
     *
     * @function TestTemplate.register
     *
     * @param  {string} name
     *         The reference name of the chart.
     *
     * @param  {Function} chartConstructor
     *         The chart factory function for the template.
     *
     * @param  {Highcharts.Options} chartOptions
     *         The default chart options for the template.
     *
     * @param  {Function} [testInitializer]
     *         The initializer function for a test case. (optional)
>>>>>>> b91e0bf6
     *
     * @return {void}
     */
    TestTemplate.register = function (
        name, chartConstructor, chartOptions, testInitializer
    ) {

        if (typeof name !== 'string' ||
            typeof chartConstructor !== 'function' ||
            typeof chartOptions !== 'object' ||
            (typeof testInitializer !== 'undefined' &&
             typeof testInitializer !== 'function')
        ) {
            throw new Error('Arguments are invalid');
        }

<<<<<<< HEAD
        var template = templates[name];

        if (!template) {
            throw new Error('Template "' + name + '" is not registered');
        }

        chartOptions = (chartOptions || {});

        if (!(template instanceof TestTemplate)) {
            templates[name] = new TestTemplate(
                template.name,
                template.chartConstructor,
                template.chartOptions,
                template.testInitializer
            );
            template = templates[name];
=======
        if (templates[name]) {
            throw new Error('Chart template already registered');
>>>>>>> b91e0bf6
        }

        templates[name] = {
            name: name,
            chartConstructor: chartConstructor,
            chartOptions: chartOptions,
            testInitializer: testInitializer
        };

    };

<<<<<<< HEAD
=======
    /**
     * Prepares a chart template for a test. This function works asynchronously.
     *
     * @function TestTemplate.test
     *
     * @param  {string} name
     *         The reference name of the template to prepare for the test.
     *
     * @param  {Highcharts.Chart|undefind} [chartOptions]
     *         The additional options to customize the chart of the template.
     *
     * @param  {Function} testCallback
     *         The callback with the prepared chart template as the first
     *         argument.
     *
     * @return {void}
     */
    TestTemplate.test = function (name, chartOptions, testCallback) {

        if (typeof name !== 'string' ||
            typeof chartOptions !== 'object' ||
            typeof testCallback !== 'function'
        ) {
            throw new Error('Arguments are invalid');
        }

        var template = templates[name];

        if (!template) {
            throw new Error('Template "' + name + '" is not registered');
        }

        chartOptions = (chartOptions || {});

        if (!(template instanceof TestTemplate)) {
            templates[name] = new TestTemplate(
                template.name,
                template.chartConstructor,
                template.chartOptions,
                template.testInitializer
            );
            template = templates[name];
        }

        template.test(chartOptions, testCallback);

    };

>>>>>>> b91e0bf6
    /* *
     *
     *  Static Properties
     *
     * */

    /**
     * The registered chart templates
     *
     * @name TestTemplate.templates
     * @type {Array<TestTemplate>}
     */
    TestTemplate.templates = templates;

    /* *
     *
     *  Global
     *
     * */

    global.TestTemplate = TestTemplate;

}(this));<|MERGE_RESOLUTION|>--- conflicted
+++ resolved
@@ -84,16 +84,11 @@
      *
      * @function updateUndoFor
      *
-<<<<<<< HEAD
-     * @return {function}
-     * Undo function to restore original state
-=======
      * @param  {Highcharts.Chart} chart
      *         The instance of the chart
      *
      * @return {Function}
      *         Undo function to restore original state
->>>>>>> b91e0bf6
      */
     function updateUndoFor(chart) {
 
@@ -103,8 +98,7 @@
         removeEvent = Highcharts.addEvent(chart, 'update',
             function (args) {
                 undoStack.push(treeCopy(chart.options, args.options));
-            }
-        );
+            });
 
         return function () {
 
@@ -132,21 +126,6 @@
      * @class TestTemplate
      *
      * @param {string} name
-<<<<<<< HEAD
-     * The reference name of the chart.
-     *
-     * @param {function} chartConstructor
-     * The chart factory function for the template.
-     *
-     * @param {object} chartOptions
-     * The default chart Options for the template.
-     *
-     * @param {function} testInitializer
-     * The initializer function for a test case. (optional)
-     *
-     * @return {TestTemplate}
-     * The new chart template.
-=======
      *        The reference name of the chart.
      *
      * @param {Function} chartConstructor
@@ -157,7 +136,6 @@
      *
      * @param {Function} testInitializer
      *        The initializer function for a test case. (optional)
->>>>>>> b91e0bf6
      */
     function TestTemplate(
         name, chartConstructor, chartOptions, testInitializer
@@ -221,12 +199,8 @@
         /**
          * An initializer for each test case (optional)
          *
-<<<<<<< HEAD
-         * @type {function|undefined}
-=======
          * @name TestTemplate#testInitializer
          * @type {Function|undefined}
->>>>>>> b91e0bf6
          */
         this.testInitializer = testInitializer;
 
@@ -263,8 +237,8 @@
             testInitializer = this.testInitializer;
 
         this.testCases.push({
-            chartOptions: chartOptions,
-            testCallback: testCallback
+            chartOptions,
+            testCallback
         });
 
         if (!this.ready) {
@@ -318,19 +292,20 @@
 
     /**
      * Registers a chart template for additional tests
-<<<<<<< HEAD
-     *
-     * @param {string} name
-     * The reference name of the chart.
-     *
-     * @param {function} chartConstructor
-     * The chart factory function for the template.
-     *
-     * @param {object} chartOptions
-     * The default chart options for the template.
-     *
-     * @param {function} testInitializer
-     * The initializer function for a test case. (optional)
+     *
+     * @function TestTemplate.register
+     *
+     * @param  {string} name
+     *         The reference name of the chart.
+     *
+     * @param  {Function} chartConstructor
+     *         The chart factory function for the template.
+     *
+     * @param  {Highcharts.Options} chartOptions
+     *         The default chart options for the template.
+     *
+     * @param  {Function} [testInitializer]
+     *         The initializer function for a test case. (optional)
      *
      * @return {void}
      */
@@ -352,10 +327,10 @@
         }
 
         templates[name] = {
-            name: name,
-            chartConstructor: chartConstructor,
-            chartOptions: chartOptions,
-            testInitializer: testInitializer
+            name,
+            chartConstructor,
+            chartOptions,
+            testInitializer
         };
 
     };
@@ -363,47 +338,29 @@
     /**
      * Prepares a chart template for a test. This function works asynchronously.
      *
-     * @param {string} name
-     * The reference name of the template to prepare for the test.
-     *
-     * @param {object|undefind} chartOptions
-     * The additional options to customize the chart of the template.
-     *
-     * @param {function} testCallback
-     * The callback with the prepared chart template as the first argument.
-=======
-     *
-     * @function TestTemplate.register
+     * @function TestTemplate.test
      *
      * @param  {string} name
-     *         The reference name of the chart.
-     *
-     * @param  {Function} chartConstructor
-     *         The chart factory function for the template.
-     *
-     * @param  {Highcharts.Options} chartOptions
-     *         The default chart options for the template.
-     *
-     * @param  {Function} [testInitializer]
-     *         The initializer function for a test case. (optional)
->>>>>>> b91e0bf6
+     *         The reference name of the template to prepare for the test.
+     *
+     * @param  {Highcharts.Chart|undefind} [chartOptions]
+     *         The additional options to customize the chart of the template.
+     *
+     * @param  {Function} testCallback
+     *         The callback with the prepared chart template as the first
+     *         argument.
      *
      * @return {void}
      */
-    TestTemplate.register = function (
-        name, chartConstructor, chartOptions, testInitializer
-    ) {
+    TestTemplate.test = function (name, chartOptions, testCallback) {
 
         if (typeof name !== 'string' ||
-            typeof chartConstructor !== 'function' ||
             typeof chartOptions !== 'object' ||
-            (typeof testInitializer !== 'undefined' &&
-             typeof testInitializer !== 'function')
+            typeof testCallback !== 'function'
         ) {
             throw new Error('Arguments are invalid');
         }
 
-<<<<<<< HEAD
         var template = templates[name];
 
         if (!template) {
@@ -420,72 +377,12 @@
                 template.testInitializer
             );
             template = templates[name];
-=======
-        if (templates[name]) {
-            throw new Error('Chart template already registered');
->>>>>>> b91e0bf6
-        }
-
-        templates[name] = {
-            name: name,
-            chartConstructor: chartConstructor,
-            chartOptions: chartOptions,
-            testInitializer: testInitializer
-        };
+        }
+
+        template.test(chartOptions, testCallback);
 
     };
 
-<<<<<<< HEAD
-=======
-    /**
-     * Prepares a chart template for a test. This function works asynchronously.
-     *
-     * @function TestTemplate.test
-     *
-     * @param  {string} name
-     *         The reference name of the template to prepare for the test.
-     *
-     * @param  {Highcharts.Chart|undefind} [chartOptions]
-     *         The additional options to customize the chart of the template.
-     *
-     * @param  {Function} testCallback
-     *         The callback with the prepared chart template as the first
-     *         argument.
-     *
-     * @return {void}
-     */
-    TestTemplate.test = function (name, chartOptions, testCallback) {
-
-        if (typeof name !== 'string' ||
-            typeof chartOptions !== 'object' ||
-            typeof testCallback !== 'function'
-        ) {
-            throw new Error('Arguments are invalid');
-        }
-
-        var template = templates[name];
-
-        if (!template) {
-            throw new Error('Template "' + name + '" is not registered');
-        }
-
-        chartOptions = (chartOptions || {});
-
-        if (!(template instanceof TestTemplate)) {
-            templates[name] = new TestTemplate(
-                template.name,
-                template.chartConstructor,
-                template.chartOptions,
-                template.testInitializer
-            );
-            template = templates[name];
-        }
-
-        template.test(chartOptions, testCallback);
-
-    };
-
->>>>>>> b91e0bf6
     /* *
      *
      *  Static Properties
