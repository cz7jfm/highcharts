/* eslint-env node, es6 */
/* eslint no-console:0, valid-jsdoc:0 */
/* eslint-disable func-style */

'use strict';
var colors = require('colors'),
    exec = require('child_process').exec,
    gulp = require('gulp'),
    gzipSize = require('gzip-size'),
    closureCompiler = require('closurecompiler'),
    argv = require('yargs').argv,
    fs = require('fs'),
    sass = require('gulp-sass'),
    ftp = require('vinyl-ftp'),
    spawn = require('child_process').spawn;
var paths = {
    buildsDir: './js/builds',
    distributions: [
        './js/highcharts.src.js',
        './js/highmaps.src.js',
        './js/highstock.src.js',
        './js/highcharts-3d.src.js',
        './js/highcharts-more.src.js'
    ],
    assemblies: [
        './js/highcharts.src.js',
        './js/highstock.src.js',
        './js/highcharts-3d.src.js',
        './js/highcharts-more.src.js',
        './js/highmaps.src.js',
        './js/modules/map.src.js',
        './js/modules/heatmap.src.js'
    ],
    modules: ['./js/modules/*.js'],
    parts: ['./js/parts/*.js'],
    parts3D: ['./js/parts-3d/*.js'],
    partsMap: ['./js/parts-map/*.js'],
    partsMore: ['./js/parts-more/*.js'],
    themes: ['./js/themes/*.js']
};

/**
 * Gulp task to run the building process of distribution files. By default it builds all the distribution files. Usage: "gulp build".
 * @param {string} --file Optional command line argument. Use to build a single file. Usage: "gulp build --file highcharts.js"
 * @return undefined
 */
const scripts = () => {
    console.log('Starting scripts.');
    let build = require('./assembler/build').build;
    // let argv = require('yargs').argv; Already declared in the upper scope
    let files = (argv.file) ? [argv.file] : null,
        type = (argv.type) ? argv.type : 'both',
        debug = argv.d || false,
        DS = '[\\\\\\\/][^\\\\\\\/]', // Regex: Single directory seperator
        folders = {
            'parts': 'parts' + DS + '+\.js$',
            'parts-more': 'parts-more' + DS + '+\.js$'
        };

    build({
        base: './js/masters/',
        debug: debug,
        fileOptions: {
            'modules/accessibility.src.js': {
                exclude: new RegExp(folders.parts),
                umd: false
            },
            'modules/annotations.src.js': {
                exclude: new RegExp(folders.parts),
                umd: false
            },
            'modules/boost.src.js': {
                exclude: new RegExp(folders.parts),
                umd: false
            },
            'modules/broken-axis.src.js': {
                exclude: new RegExp(folders.parts),
                umd: false
            },
            'modules/canvasrenderer.experimental.src.js': {
                exclude: new RegExp(folders.parts),
                umd: false
            },
            'modules/canvgrenderer-extended.src.js': {
                exclude: new RegExp(folders.parts),
                umd: false
            },
            'modules/data.src.js': {
                exclude: new RegExp(folders.parts),
                umd: false
            },
            'modules/drilldown.src.js': {
                exclude: new RegExp(folders.parts),
                umd: false
            },
            'modules/exporting.src.js': {
                exclude: new RegExp(folders.parts),
                umd: false
            },
            'modules/funnel.src.js': {
                exclude: new RegExp(folders.parts),
                umd: false
            },
            'modules/heatmap.src.js': {
                exclude: new RegExp(folders.parts),
                umd: false
            },
            'modules/map.src.js': {
                exclude: new RegExp(folders.parts),
                umd: false
            },
            'modules/map-parser.src.js': {
                exclude: new RegExp([folders.parts, 'data\.src\.js$'].join('|')),
                umd: false
            },
            'modules/no-data-to-display.src.js': {
                exclude: new RegExp(folders.parts),
                umd: false
            },
            'modules/offline-exporting.src.js': {
                exclude: new RegExp(folders.parts),
                umd: false
            },
            'modules/overlapping-datalabels.src.js': {
                exclude: new RegExp(folders.parts),
                umd: false
            },
            'modules/series-label.src.js': {
                exclude: new RegExp(folders.parts),
                umd: false
            },
            'modules/solid-gauge.src.js': {
                exclude: new RegExp([folders.parts, 'GaugeSeries\.js$'].join('|')),
                umd: false
            },
            'modules/treemap.src.js': {
                exclude: new RegExp(folders.parts),
                umd: false
            },
            'themes/dark-blue.js': {
                exclude: new RegExp(folders.parts),
                umd: false
            },
            'themes/dark-green.js': {
                exclude: new RegExp(folders.parts),
                umd: false
            },
            'themes/dark-unica.js': {
                exclude: new RegExp(folders.parts),
                umd: false
            },
            'themes/gray.js': {
                exclude: new RegExp(folders.parts),
                umd: false
            },
            'themes/grid-light.js': {
                exclude: new RegExp(folders.parts),
                umd: false
            },
            'themes/grid.js': {
                exclude: new RegExp(folders.parts),
                umd: false
            },
            'themes/skies.js': {
                exclude: new RegExp(folders.parts),
                umd: false
            },
            'themes/sand-signika.js': {
                exclude: new RegExp(folders.parts),
                umd: false
            },
            'highcharts-more.src.js': {
                exclude: new RegExp(folders.parts),
                umd: false
            },
            'highcharts-3d.src.js': {
                exclude: new RegExp(folders.parts),
                umd: false
            }
        },
        files: files,
        output: './code/',
        type: type
    });
};

const styles = () => {
    gulp.src('./css/*.scss')
        .pipe(sass().on('error', sass.logError))
<<<<<<< HEAD
        .pipe(gulp.dest('./code/css/'));
};
=======
        .pipe(gulp.dest(dir));
});
*/
gulp.task('lint', ['scripts'], function () {
    return gulp.src(paths.assemblies.concat(paths.modules))

        // ESLint config is found in .eslintrc file(s)
        .pipe(eslint())
        .pipe(gulpif(argv.failonerror, eslint.failOnError())) // gulp lint --failonerror
        .pipe(eslint.formatEach());

});
gulp.task('lint-samples', function () {
    return gulp.src(['./samples/*/*/*/demo.js', './samples/*/*/*/test.js', './samples/*/*/*/unit-test.js'])

        // ESLint config is found in .eslintrc file(s)
        .pipe(eslint())
        .pipe(gulpif(argv.failonerror, eslint.failOnError())) // gulp lint --failonerror
        .pipe(eslint.format()); // .format() counts all errors, .formatEach() shows results as they are available
>>>>>>> 7922d4a0

/**
 * Gulp task to execute ESLint. Pattern defaults to './js/**".'
 * @parameter {string} -p Command line parameter to set pattern. Example usage gulp lint -p './samples/**'
 * @return undefined Returns nothing
 */
const lint = () => {
    const CLIEngine = require('eslint').CLIEngine;
    const cli = new CLIEngine();
    const formatter = cli.getFormatter();
    let pattern = (typeof argv.p === 'string') ? [argv.p] : ['./js/**'];
    let report = cli.executeOnFiles(pattern);
    console.log(formatter(report.results));
};

/**
 * Watch changes to JS and SCSS files
 */
gulp.task('default', ['styles', 'scripts'], () => {
    // If styling changes, then build new css and js files.
    gulp.watch(['./css/*.scss'], ['styles', 'scripts']);
    // If js parts files changes, then build new js files.
    gulp.watch(['./js/!(adapters|builds)/*.js'], ['scripts']);
});

gulp.task('ftp', function () {
    fs.readFile('./git-ignore-me.properties', 'utf8', function (err, lines) {
        if (err) {
            throw err;
        }
        var config = {};
        lines.split('\n').forEach(function (line) {
            line = line.split('=');
            if (line[0]) {
                config[line[0]] = line[1];
            }
        });

        var conn = ftp.create({
            host: config['ftp.host'],
            user: config['ftp.user'],
            password: config['ftp.password']
        });

        var globs = paths.distributions.concat(paths.modules);

        return gulp.src(globs, { base: './js', buffer: false })
            .pipe(conn.newer(config['ftp.dest']))
            .pipe(conn.dest(config['ftp.dest']));
    });
});

gulp.task('ftp-watch', function () {
    gulp.watch('./js/*/*.js', ['scripts', 'ftp']);
});

/**
 * Run the test suite. The task spawns a child process running PhantomJS.
 */
gulp.task('test', function () {
    spawn('phantomjs', ['phantomtest.js'].concat(process.argv.slice(3)), {
        cwd: 'utils/samples',
        stdio: 'inherit'
    });
});

/**
 * Run the nightly. The task spawns a child process running node.
 */
gulp.task('nightly', function () {
    spawn('node', ['nightly.js'].concat(process.argv.slice(3)), {
        cwd: 'utils/samples',
        stdio: 'inherit'
    });
});

gulp.task('filesize', function () {
    var oldSize,
        newSize,
        filename = argv.file ? argv.file : 'highcharts.src.js';

    /**
     * Pad a string to a given length by adding spaces to the beginning
     * @param {Number} number
     * @param {Number} length
     * @returns {String} Padded string
     */
    function pad(number, length) {
        return new Array((length || 2) + 1 - String(number).length).join(' ') + number;
    }

    /**
     * Log the results of the comparison
     * @returns {undefined}
     */
    function report() {
        var diff = newSize - oldSize,
            sign = diff > 0 ? '+' : '',
            color = diff > 0 ? 'yellow' : 'green';
        console.log([
            '',
            colors.cyan(filename.replace('.src', '')) + colors.gray('(gzipped)'),
            'HEAD: ' + pad(oldSize.toLocaleString(), 7) + ' B',
            'New:  ' + pad(newSize.toLocaleString(), 7) + ' B',
            colors[color]('Diff: ' + pad(sign + diff, 7) + ' B'),
            ''
        ].join('\n'));
    }

    closureCompiler.compile(
<<<<<<< HEAD
        ['code/highcharts.src.js'],
=======
        ['js/' + filename],
>>>>>>> 7922d4a0
        null,
        function (error, ccResult) {
            if (ccResult) {

                newSize = gzipSize.sync(ccResult);

                exec('git stash', function (stashError) {
                    if (stashError !== null) {
                        console.log('Error in stash: ' + stashError);
                    }

                    closureCompiler.compile(
<<<<<<< HEAD
                        ['code/highcharts.src.js'],
=======
                        ['js/' + filename],
>>>>>>> 7922d4a0
                        null,
                        function (ccError, ccResultOld) {
                            if (ccResultOld) {
                                oldSize = gzipSize.sync(ccResultOld);
                                report();
                                exec('git stash apply && git stash drop', function (applyError) {
                                    if (applyError) {
                                        console.log(colors.red('Error in stash apply: ' + applyError));
                                    }
                                });
                            } else {
                                console.log('Compilation error: ' + error);
                            }
                        }
                    );
                });

            } else {
                console.log('Compilation error: ' + error);
            }
        }
    );
});

/**
 * Compile the JS files in the /code folder
 */
const compile = () => {
    console.log(colors.red('WARNING!: This task may take a few minutes on Mac, and even longer on Windows.'));
    return new Promise((resolve) => {
        const B = require('./assembler/build.js');
        const sourceFolder = './code/';
        const promises = B.getFilesInFolder(sourceFolder, true, '')
            .filter(path => path.endsWith('.src.js'))
            .map(path => {
                return new Promise((resolveCompile, reject) => {
                    const sourcePath = sourceFolder + path;
                    const outputPath = sourcePath.replace('.src.js', '.js');
                    closureCompiler.compile(
                        [sourcePath],
                        null,
                        (error, result) => {
                            if (result) {
                                fs.writeFile(outputPath, result, 'utf8', (err) => {
                                    if (!err) {
                                        // @todo add filesize information
                                        resolveCompile(colors.green('Compiled ' + sourcePath + ' => ' + outputPath));
                                    } else {
                                        reject(colors.red('Failed compiling ' + sourcePath + ' => ' + outputPath));
                                    }
                                });
                            } else {
                                reject('Compilation error: ' + error);
                            }
                        }
                    );
                }).then(console.log);
            });
        Promise.all(promises).then(() => {
            resolve('Compile is complete');
        }).catch((err) => err.message + '\n\r' + err.stack);
    });
};

const cleanCode = () => {
    const U = require('./assembler/utilities.js');
    return U.removeDirectory('./code').then(() => {
        console.log('Successfully removed code directory.');
    }).catch(console.log);
};

const cleanDist = () => {
    const U = require('./assembler/utilities.js');
    return U.removeDirectory('./build/dist').then(() => {
        console.log('Successfully removed dist directory.');
    }).catch(console.log);
};

const copyToDist = () => {
    const B = require('./assembler/build.js');
    const U = require('./assembler/utilities.js');
    const sourceFolder = './code/';
    const distFolder = './build/dist/';
    const files = B.getFilesInFolder(sourceFolder, true, '');
    // Files that should not be distributed with certain products
    const filter = {
        highcharts: ['highmaps.js', 'highstock.js', 'modules/canvasrenderer.experimental.js', 'modules/map.js', 'modules/map-parser.js'],
        highstock: ['highcharts.js', 'highmaps.js', 'modules/broken-axis.js', 'modules/canvasrenderer.experimental.js', 'modules/map.js', 'modules/map-parser.js'],
        highmaps: ['highstock.js', 'modules/broken-axis.js', 'modules/canvasrenderer.experimental.js', 'modules/map-parser.js', 'modules/series-label.js', 'modules/solid-gauge.js']
    };
    files.filter((path) => (path.endsWith('.js') || path.endsWith('.css')))
        .forEach((path) => {
            const content = fs.readFileSync(sourceFolder + path);
            const filename = path.replace('.src.js', '.js').replace('js/', '');
            ['highcharts', 'highstock', 'highmaps'].forEach((lib) => {
                if (filter[lib].indexOf(filename) === -1) {
                    U.writeFile(distFolder + lib + '/js/' + path, content);
                }
            });
        });
};

/**
 * Left pad a string
 * @param  {string} str    The string we want to pad.
 * @param  {string} char   The character we want it to be padded with.
 * @param  {number} length The length of the resulting string.
 * @return {string}        The string with padding on left.
 */
const leftPad = (str, char, length) => char.repeat(length - str.length) + str;

/**
 * Returns time of date as a string in the format of HH:MM:SS
 * @param  {Date} d The date object we want to get the time from
 * @return {string}   The string represantation of the Date object.
 */
const toTimeString = (d) => {
    const pad = (s) => leftPad(s, '0', 2);
    return pad('' + d.getHours()) + ':' + pad('' + d.getMinutes()) + ':' + pad('' + d.getSeconds());
};

/**
 * Returns a string which tells the time difference between to dates.
 * Difference is formatted as xh xm xs xms. Where x is a number.
 * @param  {Date} d1 First date
 * @param  {Date} d2 Second date
 * @return {string} The time difference between the two dates.
 */
const timeDifference = (d1, d2) => {
    const seconds = 1000;
    const minutes = 60 * seconds;
    const hours = 60 * minutes;
    let diff = d2 - d1;
    let x = 0;
    let time = [];
    if (diff > hours) {
        x = Math.floor(diff / hours);
        diff -= x * hours;
        time.push(x + 'h');
    }
    if (diff > minutes || (time.length > 0 && diff > 0)) {
        x = Math.floor(diff / minutes);
        diff -= x * minutes;
        time.push(x + 'm');
    }
    if (diff > seconds || (time.length > 0 && diff > 0)) {
        x = Math.floor(diff / seconds);
        diff -= x * seconds;
        time.push(x + 's');
    }
    if (diff > 0 || time.length === 0) {
        time.push(diff + 'ms');
    }
    return time.join(' ');
};

/**
 * Mirrors the same feedback which gulp gives when executing its tasks.
 * Says when a task started, when it finished, and how long it took.
 * @param  {string} name Name of task which is beeing executed.
 * @param  {string} task A function to execute
 * @return {*}      Returns whatever the task function returns when it is finished.
 */
const gulpify = (name, task) => {
    // const colors = require('colors');
    const isPromise = (value) => (typeof value === 'object' && typeof value.then === 'function');
    return function () {
        const d1 = new Date();
        console.log('[' + colors.gray(toTimeString(d1)) + '] Starting \'' + colors.cyan(name) + '\'...');
        let result = task.apply(null, Array.from(arguments));
        if (!isPromise(result)) {
            result = Promise.resolve(result);
        }
        return result.then(() => {
            const d2 = new Date();
            console.log('[' + colors.gray(toTimeString(d2)) + '] Finished \'' + colors.cyan(name) + '\' after ' + colors.blue(timeDifference(d1, d2)));
        });
    };
};

/**
 * Executes a single terminal command and returns when finished.
 * Outputs stdout to the console.
 * @param  {string} command Command to execute in terminal
 * @return {string} Returns all output to the terminal in the form of a string.
 */
const commandLine = (command) => {
    // const exec = require('child_process').exec;
    return new Promise((resolve, reject) => {
        const cli = exec(command, (error, stdout) => {
            if (error) {
                console.log(error);
                reject(error);
            } else {
                console.log('Command finished: ' + command);
                resolve(stdout);
            }
        });
        cli.stdout.on('data', (data) => console.log(data.toString()));
    });
};

/**
 * Download a version of the API for Highstock, Highstock or Highmaps.
 * Executes a grunt task through command line.
 * @param  {string} product Which api to download. Must be lowercase.
 * @param  {string} version Which version to download.
 * @return {Promise} Returns a promise which resolves when download is completed.
 */
const downloadAPI = (product, version) => commandLine('grunt download-api:' + product + ':' + version);

/**
 * Download all the API's of Highcharts, Highstock and Highmaps.
 * @return {Promise} Returns a promise which resolves when all downloads are completed.
 */
const downloadAllAPI = () => new Promise((resolve, reject) => {
    // @todo Pass in version, instead of hardcoding it.
    const version = '5.0.0';
    const promises = ['highcharts', 'highstock', 'highmaps'].map((product) => downloadAPI(product, version));
    Promise.all(promises).then(() => {
        resolve('Finished downloading api\'s for Highcharts, Highstock and Highmaps');
    }).catch((err) => {
        reject(err);
    });
});

/**
 * Run remaining dist tasks in build.xml.
 * @return {Promise} Returns a promise which resolves when scripts is finished.
 */
const antDist = () => commandLine('ant dist');

gulp.task('copy-to-dist', copyToDist);
gulp.task('styles', styles);
gulp.task('scripts', scripts);
gulp.task('lint', lint);
gulp.task('compile', compile);
/**
 * Create distribution files
 */
gulp.task('dist', () => {
    return gulpify('cleanCode', cleanCode)()
        .then(gulpify('styles', styles))
        .then(gulpify('scripts', scripts))
        .then(gulpify('lint', lint))
        .then(gulpify('compile', compile))
        .then(gulpify('cleanDist', cleanDist))
        .then(gulpify('copyToDist', copyToDist))
        .then(gulpify('downloadAllAPI', downloadAllAPI))
        .then(gulpify('ant-dist', antDist));
});
gulp.task('browserify', function () {
    var browserify = require('browserify');
    browserify('./samples/highcharts/common-js/browserify/app.js')
        .bundle(function (err, buf) {
            if (err) {
                // @todo Do something meaningful with err
            }
            fs.writeFileSync('./samples/highcharts/common-js/browserify/demo.js', buf);
        });
});

gulp.task('webpack', function () {
    var webpack = require('webpack');
    webpack({
        entry: './samples/highcharts/common-js/browserify/app.js', // Share the same unit tests
        output: {
            filename: './samples/highcharts/common-js/webpack/demo.js'
        }
    }, function (err) {
        if (err) {
            throw new Error('Webpack failed.');
        }
    });
});

gulp.task('common', ['scripts', 'browserify', 'webpack']);<|MERGE_RESOLUTION|>--- conflicted
+++ resolved
@@ -187,30 +187,8 @@
 const styles = () => {
     gulp.src('./css/*.scss')
         .pipe(sass().on('error', sass.logError))
-<<<<<<< HEAD
         .pipe(gulp.dest('./code/css/'));
 };
-=======
-        .pipe(gulp.dest(dir));
-});
-*/
-gulp.task('lint', ['scripts'], function () {
-    return gulp.src(paths.assemblies.concat(paths.modules))
-
-        // ESLint config is found in .eslintrc file(s)
-        .pipe(eslint())
-        .pipe(gulpif(argv.failonerror, eslint.failOnError())) // gulp lint --failonerror
-        .pipe(eslint.formatEach());
-
-});
-gulp.task('lint-samples', function () {
-    return gulp.src(['./samples/*/*/*/demo.js', './samples/*/*/*/test.js', './samples/*/*/*/unit-test.js'])
-
-        // ESLint config is found in .eslintrc file(s)
-        .pipe(eslint())
-        .pipe(gulpif(argv.failonerror, eslint.failOnError())) // gulp lint --failonerror
-        .pipe(eslint.format()); // .format() counts all errors, .formatEach() shows results as they are available
->>>>>>> 7922d4a0
 
 /**
  * Gulp task to execute ESLint. Pattern defaults to './js/**".'
@@ -321,11 +299,7 @@
     }
 
     closureCompiler.compile(
-<<<<<<< HEAD
-        ['code/highcharts.src.js'],
-=======
         ['js/' + filename],
->>>>>>> 7922d4a0
         null,
         function (error, ccResult) {
             if (ccResult) {
@@ -338,11 +312,7 @@
                     }
 
                     closureCompiler.compile(
-<<<<<<< HEAD
-                        ['code/highcharts.src.js'],
-=======
                         ['js/' + filename],
->>>>>>> 7922d4a0
                         null,
                         function (ccError, ccResultOld) {
                             if (ccResultOld) {
