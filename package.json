--- conflicted
+++ resolved
@@ -50,7 +50,6 @@
     "eslint-plugin-highcharts": "file:tools/eslint-plugin-highcharts",
     "eslint-plugin-node": "latest",
     "eslint-plugin-security": "latest",
-    "fast-deep-equal": "^2.0.1",
     "fs-extra": "^2.1.2",
     "gifencoder": "^1.1.0",
     "glob": "^7.1.3",
@@ -62,11 +61,7 @@
     "gulp-typedoc": "^2.2.1",
     "gzip-size": "^5.0.0",
     "highcharts-assembler": "github:highcharts/highcharts-assembler#v1.2.3",
-<<<<<<< HEAD
     "highcharts-documentation-generators": "github:highcharts/highcharts-documentation-generators#v0.3.1",
-=======
-    "highcharts-documentation-generators": "github:highcharts/highcharts-documentation-generators#v0.2.3",
->>>>>>> 219206c4
     "husky": "latest",
     "js-yaml": "^3.12.1",
     "jsdoc": "^3.5.5",
