QUnit.test('#6334 - double afterSetExtremes for scrollbar and navigator', function (assert) {
    var done = assert.async(),
        counter = 0,
        options = {
            xAxis: {
                minRange: 0.01,
                min: 3,
                max: 3.05,
                events: {
                    afterSetExtremes: function () {
                        counter ++;
                    }
                }
            },
            rangeSelector: {
                enabled: false
            },
            navigator: {
                adaptToUpdatedData: false
            },
            scrollbar: {
                liveRedraw: false
            },
            series: [{
                data: [4, 20, 100, 5, 2, 33, 12, 23]
            }]
        },
        chart = Highcharts.stockChart('container', options),
        controller = TestController(chart),
        scrollbar = chart.navigator.scrollbar,
        group = scrollbar.group,
        thumbGroup = scrollbar.scrollbarGroup,
        thumb = scrollbar.scrollbar,
        thumbBox = thumb.getBBox(),
        x = group.translateX + thumbGroup.translateX + thumbBox.width / 2,
        y = group.translateY + thumbGroup.translateY + thumbBox.height / 2;

    controller.mousedown(x, y);
    controller.mousemove(x + 90, y);
    controller.mouseup();

    setTimeout(function () {
        assert.strictEqual(
            counter,
            1,
            'afterSetExtremes called just once'
        );
        done();
<<<<<<< HEAD
    }, 5);
});

QUnit.test('#1716 - very small range in navigator and scrollbar events', function (assert) {
    var done = assert.async(),
        min = 3,
        max = 3.000002,
        options = {
            xAxis: {
                minRange: 0.000001,
                min: min,
                max: max
            },
            rangeSelector: {
                enabled: false
            },
            series: [{
                data: [4, 20, 100, 5, 2, 33, 12, 23]
            }]
        },
        chart = Highcharts.stockChart('container', options),
        controller = TestController(chart),
        scrollbar = chart.navigator.scrollbar,
        group = scrollbar.group,
        extremes;

    controller.click(
        group.translateX + 5,
        group.translateY + 5
    );

    setTimeout(function () {
        extremes = chart.xAxis[0].getExtremes();
        assert.strictEqual(
            min > extremes.min && max > extremes.max,
            true,
            'Scrollbar moved to the left'
        );
        done();
    }, 5);
});
=======
    }, 500);
});
>>>>>>> master<|MERGE_RESOLUTION|>--- conflicted
+++ resolved
@@ -46,7 +46,6 @@
             'afterSetExtremes called just once'
         );
         done();
-<<<<<<< HEAD
     }, 5);
 });
 
@@ -87,8 +86,4 @@
         );
         done();
     }, 5);
-});
-=======
-    }, 500);
-});
->>>>>>> master+});