--- conflicted
+++ resolved
@@ -91,16 +91,8 @@
         );
     });
 
-<<<<<<< HEAD
-    assert.strictEqual(
-        chart.title.element.textContent,
-        '',
-        'Empty title (#6934)'
-    );
-=======
     QUnit.test('Title update', function (assert) {
         var chart = Highcharts.chart($('<div>').appendTo('#container')[0], getConfig());
->>>>>>> 571f2efd
 
         chart.update({
             title: {
