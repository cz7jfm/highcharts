--- conflicted
+++ resolved
@@ -143,82 +143,6 @@
                     }]
                 }]
             });
-
-<<<<<<< HEAD
-            assert.strictEqual(
-                chart.series[0].points[0].graphic.hasClass('updated'),
-                false,
-                'Ready...'
-            );
-
-            chart.series[0].points[0].update({
-                className: 'updated'
-            });
-            assert.strictEqual(
-                chart.series[0].points[0].graphic.hasClass('updated'),
-                true,
-                'Point.update successfully applied class name (' + type + ')'
-            );
-        });
-    });
-
-    QUnit.test('Point with negative color has only one highcharts-negative class',
-        function (assert) {
-            var chart = Highcharts.chart('container', {
-                series: [{
-                    data: [-10, -7, 5, 16],
-                    negativeColor: '#123456'
-                }]
-            });
-            assert.strictEqual(
-                Highcharts.attr(chart.series[0].points[0].graphic.element,
-                    'class').match(/highcharts-negative/g).length,
-                1,
-                'One occurrence of class name'
-            );
-        });
-
-    QUnit.test('Point with state options (#6401)',
-        function (assert) {
-            var color = 'red',
-                chart = Highcharts.chart('container', {
-                    chart: {
-                        type: 'column'
-                    },
-                    plotOptions: {
-                        column: {
-                            states: {
-                                hover: {
-                                color: 'blue'
-                              }
-                            }
-                        }
-                    },
-                    series: [{
-                        data: [{
-                            y: 20,
-                            states: {
-                                hover: {
-                                    color: color
-                                }
-                            }
-                        }]
-                    }]
-                });
-
-            chart.series[0].points[0].setState('hover');
-
-            assert.strictEqual(
-                Highcharts.attr(
-                    chart.series[0].points[0].graphic.element,
-                    'fill'
-                ),
-                color,
-                'Correct fill color on hover'
-            );
-        });
-});
-=======
         chart.series[0].points[0].setState('hover');
 
         assert.strictEqual(
@@ -230,5 +154,4 @@
             'Correct fill color on hover'
         );
     }
-);
->>>>>>> master+);