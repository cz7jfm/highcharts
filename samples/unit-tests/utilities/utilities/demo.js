--- conflicted
+++ resolved
@@ -364,105 +364,60 @@
 });
 
 
-<<<<<<< HEAD
-QUnit.test('isDOMElement', function (assert) {
-    var isDOMElement = Highcharts.isDOMElement,
-=======
 QUnit.test('isHTMLElement', function (assert) {
     var isHTMLElement = Highcharts.isHTMLElement,
->>>>>>> 7f2506ec
         // Mock an ES6 class
         classes = {
             constructor: function TestClass() {}
         };
 
     assert.strictEqual(
-<<<<<<< HEAD
-      isDOMElement("a"),
-=======
       isHTMLElement("a"),
->>>>>>> 7f2506ec
       false,
       'String is not a HTML Element'
     );
     assert.strictEqual(
-<<<<<<< HEAD
-      isDOMElement(1),
-=======
       isHTMLElement(1),
->>>>>>> 7f2506ec
       false,
       'Number is not a HTML Element'
     );
     assert.strictEqual(
-<<<<<<< HEAD
-      isDOMElement(true),
-=======
       isHTMLElement(true),
->>>>>>> 7f2506ec
       false,
       'Boolean is not a HTML Element'
     );
     assert.strictEqual(
-<<<<<<< HEAD
-      isDOMElement(null),
-=======
       isHTMLElement(null),
->>>>>>> 7f2506ec
       false,
       'null is not a HTML Element'
     );
     assert.strictEqual(
-<<<<<<< HEAD
-      isDOMElement(undefined),
-=======
       isHTMLElement(undefined),
->>>>>>> 7f2506ec
       false,
       'undefined is not a HTML Element'
     );
     assert.strictEqual(
-<<<<<<< HEAD
-      isDOMElement([1]),
-=======
       isHTMLElement([1]),
->>>>>>> 7f2506ec
       false,
       'Array is not a HTML Element'
     );
     assert.strictEqual(
-<<<<<<< HEAD
-      isDOMElement({ a: 1 }),
-=======
       isHTMLElement({ a: 1 }),
->>>>>>> 7f2506ec
       false,
       'Object is not a HTML Element'
     );
     assert.strictEqual(
-<<<<<<< HEAD
-      isDOMElement(classes),
-=======
       isHTMLElement(classes),
->>>>>>> 7f2506ec
       false,
       'Object classes is not a HTML Element'
     );
     assert.strictEqual(
-<<<<<<< HEAD
-      isDOMElement(document.createElement('div')),
-=======
       isHTMLElement(document.createElement('div')),
->>>>>>> 7f2506ec
       true,
       'HTMLElement is a HTML Element'
     );
     assert.strictEqual(
-<<<<<<< HEAD
-      isDOMElement(function Test() {}),
-=======
       isHTMLElement(function Test() {}),
->>>>>>> 7f2506ec
       false,
       'Function is not a HTML Element'
     );
