--- conflicted
+++ resolved
@@ -619,7 +619,6 @@
         assert.notOk(chart.series[1].requireSorting, "No error 15 in the console.");
     });
 
-<<<<<<< HEAD
     QUnit.test('ScrollablePlotArea in Gantt with navigation should not increase chart size and mask should be placed correctly, (#13917).', function (assert) {
         const chart = Highcharts.ganttChart('container', {
             chart: {
@@ -695,7 +694,9 @@
         assert.ok(
             chart.navigator.top < chart.chartHeight,
             'The navigator should be still inside the plot area.'
-=======
+        );
+    });
+  
     QUnit.test('Gantt using the keys feature #13768', function (assert) {
         var chart = Highcharts.ganttChart('container', {
             series: [{
@@ -715,7 +716,6 @@
             chart.series[0].processedYData[0] !== undefined,
             true,
             'The processedYData should be applied by using the keys feature #13768'
->>>>>>> b99a2b64
         );
     });
 }());