$(function () {
    $.getJSON('http://www.highcharts.com/samples/data/jsonp.php?filename=range.json&callback=?', function(data) {
    
    	$('#container').highcharts({
    	
		    chart: {
<<<<<<< HEAD
		        type: 'arearange'
=======
		        renderTo: 'container',
		        type: 'arearange',
		        zoomType: 'x'
>>>>>>> 2d9b3318
		    },
		    
		    title: {
		        text: 'Temperature variation by day'
		    },
		
		    xAxis: {
		        type: 'datetime'
		    },
		    
		    yAxis: {
		        title: {
		            text: null
		        }
		    },
		
		    tooltip: {
		        crosshairs: true,
		        shared: true,
		        valueSuffix: '°C'
		    },
		    
		    legend: {
		        enabled: false
		    },
		
		    series: [{
		        name: 'Temperatures',
		        data: data
		    }]
		
		});
    });
    
});<|MERGE_RESOLUTION|>--- conflicted
+++ resolved
@@ -4,13 +4,8 @@
     	$('#container').highcharts({
     	
 		    chart: {
-<<<<<<< HEAD
-		        type: 'arearange'
-=======
-		        renderTo: 'container',
 		        type: 'arearange',
 		        zoomType: 'x'
->>>>>>> 2d9b3318
 		    },
 		    
 		    title: {
