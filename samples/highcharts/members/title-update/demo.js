$(function () {
    var i = 1;

<<<<<<< HEAD
    Highcharts.chart('container', {
=======
    var chart = Highcharts.chart('container', {
>>>>>>> 042a8aa1
        subtitle: {
            text: 'Subtitle'
        },

        xAxis: {
            categories: ['Jan', 'Feb', 'Mar', 'Apr', 'May', 'Jun', 'Jul', 'Aug', 'Sep', 'Oct', 'Nov', 'Dec']
        },

        series: [{
            data: [29.9, 71.5, 106.4, 129.2, 144.0, 176.0, 135.6, 148.5, 216.4, 194.1, 95.6, 54.4]
        }]

    });


    $('#title').click(function () {
        chart.title.update({ text: 'New title ' + i });
        i += 1;
    });
    $('#subtitle').click(function () {
        chart.subtitle.update({ text: 'New title ' + i });
        i += 1;
    });
    $('#color').click(function () {
        chart.title.update({
            style: {
                color: 'red'
            }
        });
        chart.subtitle.update({
            style: {
                color: 'green'
            }
        });
    });
});<|MERGE_RESOLUTION|>--- conflicted
+++ resolved
@@ -1,11 +1,7 @@
 $(function () {
     var i = 1;
 
-<<<<<<< HEAD
-    Highcharts.chart('container', {
-=======
     var chart = Highcharts.chart('container', {
->>>>>>> 042a8aa1
         subtitle: {
             text: 'Subtitle'
         },
