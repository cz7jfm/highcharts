--- conflicted
+++ resolved
@@ -10,11 +10,7 @@
         });
 
         Highcharts.mapChart('container', {
-<<<<<<< HEAD
-            chart : {
-=======
             chart: {
->>>>>>> 042a8aa1
                 borderWidth: 1,
                 map: 'custom/world'
             },
