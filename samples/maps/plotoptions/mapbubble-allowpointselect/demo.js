$(function () {

    $.getJSON('https://www.highcharts.com/samples/data/jsonp.php?filename=world-population.json&callback=?', function (data) {

        $('#container').highcharts('Map', {
<<<<<<< HEAD
            chart : {
                borderWidth : 1,
                map: 'custom/world'
=======
            chart: {
                borderWidth: 1
>>>>>>> 7922d4a0
            },

            title: {
                text: 'World population 2010 by country'
            },

            subtitle: {
                text: 'Click bubbles to select'
            },

            legend: {
                enabled: false
            },

            mapNavigation: {
                enabled: true,
                buttonOptions: {
                    verticalAlign: 'bottom'
                }
            },

            series: [{
                name: 'Countries',
                color: '#E0E0E0',
                enableMouseTracking: false
            }, {
                allowPointSelect: true,
                cursor: 'pointer',
                type: 'mapbubble',
                name: 'Population 2010',
                joinBy: ['iso-a2', 'code'],
                data: data,
                minSize: 4,
                maxSize: '12%',
                tooltip: {
                    pointFormat: '{point.code}: {point.z} thousands'
                }
            }]
        });

    });
});<|MERGE_RESOLUTION|>--- conflicted
+++ resolved
@@ -3,14 +3,9 @@
     $.getJSON('https://www.highcharts.com/samples/data/jsonp.php?filename=world-population.json&callback=?', function (data) {
 
         $('#container').highcharts('Map', {
-<<<<<<< HEAD
             chart : {
-                borderWidth : 1,
+                borderWidth: 1,
                 map: 'custom/world'
-=======
-            chart: {
-                borderWidth: 1
->>>>>>> 7922d4a0
             },
 
             title: {
