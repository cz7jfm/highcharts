--- conflicted
+++ resolved
@@ -6,18 +6,11 @@
 		<!-- 1. Add these JavaScript inclusions in the head of your page -->
 		<script src="http://code.jquery.com/jquery-1.10.1.js"></script>
 		
-<<<<<<< HEAD
-		<script src="http://code.highcharts.com/3.0.5/highcharts.js"></script>
-		<script src="http://github.highcharts.com/bdf6471/modules/map.src.js"></script>
-		<script src="http://github.highcharts.com/bdf6471/modules/data.src.js"></script>
-		<script src="http://github.highcharts.com/bdf6471/modules/map-parser.src.js"></script>
-=======
 		
 		<script src="http://code.highcharts.com/3.0.5/highcharts.js"></script>
 		<script src="http://github.highcharts.com/c30b2ea/modules/map.src.js"></script>
 		<script src="http://github.highcharts.com/c30b2ea/modules/data.src.js"></script>
 		<script src="http://github.highcharts.com/c30b2ea/modules/map-parser.src.js"></script>
->>>>>>> 34dcb3b7
 		
 		<!--
 		<script src="http://code.highcharts.local/highcharts.js"></script>
@@ -121,19 +114,6 @@
 						
 						// View data
 						var mapData = [];
-<<<<<<< HEAD
-						$.each(data, function (i, point) {
-							point = Highcharts.merge(point);
-							delete point._minX;
-							delete point._maxX;
-							delete point._minY;
-							delete point._maxY;
-							delete point.y;
-							delete point.color;
-							mapData[i] = point;
-						});
-						mapData = JSON.stringify(Highcharts.Data.prototype.pathToString(mapData), null, "\t");
-=======
 						$.each(options.series, function (i, series) {
 							var data = [];
 
@@ -157,7 +137,6 @@
 						});
 						
 						mapData = JSON.stringify(mapData, null, "\t");
->>>>>>> 34dcb3b7
 						$('#view-data')
 							.html('View data (' + Highcharts.numberFormat(mapData.length / 1024, 1, '.') + ' kB)')
 							.click(function () {
