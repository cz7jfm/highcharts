<?php

class Settings {
	// Path to the Git Executable
	//static $git = "C:\Git\bin\git"; // Typical Windows path
	static $git = 'git';

<<<<<<< HEAD
	//static $leftPath = "http://code.highcharts.com";
	static $leftPath = "master"; // This is how to compare against a commit
=======
	static $leftPath = "http://code.highcharts.com";
>>>>>>> 80772934
	static $rightPath = "http://code.highcharts.local";
	static $exportServer = "http://export.highcharts.com";
	static $jQueryVersion = "1.8.3";
}

?><|MERGE_RESOLUTION|>--- conflicted
+++ resolved
@@ -5,12 +5,7 @@
 	//static $git = "C:\Git\bin\git"; // Typical Windows path
 	static $git = 'git';
 
-<<<<<<< HEAD
-	//static $leftPath = "http://code.highcharts.com";
-	static $leftPath = "master"; // This is how to compare against a commit
-=======
 	static $leftPath = "http://code.highcharts.com";
->>>>>>> 80772934
 	static $rightPath = "http://code.highcharts.local";
 	static $exportServer = "http://export.highcharts.com";
 	static $jQueryVersion = "1.8.3";
