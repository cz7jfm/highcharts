<?php
ini_set('display_errors', 'on');
session_start();
require_once('../settings.php');

if (isset($_GET['commit'])) {
	$leftPath = $_GET['commit']; // used by PhantomJS command line
} elseif (isset($_SESSION['leftPath'])) {
	$leftPath = $_SESSION['leftPath'];
} else {
	$leftPath = Settings::$leftPath;
}
$rightPath = isset($_SESSION['rightPath']) ? $_SESSION['rightPath'] : Settings::$rightPath;

// A commit is given, insert the full path
if (preg_match('/^[a-z0-9]+$/', $leftPath)) {
	$leftPath = "cache.php?file=http://github.highcharts.com/$leftPath";
}


$leftExporting = "$leftPath/modules/exporting.src.js";
$rightExporting = "$rightPath/modules/exporting.src.js";

$leftFramework = 'jQuery';
$rightFramework = 'jQuery';

$httpHost = $_SERVER['HTTP_HOST'];
$httpHost = explode('.', $httpHost);
$topDomain = $httpHost[sizeof($httpHost) - 1];



$path = $_GET['path'];
if (!preg_match('/^[a-z\-0-9]+\/[a-z0-9\-\.]+\/[a-z0-9\-,]+$/', $path)) {
	die ('Invalid sample path input: ' . $path);
}
$isUnitTest = file_exists("../../samples/$path/unit-tests.js") || strstr(@file_get_contents("../../samples/$path/demo.details"), 'qunit') ? true : false;

$path = "../../samples/$path";

require_once('functions.php');

// Rewrite all external files to load via cache.php
function cachify($s) {

	$s = preg_replace('/(src|href)="([^"]+)"/', '$1="cache.php?file=$2"', $s);
	return $s;
}

function getResources() {
	global $path;
	
	// No idea why file_get_contents doesn't work here...
	ob_start();
	@include("$path/demo.details");
	$s = ob_get_clean();
	
	$html = '';
	if ($s) {
		$lines = explode("\n", $s);
		
		$run = false;
		foreach ($lines as $line) {
			if ($run && substr(trim($line), 0, 1) != '-') {
				$run = false;
			}
			
			if ($run) {
				$url = trim($line, " -\r");
				
				if (preg_match('/\.js$/', $url)) {
					$html .= "<script src=\"$url\"></script>\n";
				} elseif (preg_match('/\.css$/', $url)) {
					$html .= "<link rel=\"stylesheet\" href=\"$url\"></script>\n";
				}
			}
			
			
			if (trim($line) === 'resources:') {
				$run = true;
			}
		}
	}
	return cachify($html);
}

function getJS() {
	global $path, $topDomain;
	
	
	ob_start();
	include("$path/demo.js");
	$s = ob_get_clean();


	// Use local data
	$s = str_replace('http://www.highcharts.com/samples/data', "http://www.highcharts.$topDomain/samples/data", $s);
	
	return cachify($s);
}

function getHTML($which) {
	global $path, $leftPath, $rightPath, $rightExporting, $leftExporting, $isUnitTest;
	$bogus = md5('bogus');
	
	// No idea why file_get_contents doesn't work here...
	ob_start();
	include("$path/demo.html");
	$s = ob_get_clean();

	if (strstr($s, 'http://')) {
		$s .= '<script>console.error("Do not use http in demo.html. Use secure https.")</script>';
	}
	if (strstr($s, '.src.js')) {
		$s .= '<script>console.error("Do not use src.js files in demos. Use .js compiled files.")</script>';
	}

	$s = cachify($s);

	$s = str_replace('cache.php?file=https://code.highcharts.com/mapdata', $bogus, $s);
	
	if ($which == 'left') {
		$s = str_replace('cache.php?file=https://code.highcharts.com', $leftPath, $s);
		$exporting = $leftExporting;
		
	} else {
		
		$s = str_replace('cache.php?file=https://code.highcharts.com', $rightPath, $s);
		$s = str_replace('.js"', '.js?' . mktime() . '"', $s);
		$exporting = $rightExporting;
	}

	$s = str_replace($bogus, 'cache.php?file=https://code.highcharts.com/mapdata', $s);
	
<<<<<<< HEAD
	if (strlen($s) > 0 && strpos($s, 'exporting.js') === false) {
=======
	// If the export module is not loaded, add it so we can run compare
	if (strlen($s) > 0 && strpos($s, 'exporting.js') === false && !$isUnitTest) {
>>>>>>> 80772934
		$s .= '<script src="' . $exporting . '"></script>';
	}
	
	return $s;
}

function getCompareTooltips() {
	global $path;
	// No idea why file_get_contents doesn't work here...
	ob_start();
	@include("$path/demo.details");
	$yaml = ob_get_clean();

	return strstr($yaml, 'compareTooltips: true');
}
function getExportInnerHTML() {
	global $path;
	// No idea why file_get_contents doesn't work here...
	ob_start();
	@include("$path/demo.details");
	$yaml = ob_get_clean();

	return strstr($yaml, 'exportInnerHTML: true');
}


?><!DOCTYPE HTML>
<html>
	<head>
		<meta http-equiv="Content-Type" content="text/html; charset=utf-8">
		<title>Highcharts demo</title>
		<?php echo getFramework($_GET['which'] === 'left' ? $leftFramework : $rightFramework); ?>
		<?php echo getResources(); ?>

		<?php if (is_file("$path/unit-tests.js")) : ?>
		<script src="cache.php?file=http://code.jquery.com/qunit/qunit-1.19.0.js"></script>
   		<link rel="stylesheet" type="text/css" href="cache.php?file=http://code.jquery.com/qunit/qunit-1.19.0.css" />		
   		<?php endif; ?>

		<link rel="stylesheet" type="text/css" href="style.css"/>
		<style type="text/css">
			<?php @include("$path/demo.css"); ?>
		</style>
		
		<script type="text/javascript">
			var chart,
				randomValues = [0.14102989272214472, 0.0351817375048995, 0.10094573209062219, 0.35990892769768834, 0.7690574480220675, 0.16634021210484207, 0.3944594960194081, 0.7656398438848555, 0.27706647920422256, 0.5681763959582895, 0.513730650767684, 0.26344996923580766, 0.09001278411597013, 0.2977627406362444, 0.6982127586379647, 0.9593012358527631, 0.8456065070349723, 0.26248381356708705, 0.12872424302622676, 0.25530692492611706, 0.9969052199739963, 0.09259856841526926, 0.9022860133554786, 0.3393681487068534, 0.41671016393229365, 0.10582929337397218, 0.1322793234139681, 0.595869708340615, 0.050670077092945576, 0.8613549116998911, 0.17356411134824157, 0.16447093593887985, 0.44514468451961875, 0.15736589767038822, 0.8677479331381619, 0.30932203005068004, 0.6120233973488212, 0.001859797164797783, 0.7689258102327585, 0.7421043077483773, 0.7548440918326378, 0.9667320610024035, 0.13654314493760467, 0.6277681242208928, 0.002858637133613229, 0.6877673089038581, 0.44036358245648444, 0.3101970909629017, 0.013212101766839623, 0.7115063068922609, 0.2931885647121817, 0.5031651991885155, 0.8921459852717817, 0.547999506117776, 0.010382920736446977, 0.9862914837431163, 0.9629317701328546, 0.07685352209955454, 0.2859949553385377, 0.5578324059024453, 0.7765828191768378, 0.1696563793811947, 0.34366130153648555, 0.11959927808493376, 0.8898638435639441, 0.8963573810178787, 0.332408863119781, 0.27137733018025756, 0.3066735703032464, 0.2789501305669546, 0.4567076754756272, 0.09539463231340051, 0.9158625246491283, 0.2145260546822101, 0.8913846455980092, 0.22340057184919715, 0.09033847553655505, 0.49042539740912616, 0.4070818084292114, 0.5827512110117823, 0.1993762720376253, 0.9264022477436811, 0.3290765874553472, 0.07792594563215971, 0.7663758248090744, 0.4329648329876363, 0.10257583996281028, 0.8170149670913815, 0.41387700103223324, 0.7504217880778015, 0.08603733032941818, 0.17256441875360906, 0.4064991301856935, 0.829071992309764, 0.6997416105587035, 0.2686419754754752, 0.36025605257600546, 0.6014082923065871, 0.9787689209915698, 0.016065671807155013],
				randomCursor = 0;

			Math.random = function () {
				var ret = randomValues[randomCursor];
				randomCursor++;
				if (randomCursor >= randomValues.length) {
					randomCursor = 0;
				}
				return ret;
			};

			function compareHTML() {
				var start = + new Date(),
					interval,
					QUnit = window.QUnit;
			
				window.parent.<?php echo $_GET['which']; ?>Version = Highcharts.version;

				// If running QUnit, use the built-in callback
				if (QUnit) {
					QUnit.done(function (e) {
						if (e.total === 0) {
							window.parent.onDifferent('Error');
							console.warn('No unit tests ran');
						} else if (e.passed === e.total) {
							window.parent.onIdentical();
						} else {
							window.parent.onDifferent(e.passed + '/' + e.total);
						}
					});
				

				// Else, prepare for async
				} else {
				
					// To give Ajax some time to load, look for the chart every 50 ms for two seconds
					interval = setInterval(function() {
						chart = window.Highcharts && window.Highcharts.charts[0],
						QUnit = window.QUnit;

						// Compare chart objects
						if (chart) {

							// Automatically click buttons with classname "autocompare"
							tryToRun(function () {
								$('.autocompare').click();
							});

							window.parent.onLoadTest('<?php echo $_GET['which']; ?>', $(chart.container).html());
							clearInterval(interval);
							
						// Compare renderers
						} else if (window.renderer) {
	
							// Automatically click buttons with classname "autocompare"
							tryToRun(function () {
								$('.autocompare').click();
							});

							// Create a mock chart object with a getSVG method
							chart = {
								getSVG: function () {
									return window.renderer.box.parentNode.innerHTML;
								}
							};
							window.parent.onLoadTest('<?php echo $_GET['which']; ?>', window.renderer.box.parentNode.innerHTML);
							clearInterval(interval);

						} else if (new Date() - start > 2000) {
							clearInterval(interval);
							window.parent.proceed();
							
						}
						
					}, 50);
				}
				
			}

			function compareSVG() {
				window.parent.onLoadTest('<?php echo $_GET['which']; ?>', (chart.getSVGForExport || chart.getSVG).call(chart));
			}

			function tryToRun(proceed) {
				try {
					if (proceed) {
						return proceed.apply(this, Array.prototype.slice.call(arguments, 1));
					}
				} catch (e) {
					e = 'ERROR (<?php echo $_GET['which']; ?> frame): ' + e.message;
					console.error(e);
					parent.window.error = e;
					parent.window.onDifferent('Error');

				}
			}

			$(function() {
				if (!window.Highcharts) {
					console.warn('Highcharts is undefined');
					window.parent.proceed();
					
				} else if (window.parent) {
					compareHTML();			
				}

				// Make sure getJSON content is not cached
				$.ajaxSetup({
					type: 'POST',
					headers: { "cache-control": "no-cache" }
				});

				if (window.Highcharts) {
					Highcharts.setOptions({
						chart: {
							animation: false
						},
						plotOptions: {
							series: {
								animation: false,
								kdNow: true,
								kdSync: true // 4.1.9 and older, remove when not testing against those
							}
						},
						tooltip: {
							animation: false
						}
					});

					// Wrap constructors in order to catch JS errors
					//Highcharts.wrap(Highcharts, 'Chart', tryToRun);
					//Highcharts.wrap(Highcharts, 'StockChart', tryToRun);
					//Highcharts.wrap(Highcharts, 'Map', tryToRun);
					Highcharts.wrap(Highcharts.Chart.prototype, 'init', tryToRun);					

					<?php if (getCompareTooltips()) : ?>
					// Start with tooltip open 
					Highcharts.Chart.prototype.callbacks.push(function (chart) {
						if (chart.series[0] && chart.series[0].points[2]) {
							chart.tooltip.refresh(
								chart.tooltip.options.shared ? 
									[chart.series[0].points[2]] :
									chart.series[0].points[2]
							);
						}
					});
					<?php endif ?>
					
					<?php if (file_exists("$path/test.js")) : ?>

					<?php include("$path/test.js"); ?>
					Highcharts.Chart.prototype.callbacks.push(function (chart) {
						try {
							test(chart);
						} catch (e) {
							e = 'ERROR in test.js (<?php echo $_GET['which'] ?> frame): ' + e.message;
							console.error(e);
							parent.window.error = e;
							parent.window.onDifferent('Error');
						}

					});
					<?php endif ?>

					<?php if (getExportInnerHTML()) : ?>
					// Bypass the export module
					Highcharts.Chart.prototype.getSVG = function () {
						return this.container.innerHTML
							.replace(/<\/svg>.*?$/, '</svg>'); // strip useHTML
					};
					<?php endif ?>



				}

			});
			
			window.isComparing = true;
			window.alert = function () {};
			window.onbeforeunload = function(){
				$(document).unbind().die();    //remove listeners on document
				$(document).find('*').unbind().die(); //remove listeners on all nodes
			}


			
		</script>
		
		
		<script type="text/javascript">
		try {

		<?php echo getJS(); ?>
		
		} catch (e) {
			console.error(e.message);
			parent.window.onDifferent('Error');
		}

		$(function () {
		<?php
			@include("$path/unit-tests.js");
		?>
		});
		</script>
		
	</head>
	<body>

		<div id="qunit"></div>
		<div id="qunit-fixture"></div>
<?php echo getHTML($_GET['which']); ?>

	</body>
</html><|MERGE_RESOLUTION|>--- conflicted
+++ resolved
@@ -132,12 +132,8 @@
 
 	$s = str_replace($bogus, 'cache.php?file=https://code.highcharts.com/mapdata', $s);
 	
-<<<<<<< HEAD
-	if (strlen($s) > 0 && strpos($s, 'exporting.js') === false) {
-=======
 	// If the export module is not loaded, add it so we can run compare
 	if (strlen($s) > 0 && strpos($s, 'exporting.js') === false && !$isUnitTest) {
->>>>>>> 80772934
 		$s .= '<script src="' . $exporting . '"></script>';
 	}
 	
