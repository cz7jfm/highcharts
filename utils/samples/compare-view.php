<?php
	ini_set('display_errors', 'true');

	require_once('functions.php');
	$path = $_GET['path'];
	$mode = @$_GET['mode'];
	$i = $_GET['i'];
	$rightcommit = @$_GET['rightcommit'];
	$commit = @$_GET['commit']; // Used from Phantom test

	if (file_exists('temp/compare.json')) {
		$compare = json_decode(file_get_contents('temp/compare.json'));
		$comment = @$compare->$path->comment;
	}

	$nightly = json_decode(@file_get_contents('nightly/nightly.json'));
<<<<<<< HEAD
	$nightly = @$nightly->results->$path;
=======
	if ($nightly) {
		$nightly = $nightly->results->$path;
	}
>>>>>>> 56e52807

	$details = @file_get_contents("../../samples/$path/demo.details");
	$isUnitTest = file_exists("../../samples/$path/unit-tests.js") || strstr($details, 'qunit') ? true : false;
	$isManual = (strstr($details, 'requiresManualTesting: true') !== false);
	$skipTest = (strstr($details, 'skipTest: true') !== false);

	if ($isUnitTest) {
		$bodyClass = 'single-col unit';
	} elseif ($isManual) {
		$bodyClass = 'single-col manual';
	} else {
		$bodyClass = 'visual';
	}


	$browser = getBrowser();
	$browserKey = $browser['parent'];



?><!DOCTYPE HTML>
<html>
	<head>
		<meta http-equiv="Content-Type" content="text/html; charset=utf-8">
		<title>Compare SVG</title>

		<script src="cache.php?file=http://code.jquery.com/jquery-1.7.js"></script>
		<script src="cache.php?file=http://ejohn.org/files/jsdiff.js"></script>

		<script src="cache.php?file=https://rawgit.com/gabelerner/canvg/v1.4/rgbcolor.js"></script>
		<script src="cache.php?file=https://rawgit.com/gabelerner/canvg/v1.4/canvg.js"></script>
		<link rel="stylesheet" type="text/css" href="style.css"/>


		<script type="text/javascript">
			var diff,
				path = '<?php echo $path ?>',
				commentHref = 'compare-comment.php?path=<?php echo $path ?>&i=<?php echo $i ?>&diff=',
				commentFrame,
				leftSVG,
				rightSVG,
				leftVersion,
				rightVersion,
				chartWidth,
				chartHeight,
				error,
				mode = '<?php echo $mode ?>',
				i = '<?php echo $i ?>',
				isManual = <?php echo ($isManual ? 'true' : 'false'); ?>,
				rightcommit = <?php echo ($rightcommit ? "'$rightcommit'" : 'false'); ?>,
				commit = <?php echo ($commit ? "'$commit'" : 'false'); ?>,
				isUnitTest = <?php echo $isUnitTest ? 'true' : 'false'; ?>;


			function showCommentBox() {
				commentHref = commentHref.replace('diff=', 'diff=' + (typeof diff !== 'function' ? diff : '') + '&focus=false');
				if (!commentFrame) {
					commentFrame = $('<iframe>')
						.attr({
							id: 'comment-iframe',
							src: commentHref
						})
						.appendTo('#comment-placeholder');
				}
			}


			$(function() {
				// the reload button
				$('#reload').click(function() {
					location.reload();
				});

				$('#comment').click(function () {
					location.href = commentHref;
				});

				$('#commits').click(function () {
					var frameset = window.parent.document.querySelector('frameset'),
						frame = window.parent.document.getElementById('commits-frame'),
						checked;

					$(this).toggleClass('active');
					checked = $(this).hasClass('active');

					if (checked) {
						window.parent.commits = {};

						if (!frame) {
							frame = window.parent.document.createElement('frame');
							frame.setAttribute('id', 'commits-frame');
							frame.setAttribute('src', '/issue-by-commit/commits.php');
						} else {
							frame.contentWindow.location.reload();
						}

						frameset.setAttribute('cols', '400, *, 400');
						frameset.appendChild(frame);
					} else {
						frameset.setAttribute('cols', '400, *');
					}

				});

				$(window).bind('keydown', parent.keyDown);

				$('#svg').click(function () {
					$(this).css({
						height: 'auto',
						cursor: 'default'
					});
				});

				hilightCurrent();


				if (isManual) {
					showCommentBox();
				}

				if ((isUnitTest || isManual) && rightcommit) {
					report += 'Testing commit <a href="http://github.com/highcharts/highcharts/commit/' + rightcommit + '" target="_blank">' + rightcommit + '</a>';
					$('#report').css({
						color: 'gray',
						display: 'block'
					}).html(report);
				}
			});


			function markList(className, difference) {

				// Process the difference and set global
				if (typeof difference === 'number') {
					diff = difference.toFixed(2);
				} else {
					diff = difference || 0;
				}

				if (window.parent.frames[0]) {
					var contentDoc = window.parent.frames[0].document,
						li = contentDoc.getElementById('li<?php echo $i ?>'),
						background = 'none';

					if (li) {
						$(li).removeClass("identical");
						$(li).removeClass("different");
						$(li).removeClass("approved");
						$(li).addClass(className);


						// remove dissimilarity index and add new
						$('.dissimilarity-index', li).remove();

						if (difference !== undefined) {

							<?php if (isset($comment) && $comment->symbol == 'check') : ?>
							if (diff.toString() === '<?php echo $comment->diff ?>') {
								$(li).addClass('approved');
							}
							<?php endif; ?>

							// Compare to reference
							/*
							if (difference.reference) {
								diff += ' ('+ difference.reference.toFixed(2) + ')';
								if (difference.dissimilarityIndex.toFixed(2) === difference.reference.toFixed(2)) {
									background = "#a4edba";
								}
							}
							*/
							$span = $('<a>')
								.attr({
									'class': 'dissimilarity-index',
									href: location.href.replace(/rightcommit/, 'bogus'),
									target: 'main',
									<?php if ($isUnitTest) : ?>
									title: 'How many unit tests passed out of the total' ,
									<?php else : ?>
									title: 'Difference between exported images. The number in parantheses is the reference diff, ' +
										'generated on the first run after clearing temp dir cache.' ,
									<?php endif; ?>
									'data-diff': diff
								})
								.css({
									background: background
								})
								.html(diff)
								.appendTo(li);

							showCommentBox();

						} else {
							$span = $('<a>')
								.attr({
									'class': 'dissimilarity-index',
									href: location.href.replace(/rightcommit/, 'bogus'),
									target: 'main',
									title: 'Compare'
								})
								.html('<i class="<?php echo ($isUnitTest ? 'icon-puzzle-piece' : 'icon-columns'); ?>"></i>')
								.appendTo(li);

						}

						if (window.parent.frames[0] && window.parent.frames[0].continueBatch) {
							$(contentDoc.body).animate({
								scrollTop: $(li).offset().top - 300
							}, 0);
						}
					}

				}
			}

			function hilightCurrent() {

				var contentDoc = window.parent.frames[0].document,
					li = contentDoc.getElementById('li<?php echo $i ?>');

				// previous
				if (contentDoc.currentLi) {
					$(contentDoc.currentLi).removeClass('hilighted');
				}
				$(li).addClass('hilighted');

				contentDoc.currentLi = li;

			}

			/**
			 * Pad a string to a given length
			 * @param {String} s
			 * @param {Number} length
			 */
			function pad(s, length, left) {
				var padding;

				if (s.length > length) {
					s = s.substring(0, length);
				}

				padding = new Array((length || 2) + 1 - s.length).join(' ');

				return left ? padding + s : s + padding;
			}


			function proceed() {
				var i = '<?php echo $i ?>';
				if (window.parent.frames[0] && i !== '' && window.parent.frames[0].continueBatch) {
					var contentDoc = window.parent.frames[0].document,
						href,
						next;

					i = parseInt(i);

					if (!contentDoc || !contentDoc.getElementById('i' + i)) {
						return;
					}

					while (i++) {
						next = contentDoc.getElementById('i' + i);
						if (next) {
							href = next.href;
						} else {
							window.location.href = 'view.php';
							return;
						}

						if (!contentDoc.getElementById('i' + i) || /batch/.test(contentDoc.getElementById('i' + i).className)) {
							break;
						}
					}

					href = href.replace("view.php", "compare-view.php");

					window.location.href = href;

				// Else, log the result. This is picked up when running in PhantomJS (phantomtest.js script).
				} else {
					if (typeof diff === 'function') { // leaks from jsDiff
						diff = 0;
					}
					console.log([
						'@proceed',
						pad(path, 60, false),
						diff ? pad(String(diff), 5, true) : '    .' // Only a dot when success
					].join(' '));
				}
			}

			function onIdentical() {
				$.get('compare-update-report.php', {
					path: path,
					diff: 0,
					commit: commit || '',
					rightcommit: rightcommit || ''
				});
				markList("identical");
				proceed();
			}

			function onDifferent(diff) {
				// Save it for refreshes
				$.get('compare-update-report.php', {
					path: path,
					diff: diff,
					commit: commit || '',
					rightcommit: rightcommit || ''
				});
				markList("different", diff);
				proceed();
			}

			function onLoadTest(which, svg) {

				chartWidth = parseInt(svg.match(/width=\"([0-9]+)\"/)[1]);
				chartHeight = parseInt(svg.match(/height=\"([0-9]+)\"/)[1]);

				if (which == 'left') {
					leftSVG = svg;
				} else {
					rightSVG = svg;
				}
				if (leftSVG && rightSVG) {
					onBothLoad();
				}
			}

			function wash(svg) {
				if (typeof svg === "string") {
					return svg
						.replace(/</g, '&lt;')
						.replace(/>/g, '&gt;')
						.replace(/&lt;del&gt;/g, '<del>')
						.replace(/&lt;\/del&gt;/g, '</del>')
						.replace(/&lt;ins&gt;/g, '<ins>')
						.replace(/&lt;\/ins&gt;/g, '</ins>');
				} else {
					return "";
				}
			}

			function activateOverlayCompare(isCanvas) {

				var isCanvas = isCanvas || false,
					$button = $('button#overlay-compare'),
					$leftImage = isCanvas ? $('#cnvLeft') : $('#left-image'),
					$rightImage = isCanvas ? $('#cnvRight') : $('#right-image'),
					showingRight,
					toggle = function () {

						// Initiate
						if (showingRight === undefined) {

							$('#preview').css({
								height: $('#preview').height()
							});

							$rightImage
								.css({
									left: $rightImage.offset().left,
									position: 'absolute'
								})
								.animate({
									left: 0
								});
							$leftImage.css('position', 'absolute');

							$button.html('Showing right. Click to show left');
							showingRight = true;

						// Show left
						} else if (showingRight) {
							$rightImage.hide();
							$button.html('Showing left. Click to show right');
							showingRight = false;
						} else {
							$rightImage.show();
							$button.html('Showing right. Click to show left.');
							showingRight = true;
						}
					};
				$('#preview').css({
					width: 2 * chartWidth + 20
				});

				$button
					.css('display', '')
					.click(toggle);
				$leftImage.click(toggle);
				$rightImage.click(toggle);
			}

			var report = "",
				startLocalServer = '<pre>$ cd GitHub/highcharts.com/exporting-server/java/highcharts-export/highcharts-export-web\n' +
					'$ mvn jetty:run</pre>';
			function onBothLoad() {

				var out,
					identical;

				if (error) {
					report += "<br/>" + error;
					$('#report').html(report)
						.css('background', '#f15c80');
					onDifferent('Error');
					return;
				}

				// remove identifier for each iframe
				if (leftSVG && rightSVG) {
					leftSVG = leftSVG
						.replace(/which=left/g, "")
						.replace(/Created with [a-zA-Z0-9\.@\- ]+/, "Created with ___");

					rightSVG = rightSVG
						.replace(/which=right/g, "")
						.replace(/Created with [a-zA-Z0-9\.@\- ]+/, "Created with ___");
				}

				if (leftSVG === rightSVG) {
					identical = true;
					onIdentical();
				}

				if (mode === 'images') {
					if (rightSVG.indexOf('NaN') !== -1) {
						report += "<div>The generated SVG contains NaN</div>";
						$('#report').html(report)
							.css('background', '#f15c80');
						onDifferent('Error');

					} else if (identical) {
						report += "<br/>The generated SVG is identical";
						$('#report').html(report)
							.css('background', "#a4edba");

					} else {
						report += "<div>The generated SVG is different, checking exported images...</div>";

						$('#report').html(report)
							.css('background', 'gray');

						/***
							CANVAS BASED COMPARISON
						***/
						function canvasCompare(source1, canvas1, source2, canvas2, width, height) {
							var converted = [],
								diff = 0,
								canvasWidth = chartWidth || 400,
								canvasHeight = chartHeight || 300;

							// converts the svg into canvas
							//		- source: the svg string
							//		- target: the id of the canvas element to render to
							//		- callback: function to call after conversion
							//
							function convert(source, target, callback) {
								var useBlob = navigator.userAgent.indexOf('WebKit') === -1,
									context = document.getElementById(target).getContext('2d'),
									image = new Image(),
									data,
									domurl,
									blob,
									svgurl;

								// Firefox runs Blob. Safari requires the data: URL. Chrome accepts both
								// but seems to be slightly faster with data: URL.
								if (useBlob) {
									domurl = window.URL || window.webkitURL || window;
									blob = new Blob([source], { type: 'image/svg+xml;charset-utf-16'});
									svgurl = domurl.createObjectURL(blob);
								}

								// This is fired after the image has been created
								image.onload = function() {
									context.drawImage(image, 0, 0, canvasWidth, canvasHeight);
									data = context.getImageData(0, 0, canvasWidth, canvasHeight).data;
									if (useBlob) {
										domurl.revokeObjectURL(svgurl);
									}
									callback(data);
								}
								image.onerror = function (e) {
									var side = source === source1 ? 'left' : 'right';
									report += '<div>Failed painting SVG to canvas on ' + side + ' side.</div>';
									$('#report').html(report).css('background', '#f15c80');
									onDifferent('Error');
								}
								image.src = useBlob ?
									svgurl :
									'data:image/svg+xml,' + source;
							};

							// compares 2 canvas images
							function compare(data1, data2) {
								var	i = data1.length,
									diff = 0,
									// Tune the diff so that identical = 0 and max difference is 100. The max
									// diff can be tested by comparing a rectangle of fill rgba(0, 0, 0, 0) against
									// a rectange of fill rgba(255, 255, 255, 1).
									dividend = 4 * 255 * canvasWidth * canvasHeight / 100;
								while (i--) {
									diff += Math.abs(data1[i] - data2[i]); // loops over all reds, greens, blues and alphas
								}
								diff /= dividend;

								if (diff > 0 && diff < 0.005) {
									diff = 0;
								}
								return diff;
							}

							// called after converting svgs to canvases
							function startCompare(data) {
								converted.push(data);
								// only compare if both have been converted
								if (converted.length == 2) {
									var diff = compare(converted[0], converted[1]);

									if (diff === 0) {
										identical = true;
										report += '<div>The exported images are identical</div>';
										onIdentical();
									} else if (diff === undefined) {
										report += '<div>Canvas Comparison Failed</div>';
										onDifferent('Error');
									} else {
										report += '<div>The exported images are different (dissimilarity index: '+ diff.toFixed(2) +')</div>';
										onDifferent(diff);
									}

									// lower section to overlay images to visually compare the differences
									activateOverlayCompare(true);

									$('#report').html(report).css('background', identical ? "#a4edba" : '#f15c80');
								}
							}


							$('#preview canvas')
								.attr({
									width: chartWidth,
									height: chartHeight
								})
								.css({
									width: chartWidth + 'px',
									height: chartHeight + 'px',
									display: ''
								});

							// start converting
							if (/Edge\/|Trident\/|MSIE /.test(navigator.userAgent)) {
								try {
									canvg(canvas1, source1, {
										scaleWidth: canvasWidth,
										scaleHeight: canvasHeight
									});
									startCompare(document.getElementById(canvas1).getContext('2d').getImageData(0, 0, canvasWidth, canvasHeight).data);
									canvg(canvas2, source2, {
										scaleWidth: canvasWidth,
										scaleHeight: canvasHeight
									});
									startCompare(document.getElementById(canvas2).getContext('2d').getImageData(0, 0, canvasWidth, canvasHeight).data);
								} catch (e) {
									onDifferent('Error');
									report += '<div>Error in canvg, try Chrome or Safari.</div>';
									$('#report').html(report).css('background', '#f15c80');
								}

							} else {
								convert(source1, canvas1, startCompare);
								convert(source2, canvas2, startCompare);
							}
						}

						/***
							AJAX & PHP BASED COMPARISON
						***/
						/*
						function ajaxCompare() {
							$.ajax({
								type: 'POST',
								url: 'compare-images.php',
								data: {
									leftSVG: leftSVG,
									rightSVG: rightSVG,
									path: "<?php echo $path ?>".replace(/\//g, '--')
								},
								error: function (xhr) {
									report += '<div>' +	xhr.responseText + '</div>'
									onDifferent('Error');
									$('#report').html(report)
										.css('background', identical ? "#a4edba" : '#f15c80');
								},
								success: function (data) {
									if (data.fallBackToOnline) {
										report += '<div>Preferred export server not started, fell back to export.highcharts.com. ' +
											'Start local server like this: ' + startLocalServer + '</div>';
									}

									if (data.dissimilarityIndex === 0) {
										identical = true;

										report += '<div>The exported images are identical</div>';

										onIdentical();

									} else if (data.dissimilarityIndex === undefined) {
										report += '<div><b>Image export failed. Is the exporting server responding? If running local server, start it like this:</b>' +
											startLocalServer + '</div>'
										onDifferent('Error');

									} else {
										report += '<div>The exported images are different (dissimilarity index: '+ data.dissimilarityIndex.toFixed(2) +')</div>';

										onDifferent(data);
									}

									$('#preview').html('<h4>Generated images (click to compare)</h4><img id="left-image" src="'+ data.sourceImage.url +'?' + (+new Date()) + '"/>' +
										'<img id="right-image" src="'+ data.matchImage.url + '?' + (+new Date()) + '"/>');

									activateOverlayCompare();

									$('#report').html(report)
										.css('background', identical ? "#a4edba" : '#f15c80');
								},
								dataType: 'json'
							});
						}
						*/
						// Browser sniffing for compare capabilities
						canvasCompare(leftSVG, 'cnvLeft', rightSVG, 'cnvRight', 400, 300);
						/*
						if (navigator.userAgent.indexOf('Trident') !== -1) {
							ajaxCompare();
						} else {
							canvasCompare(leftSVG, 'cnvLeft', rightSVG, 'cnvRight', 400, 300);
						}*/

					}
				} else {
					report += '<div>Left version: '+ leftVersion +'; right version: '+
						(rightcommit ? '<a href="http://github.com/highcharts/highcharts/commit/' + rightcommit + '" target="_blank">' +
							rightcommit + '</a>' : rightVersion) +
						'</div>';

					if (identical) {
						report += '<div>The innerHTML is identical</div>';
						if (leftVersion === rightVersion) {
							report += "<div style='color: red; font-weight: bold'>Warning: Left and right versions are identical.</div>";
						}
					} else {
						report += '<div>The innerHTML is different, testing generated SVG...</div>';
					}

					$('#report').html(report)
						.css('background', identical ? "#a4edba" : '#f15c80');

					if (!identical) {
						// switch to image mode
						leftSVG = rightSVG = undefined;
						mode = 'images';
						$("#iframe-left")[0].contentWindow.compareSVG();
						$("#iframe-right")[0].contentWindow.compareSVG();
					}
				}

				// Show the diff
				if (!identical) {
					//out = diffString(wash(leftSVG), wash(rightSVG)).replace(/&gt;/g, '&gt;\n');
					try {
						out = diffString(
							leftSVG.replace(/>/g, '>\n'),
							rightSVG.replace(/>/g, '>\n')
						);
						$("#svg").html('<h4 style="margin:0 auto 1em 0">Generated SVG (click to view)</h4>' + wash(out));
					} catch (e) {
						$("#svg").html('Error diffing SVG');
					}
				}

				/*report +=  '<br/>Left length: '+ leftSVG.length + '; right length: '+ rightSVG.length +
					'; Left version: '+ leftVersion +'; right version: '+ rightVersion;*/

			}
		</script>

	</head>
	<body class="<?php echo $bodyClass ?>">

		<div><?php echo @$warning ?></div>
		<div class="top-bar">

			<h2 style="margin: 0"><?php echo $path ?></h2>

			<div style="text-align: right">
				<a class="button" id="commits" style="margin-left: 1em" >Test by commit</a>
				<button id="comment" style="margin-left: 1em"><i class="icon-comment"></i> Comment</button>
				<button id="reload" style="margin-left: 1em">Reload</button>
			</div>
		</div>

		<div style="margin: 1em">

			<?php if ($skipTest) { ?>
			<script>onIdentical(); </script>
			<div class="test-report" style="background: #a4edba; color: black">
				<p>This sample has been marked <code>skipTest: true</code> in the demo.details file.</p>
				<p>It means that the sample exists only for demonstration in the docs or the API,
					and that the feature we are testing is either covered by a unit test or
					another visual sample.</p>
			</div>

			<?php } else { ?>

			<div id="report" class="test-report"></div>

			<?php
			if ($nightly) {
				$changes = array();
				foreach ($nightly->changes as $change) {
					$changes[] = "<a target='_blank' href='https://github.com/highcharts/highcharts/commit/{$change->hash}'>{$change->hash}</a>";
				}
				$changes = join($changes, ', ');
				echo "
				<div class='nightly'>This test was affected by
				$changes
				</div>
				";
			}
			?>

			<div id="comment-placeholder"></div>
			<div id="frame-row">
				<?php if (!$isUnitTest && !$isManual) : ?>
				<iframe id="iframe-left" src="compare-iframe.php?which=left&amp;<?php echo $_SERVER['QUERY_STRING'] ?>&amp;dummy=<?php echo time(); ?>"></iframe>
				<?php endif; ?>
				<iframe id="iframe-right" src="compare-iframe.php?which=right&amp;<?php echo $_SERVER['QUERY_STRING'] ?>&amp;dummy=<?php echo time(); ?>"></iframe>

			</div>
			<pre id="svg"></pre>

			<div id="preview">
				<canvas id="cnvLeft" style="display:none"></canvas>
				<canvas id="cnvRight" style="display:none"></canvas>
			</div>
			<button id="overlay-compare" style="display:none">Compare overlaid</button>

			<?php } ?>
		</div>

	</body>
</html><|MERGE_RESOLUTION|>--- conflicted
+++ resolved
@@ -14,13 +14,9 @@
 	}
 
 	$nightly = json_decode(@file_get_contents('nightly/nightly.json'));
-<<<<<<< HEAD
-	$nightly = @$nightly->results->$path;
-=======
 	if ($nightly) {
 		$nightly = $nightly->results->$path;
 	}
->>>>>>> 56e52807
 
 	$details = @file_get_contents("../../samples/$path/demo.details");
 	$isUnitTest = file_exists("../../samples/$path/unit-tests.js") || strstr($details, 'qunit') ? true : false;
