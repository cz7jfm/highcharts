/* *
 *
 *  !!!!!!! SOURCE GETS TRANSPILED BY TYPESCRIPT. EDIT TS FILE ONLY. !!!!!!!
 *
 * */

'use strict';

import type Annotation from '../annotations.src';
import type SVGElement from '../../parts/SVGElement';
import type SVGPath from '../../parts/SVGPath';
<<<<<<< HEAD
import controllableMixin from './controllableMixin.js';
import H from './../../Core/Globals.js';
import markerMixin from './markerMixin.js';
import U from './../../Core/Utilities.js';
=======
import ControllableMixin from './controllableMixin.js';
import H from './../../parts/Globals.js';
import MarkerMixin from './markerMixin.js';
import U from './../../parts/Utilities.js';
>>>>>>> e38005e9
const {
    extend
} = U;

/**
 * Internal types.
 * @private
 */
declare global {
    namespace Highcharts {
        interface SVGAnnotationElement extends SVGElement {
            markerEndSetter?: AnnotationMarkerMixin['markerEndSetter'];
            markerStartSetter?: AnnotationMarkerMixin['markerStartSetter'];
            placed?: boolean;
        }
    }
}

// See TRACKER_FILL in highcharts.src.js
var TRACKER_FILL = 'rgba(192,192,192,' + (H.svg ? 0.0001 : 0.002) + ')';

/* eslint-disable no-invalid-this, valid-jsdoc */

/**
 * A controllable path class.
 *
 * @requires modules/annotations
 *
 * @private
 * @class
 * @name Highcharts.AnnotationControllablePath
 *
 * @param {Highcharts.Annotation}
 * Related annotation.
 *
 * @param {Highcharts.AnnotationsShapeOptions} options
 * A path's options object.
 *
 * @param {number} index
 * Index of the path.
 */
class ControllablePath implements ControllableMixin.Type {

    /* *
     *
     *  Static Properties
     *
     * */

    /**
     * A map object which allows to map options attributes to element attributes
     *
     * @name Highcharts.AnnotationControllablePath.attrsMap
     * @type {Highcharts.Dictionary<string>}
     */
    public static attrsMap = {
        dashStyle: 'dashstyle',
        strokeWidth: 'stroke-width',
        stroke: 'stroke',
        fill: 'fill',
        zIndex: 'zIndex'
    };

    /* *
     *
     *  Constructors
     *
     * */

    public constructor(
        annotation: Annotation,
        options: Highcharts.AnnotationsShapeOptions,
        index: number
    ) {
        this.init(annotation, options, index);
        this.collection = 'shapes';
    }

    /* *
     *
     *  Properties
     *
     * */

    public addControlPoints = ControllableMixin.addControlPoints;
    public anchor = ControllableMixin.anchor;
    public attr = ControllableMixin.attr;
    public attrsFromOptions = ControllableMixin.attrsFromOptions;
    public destroy = ControllableMixin.destroy;
    public getPointsOptions = ControllableMixin.getPointsOptions;
    public init = ControllableMixin.init;
    public linkPoints = ControllableMixin.linkPoints;
    public point = ControllableMixin.point;
    public rotate = ControllableMixin.rotate;
    public scale = ControllableMixin.scale;
    public setControlPointsVisibility = ControllableMixin.setControlPointsVisibility;
    public setMarkers = MarkerMixin.setItemMarkers;
    public transform = ControllableMixin.transform;
    public transformPoint = ControllableMixin.transformPoint;
    public translate = ControllableMixin.translate;
    public translatePoint = ControllableMixin.translatePoint;
    public translateShape = ControllableMixin.translateShape;
    public update = ControllableMixin.update;

    /**
     * @type 'path'
     */
    public type = 'path';

    /* *
     *
     *  Functions
     *
     * */

    /**
     * Map the controllable path to 'd' path attribute.
     *
     * @return {Highcharts.SVGPathArray|null}
     * A path's d attribute.
     */
    public toD(): (SVGPath|null) {
        var dOption = this.options.d;

        if (dOption) {
            return typeof dOption === 'function' ?
                dOption.call(this) :
                dOption;
        }

        var points = this.points,
            len = points.length,
            showPath: boolean = len as any,
            point = points[0],
            position = showPath && this.anchor(point).absolutePosition,
            pointIndex = 0,
            command,
            d: SVGPath = [];

        if (position) {
            d.push(['M', position.x, position.y]);

            while (++pointIndex < len && showPath) {
                point = points[pointIndex];
                command = point.command || 'L';
                position = this.anchor(point).absolutePosition;

                if (command === 'M') {
                    d.push([command, position.x, position.y]);
                } else if (command === 'L') {
                    d.push([command, position.x, position.y]);
                } else if (command === 'Z') {
                    d.push([command]);
                }

                showPath = point.series.visible;
            }
        }

        return showPath ?
            this.chart.renderer.crispLine(d, this.graphic.strokeWidth()) :
            null;
    }

    public shouldBeDrawn(): boolean {
        return (ControllableMixin.shouldBeDrawn.call(this) || Boolean(this.options.d));
    }

    public render(parent: SVGElement): void {
        var options = this.options,
            attrs = this.attrsFromOptions(options);

        this.graphic = this.annotation.chart.renderer
            .path([['M', 0, 0]])
            .attr(attrs)
            .add(parent);

        if (options.className) {
            this.graphic.addClass(options.className);
        }

        this.tracker = this.annotation.chart.renderer
            .path([['M', 0, 0]])
            .addClass('highcharts-tracker-line')
            .attr({
                zIndex: 2
            })
            .add(parent);

        if (!this.annotation.chart.styledMode) {
            this.tracker.attr({
                'stroke-linejoin': 'round', // #1225
                stroke: TRACKER_FILL,
                fill: TRACKER_FILL,
                'stroke-width': this.graphic.strokeWidth() +
                    (options.snap as any) * 2
            });
        }

        ControllableMixin.render.call(this);

        extend(this.graphic, {
            markerStartSetter: MarkerMixin.markerStartSetter,
            markerEndSetter: MarkerMixin.markerEndSetter
        });

        this.setMarkers(this);
    }

    public redraw(animation?: boolean): void {

        var d = this.toD(),
            action = animation ? 'animate' : 'attr';

        if (d) {
            this.graphic[action]({ d: d });
            this.tracker[action]({ d: d });
        } else {
            this.graphic.attr({ d: 'M 0 ' + -9e9 });
            this.tracker.attr({ d: 'M 0 ' + -9e9 });
        }

        this.graphic.placed = this.tracker.placed = Boolean(d);

        ControllableMixin.redraw.call(this, animation);
    }
}

interface ControllablePath extends ControllableMixin.Type {
    // adds mixin property types, created during init
    options: Highcharts.AnnotationsShapeOptions;
    tracker: Highcharts.SVGAnnotationElement;
}

export default ControllablePath;<|MERGE_RESOLUTION|>--- conflicted
+++ resolved
@@ -9,17 +9,10 @@
 import type Annotation from '../annotations.src';
 import type SVGElement from '../../parts/SVGElement';
 import type SVGPath from '../../parts/SVGPath';
-<<<<<<< HEAD
-import controllableMixin from './controllableMixin.js';
-import H from './../../Core/Globals.js';
-import markerMixin from './markerMixin.js';
-import U from './../../Core/Utilities.js';
-=======
 import ControllableMixin from './controllableMixin.js';
-import H from './../../parts/Globals.js';
+import H from '../../Core/Globals.js';
 import MarkerMixin from './markerMixin.js';
-import U from './../../parts/Utilities.js';
->>>>>>> e38005e9
+import U from '../../Core/Utilities.js';
 const {
     extend
 } = U;
