--- conflicted
+++ resolved
@@ -221,11 +221,8 @@
     discardElement,
     isNumber,
     pick,
-<<<<<<< HEAD
-    setAnimation
-=======
+    setAnimation,
     syncTimeout
->>>>>>> 39a7b831
 } = U;
 
 var H = Highcharts,
