--- conflicted
+++ resolved
@@ -158,11 +158,8 @@
             valueMax?: any; // @todo
             valueMin?: any; // @todo
             getPoint: Function; // @todo
-<<<<<<< HEAD
             getPointSpline: Function; // @todo
             getStackPoints: Function; // @todo
-=======
->>>>>>> 5d6c0454
             toYData: Function; // @todo
         }
         interface SeriesOptions {
