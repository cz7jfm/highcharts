--- conflicted
+++ resolved
@@ -718,13 +718,7 @@
     deg2rad = H.deg2rad,
     format = H.format,
     getMagnitude = H.getMagnitude,
-<<<<<<< HEAD
-    normalizeTickInterval = H.normalizeTickInterval,
-    Tick = H.Tick;
-=======
-    merge = H.merge,
     normalizeTickInterval = H.normalizeTickInterval;
->>>>>>> 8306ead8
 
 /* eslint-disable no-invalid-this, valid-jsdoc */
 
