/* *
 *
 *  (c) 2010-2020 Torstein Honsi
 *
 *  License: www.highcharts.com/license
 *
 *  !!!!!!! SOURCE GETS TRANSPILED BY TYPESCRIPT. EDIT TS FILE ONLY. !!!!!!!
 *
 * */

'use strict';

import H from './Globals.js';
import Color from './Color.js';
import Tick from './Tick.js';
import U from './Utilities.js';
const {
    addEvent,
    animObject,
    arrayMax,
    arrayMin,
    clamp,
    correctFloat,
    defined,
    destroyObjectProperties,
    error,
    extend,
    fireEvent,
    format,
    getMagnitude,
    isArray,
    isFunction,
    isNumber,
    isString,
    merge,
    normalizeTickInterval,
    objectEach,
    pick,
    relativeLength,
    removeEvent,
    splat,
    syncTimeout
} = U;

/**
 * Internal types
 * @private
 */
declare global {
    namespace Highcharts {
        type AxisCollValue = ('xAxis'|'yAxis');
        type AxisCrosshairOptions = XAxisCrosshairOptions;
        type AxisExtremesTriggerValue = (
            'navigator'|'pan'|'rangeSelectorButton'|'rangeSelectorInput'|
            'scrollbar'|'traverseUpButton'|'zoom'
        );
        type AxisMinorTickPositionValue = ('inside'|'outside');
        type AxisOptions = (XAxisOptions|YAxisOptions|ZAxisOptions);
        type AxisTickmarkPlacementValue = ('between'|'on');
        type AxisTickPositionValue = ('inside'|'outside');
        type AxisTitleAlignValue = ('high'|'low'|'middle');
        type AxisTitleOptions = XAxisTitleOptions;
        type AxisTypeValue = (
            'linear'|'logarithmic'|'datetime'|'category'|'treegrid'
        );
        interface AxisEventCallbackFunction {
            (this: Axis): void;
        }
        interface AxisLabelsFormatterContextObject {
            axis: Axis;
            chart: Chart;
            dateTimeLabelFormat: string;
            isFirst: boolean;
            isLast: boolean;
            pos: number;
            value: number;
        }
        interface AxisPlotLinePathOptionsObject {
            acrossPanes?: boolean;
            force?: (boolean|string);
            lineWidth?: number;
            old?: boolean;
            reverse?: boolean;
            translatedValue?: number;
            value?: number;
        }
        interface AxisPointBreakEventCallbackFunction {
            (this: Axis, evt: AxisPointBreakEventObject): void;
        }
        interface AxisPointBreakEventObject {
            brk: Dictionary<number>;
            point: Point;
            preventDefault: Function;
            target: SVGElement;
            type: ('pointBreak'|'pointInBreak');
        }
        interface AxisSetExtremesEventCallbackFunction {
            (this: Axis, evt: AxisSetExtremesEventObject): void;
        }
        interface AxisSetExtremesEventObject extends ExtremesObject {
            preventDefault: Function;
            target: SVGElement;
            trigger: (AxisExtremesTriggerValue|string);
            type: 'setExtremes';
        }
        interface AxisTickPositionsArray extends Array<number> {
        }
        interface AxisTickPositionerCallbackFunction {
            (
                this: Axis,
                min: number,
                max: number
            ): (AxisTickPositionsArray|undefined);
        }
        interface ExtremesObject {
            dataMax: number;
            dataMin: number;
            max: number;
            min: number;
            userMax: number;
            userMin: number;
        }
        interface Options {
            xAxis?: (XAxisOptions|Array<XAxisOptions>);
            yAxis?: (YAxisOptions|Array<YAxisOptions>);
        }
        interface XAxisAccessibilityOptions {
            description?: string;
            enabled?: boolean;
            rangeDescription?: string;
        }
        interface XAxisCrosshairLabelFormatterCallbackFunction {
            (this: Axis, value: number): string;
        }
        interface XAxisCrosshairLabelOptions {
            align?: AlignValue;
            backgroundColor?: (ColorString|GradientColorObject|PatternObject);
            borderColor?: (ColorString|GradientColorObject|PatternObject);
            borderRadius?: number;
            borderWidth?: number;
            enabled?: boolean;
            format?: string;
            formatter?: XAxisCrosshairLabelFormatterCallbackFunction;
            padding?: number;
            shape?: string;
            style?: CSSObject;
        }
        interface XAxisCrosshairOptions {
            className?: string;
            color?: (ColorString|GradientColorObject|PatternObject);
            dashStyle?: DashStyleValue;
            label?: XAxisCrosshairLabelOptions;
            snap?: boolean;
            width?: number;
            zIndex?: number;
        }
        interface XAxisBreaksOptions {
            breakSize?: number;
            from?: number;
            repeat?: number;
            to?: number;
        }
        interface XAxisEventsOptions {
            afterBreaks?: AxisEventCallbackFunction;
            afterSetExtremes?: AxisSetExtremesEventCallbackFunction;
            pointBreak?: AxisPointBreakEventCallbackFunction;
            pointInBreak?: AxisPointBreakEventCallbackFunction;
            setExtremes?: AxisSetExtremesEventCallbackFunction;
        }
        interface XAxisGridOptions {
            borderColor?: (ColorString|GradientColorObject|PatternObject);
            borderWidth?: number;
            cellHeight?: number;
            columns?: Array<XAxisOptions>;
            enabled?: boolean;
        }
        interface XAxisLabelsOptions {
            align?: AlignValue;
            autoRotation?: (false|Array<number>);
            autoRotationLimit?: number;
            distance?: number;
            enabled?: boolean;
            format?: string;
            formatter?: (
                FormatterCallbackFunction<AxisLabelsFormatterContextObject>
            );
            indentation?: number;
            maxStaggerLines?: number;
            overflow?: OptionsOverflowValue;
            padding?: number;
            reserveSpace?: boolean;
            rotation?: number;
            staggerLines?: number;
            step?: number;
            style?: CSSObject;
            useHTML?: boolean;
            x?: number;
            y?: number;
            zIndex?: number;
        }
        interface XAxisOptions {
            accessibility?: XAxisAccessibilityOptions;
            alignTicks?: boolean;
            allowDecimals?: boolean;
            alternateGridColor?: (
                ColorString|GradientColorObject|PatternObject
            );
            breaks?: Array<XAxisBreaksOptions>;
            categories?: Array<string>;
            ceiling?: number;
            className?: string;
            crosshair?: (boolean|XAxisCrosshairOptions);
            endOnTick?: boolean;
            events?: XAxisEventsOptions;
            floor?: number;
            grid?: XAxisGridOptions;
            gridLineColor?: (ColorString|GradientColorObject|PatternObject);
            gridLineDashStyle?: DashStyleValue;
            gridLineWidth?: number;
            gridZIndex?: number;
            height?: (number|string);
            id?: string;
            isX?: boolean;
            labels?: XAxisLabelsOptions;
            left?: (number|string);
            linearToLogConverter?: undefined;
            lineColor?: (ColorString|GradientColorObject|PatternObject);
            lineWidth?: number;
            linkedTo?: number;
            margin?: number;
            max?: (null|number);
            maxPadding?: number;
            maxRange?: number;
            maxZoom?: number;
            min?: (null|number);
            minorGridLineColor?: (
                ColorString|GradientColorObject|PatternObject
            );
            minorGridLineDashStyle?: DashStyleValue;
            minorGridLineWidth?: number;
            minorTickColor?: (ColorString|GradientColorObject|PatternObject);
            minorTickInterval?: ('auto'|null|number);
            minorTickLength?: number;
            minorTickPosition?: AxisMinorTickPositionValue;
            minorTicks?: boolean;
            minorTickWidth?: number;
            minPadding?: number;
            minRange?: number;
            minTickInterval?: number;
            offset?: number;
            offsets?: [number, number, number, number];
            opposite?: boolean;
            ordinal?: boolean;
            overscroll?: number;
            pane?: number;
            range?: number;
            reversed?: boolean;
            reversedStacks?: boolean;
            showEmpty?: boolean;
            showFirstLabel?: boolean;
            showLastLabel?: boolean;
            side?: number;
            softMax?: number;
            softMin?: number;
            startOfWeek?: number;
            startOnTick?: boolean;
            tickAmount?: number;
            tickColor?: (ColorString|GradientColorObject|PatternObject);
            tickInterval?: number;
            tickLength?: number;
            tickmarkPlacement?: AxisTickmarkPlacementValue;
            tickPixelInterval?: number;
            tickPosition?: AxisTickPositionValue;
            tickPositioner?: AxisTickPositionerCallbackFunction;
            tickPositions?: AxisTickPositionsArray;
            tickWidth?: (number|undefined);
            title?: XAxisTitleOptions;
            top?: (number|string);
            type?: AxisTypeValue;
            uniqueNames?: boolean;
            units?: Array<[string, (Array<number>|null)]>;
            visible?: boolean;
            width?: (number|string);
            zIndex?: number;
            zoomEnabled?: boolean;
        }
        interface XAxisTitleOptions {
            align?: AxisTitleAlignValue;
            enabled?: boolean;
            margin?: number;
            offset?: number;
            reserveSpace?: boolean;
            rotation?: number;
            style?: CSSObject;
            text?: (string|null);
            textAlign?: AlignValue;
            useHTML?: boolean;
            x?: number;
            y?: number;
        }
        interface YAxisOptions extends XAxisOptions {
            maxColor?: (ColorString|GradientColorObject|PatternObject);
            minColor?: (ColorString|GradientColorObject|PatternObject);
            staticScale?: number;
            stops?: Array<GradientColorStopObject>;
            tooltipValueFormat?: string;
        }
        interface ZAxisOptions extends XAxisOptions {
            breaks?: undefined;
            crosshair?: undefined;
            lineColor?: undefined;
            lineWidth?: undefined;
            showEmpty?: undefined;
        }
        class Axis {
            public static defaultBottomAxisOptions: AxisOptions;
            public static defaultLeftAxisOptions: AxisOptions;
            public static defaultOptions: XAxisOptions;
            public static defaultRightAxisOptions: AxisOptions;
            public static defaultTopAxisOptions: AxisOptions;
            public static defaultYAxisOptions: YAxisOptions;
            public constructor(chart: Chart, userOptions: AxisOptions);
            public _addedPlotLB?: boolean;
            public allowZoomOutside?: boolean;
            public alternateBands: Dictionary<PlotLineOrBand>;
            public autoRotation?: Array<number>;
            public axisGroup?: SVGElement;
            public axisLine?: SVGElement;
            public axisParent?: SVGElement;
            public axisPointRange?: number;
            public axisTitle?: SVGElement;
            public axisTitleMargin?: number;
            public bottom: number;
            public categories: (boolean|Array<string>);
            public chart: Chart;
            public closestPointRange: number;
            public coll: string;
            public cross?: SVGElement;
            public crosshair?: AxisCrosshairOptions;
            public dataMax?: (null|number);
            public dataMin?: (null|number);
            public displayBtn?: boolean;
            public eventArgs?: any;
            public finalTickAmt?: number;
            public forceRedraw?: boolean;
            public gridGroup?: SVGElement;
            public hasNames: boolean;
            public hasVisibleSeries: boolean;
            public height: number;
            public horiz?: boolean;
            public isBroken?: boolean;
            public isDatetimeAxis: boolean;
            public isDirty?: boolean;
            public isLinked: boolean;
            public isLog: boolean;
            public isOrdinal?: boolean;
            public isRadial?: boolean;
            public isXAxis?: boolean;
            public isZAxis?: boolean;
            public keepProps: Array<string>;
            public labelAlign?: AlignValue;
            public labelEdge: Array<null>;
            public labelFormatter: (
                FormatterCallbackFunction<AxisLabelsFormatterContextObject>
            );
            public labelGroup?: SVGElement;
            public labelOffset?: number;
            public labelRotation?: number;
            public left: number;
            public len: number;
            public linkedParent?: Axis;
            public max: (null|number);
            public maxLabelDimensions?: SizeObject;
            public maxLabelLength: number;
            public min: (null|number);
            public minorTickInterval: number;
            public minorTicks: Dictionary<Tick>;
            public minPixelPadding: number;
            public minPointOffset?: number;
            public minRange?: (null|number);
            public names: Array<string>;
            public offset: number;
            public oldAxisLength?: number;
            public oldMax: (null|number);
            public oldMin: (null|number);
            public oldTransA?: number;
            public oldUserMax?: number;
            public oldUserMin?: number;
            public opposite?: boolean;
            public options: AxisOptions;
            public ordinalSlope?: number;
            public overlap: boolean;
            public paddedTicks: Array<number>;
            public plotLinesAndBands: Array<PlotLineOrBand>;
            public plotLinesAndBandsGroups: Dictionary<SVGElement>;
            public pointRange: number;
            public pointRangePadding: number;
            public pos: number;
            public positiveValuesOnly: boolean;
            public reserveSpaceDefault?: boolean;
            public reversed?: boolean;
            public right: number;
            public series: Array<Series>;
            public showAxis?: boolean;
            public side: number;
            public single?: boolean;
            public softThreshold?: boolean;
            public stacksTouched: number;
            public staggerLines?: number;
            public staticScale?: number;
            public threshold?: number;
            public tickAmount: number;
            public tickInterval: number;
            public tickmarkOffset: number;
            public tickPositions: AxisTickPositionsArray;
            public tickRotCorr: PositionObject;
            public ticks: Dictionary<Tick>;
            public titleOffset?: number;
            public top: number;
            public transA: number;
            public transB: number;
            public translationSlope: number;
            public userMax?: number;
            public userMin?: number;
            public userMinRange?: number;
            public userOptions: AxisOptions;
            public visible: boolean;
            public width: number;
            public zoomEnabled: boolean;
            public addTitle(display?: boolean): void;
            public adjustForMinRange(): void;
            public adjustTickAmount(): void;
            public alignToOthers(): (boolean|undefined);
            public autoLabelAlign(rotation: number): AlignValue;
            public defaultLabelFormatter(): void;
            public destroy(keepEvents?: boolean): void;
            public drawCrosshair(e?: PointerEventObject, point?: Point): void;
            public generateTick(pos: number, i?: number): void;
            public getClosest(): number;
            public getExtremes(): ExtremesObject;
            public getLinePath(lineWidth: number): SVGPathArray;
            public getLinearTickPositions(
                tickInterval: number,
                min: number,
                max: number
            ): Array<number>;
            public getMinorTickInterval(): ('auto'|null|number);
            public getMinorTickPositions(): Array<number>;
            public getOffset(): void;
            public getPlotLinePath(
                options: AxisPlotLinePathOptionsObject
            ): (SVGPathArray|null);
            public getSeriesExtremes(): void;
            public getSlotWidth(tick?: Tick): number;
            public getThreshold(threshold: number): (number|undefined);
            public getTickAmount(): void;
            public getTitlePosition(): PositionObject;
            public hasData(): boolean;
            public hasVerticalPanning(): boolean;
            public hideCrosshair(): void;
            public init(chart: Chart, userOptions: AxisOptions): void;
            public labelMetrics(): FontMetricsObject;
            public minFromRange(): (number|undefined);
            public nameToX(point: Point): number;
            public redraw(): void;
            public render(): void;
            public renderLine(): void;
            public renderMinorTick(pos: number): void;
            public renderTick(pos: number, i: number): void;
            public renderUnsquish(): void;
            public setAxisSize(): void;
            public setAxisTranslation(saveOld?: boolean): void;
            public setExtremes(
                newMin?: number,
                newMax?: number,
                redraw?: boolean,
                animation?: (boolean|AnimationOptionsObject),
                eventArguments?: any
            ): void;
            public setOptions(userOptions: AxisOptions): void;
            public setScale(): void;
            public setTickInterval(secondPass?: boolean): void;
            public setTickPositions(): void;
            public tickSize(prefix?: string): Array<number>;
            public toPixels(value: number, paneCoordinates?: boolean): number;
            public toValue(pixel: number, paneCoordinates?: boolean): number;
            public translate(
                val: number,
                backwards?: (boolean|null),
                cvsCoord?: (boolean|null),
                old?: (boolean|null),
                handleLog?: boolean,
                pointPlacement?: number
            ): (number|undefined);
            public trimTicks(
                tickPositions: AxisTickPositionsArray,
                startOnTick?: boolean,
                endOnTick?: boolean
            ): void;
            public unsquish(): number;
            public updateNames(): void;
            public zoom(newMin: number, newMax: number): boolean;
        }
    }
}

/**
 * Options for the path on the Axis to be calculated.
 * @interface Highcharts.AxisPlotLinePathOptionsObject
 *//**
 * Axis value.
 * @name Highcharts.AxisPlotLinePathOptionsObject#value
 * @type {number|undefined}
 *//**
 * Line width used for calculation crisp line coordinates. Defaults to 1.
 * @name Highcharts.AxisPlotLinePathOptionsObject#lineWidth
 * @type {number|undefined}
 *//**
 * If `false`, the function will return null when it falls outside the axis
 * bounds. If `true`, the function will return a path aligned to the plot area
 * sides if it falls outside. If `pass`, it will return a path outside.
 * @name Highcharts.AxisPlotLinePathOptionsObject#force
 * @type {string|boolean|undefined}
 *//**
 * Used in Highstock. When `true`, plot paths (crosshair, plotLines, gridLines)
 * will be rendered on all axes when defined on the first axis.
 * @name Highcharts.AxisPlotLinePathOptionsObject#acrossPanes
 * @type {boolean|undefined}
 *//**
 * Use old coordinates (for resizing and rescaling).
 * If not set, defaults to `false`.
 * @name Highcharts.AxisPlotLinePathOptionsObject#old
 * @type {boolean|undefined}
 *//**
 * If given, return the plot line path of a pixel position on the axis.
 * @name Highcharts.AxisPlotLinePathOptionsObject#translatedValue
 * @type {number|undefined}
 *//**
 * Used in Polar axes. Reverse the positions for concatenation of polygonal
 * plot bands
 * @name Highcharts.AxisPlotLinePathOptionsObject#reverse
 * @type {boolean|undefined}
 */

/**
 * Options for crosshairs on axes.
 *
 * @product highstock
 *
 * @typedef {Highcharts.XAxisCrosshairOptions|Highcharts.YAxisCrosshairOptions} Highcharts.AxisCrosshairOptions
 */

/**
 * @typedef {"navigator"|"pan"|"rangeSelectorButton"|"rangeSelectorInput"|"scrollbar"|"traverseUpButton"|"zoom"} Highcharts.AxisExtremesTriggerValue
 */

/**
 * @callback Highcharts.AxisEventCallbackFunction
 *
 * @param {Highcharts.Axis} this
 */

/**
 * @interface Highcharts.AxisLabelsFormatterContextObject
 *//**
 * @name Highcharts.AxisLabelsFormatterContextObject#axis
 * @type {Highcharts.Axis}
 *//**
 * @name Highcharts.AxisLabelsFormatterContextObject#chart
 * @type {Highcharts.Chart}
 *//**
 * @name Highcharts.AxisLabelsFormatterContextObject#isFirst
 * @type {boolean}
 *//**
 * @name Highcharts.AxisLabelsFormatterContextObject#isLast
 * @type {boolean}
 *//**
 * @name Highcharts.AxisLabelsFormatterContextObject#pos
 * @type {number}
 *//**
 * @name Highcharts.AxisLabelsFormatterContextObject#value
 * @type {number}
 */

/**
 * Options for axes.
 *
 * @typedef {Highcharts.XAxisOptions|Highcharts.YAxisOptions|Highcharts.ZAxisOptions} Highcharts.AxisOptions
 */

/**
 * @callback Highcharts.AxisPointBreakEventCallbackFunction
 *
 * @param {Highcharts.Axis} this
 *
 * @param {Highcharts.AxisPointBreakEventObject} evt
 */

/**
 * @interface Highcharts.AxisPointBreakEventObject
 *//**
 * @name Highcharts.AxisPointBreakEventObject#brk
 * @type {Highcharts.Dictionary<number>}
 *//**
 * @name Highcharts.AxisPointBreakEventObject#point
 * @type {Highcharts.Point}
 *//**
 * @name Highcharts.AxisPointBreakEventObject#preventDefault
 * @type {Function}
 *//**
 * @name Highcharts.AxisPointBreakEventObject#target
 * @type {Highcharts.SVGElement}
 *//**
 * @name Highcharts.AxisPointBreakEventObject#type
 * @type {"pointBreak"|"pointInBreak"}
 */

/**
 * @callback Highcharts.AxisSetExtremesEventCallbackFunction
 *
 * @param {Highcharts.Axis} this
 *
 * @param {Highcharts.AxisSetExtremesEventObject} evt
 */

/**
 * @interface Highcharts.AxisSetExtremesEventObject
 * @extends Highcharts.ExtremesObject
 *//**
 * @name Highcharts.AxisSetExtremesEventObject#preventDefault
 * @type {Function}
 *//**
 * @name Highcharts.AxisSetExtremesEventObject#target
 * @type {Highcharts.SVGElement}
 *//**
 * @name Highcharts.AxisSetExtremesEventObject#trigger
 * @type {Highcharts.AxisExtremesTriggerValue|string}
 *//**
 * @name Highcharts.AxisSetExtremesEventObject#type
 * @type {"setExtremes"}
 */

/**
 * @callback Highcharts.AxisTickPositionerCallbackFunction
 *
 * @param {Highcharts.Axis} this
 *
 * @return {Array<number>}
 */

/**
 * @interface Highcharts.AxisTickPositionsArray
 * @augments Array<number>
 */

/**
 * @typedef {"high"|"low"|"middle"} Highcharts.AxisTitleAlignValue
 */

/**
 * @typedef {Highcharts.XAxisTitleOptions|Highcharts.YAxisTitleOptions|Highcharts.ZAxisTitleOptions} Highcharts.AxisTitleOptions
 */

/**
 * @typedef {"linear"|"logarithmic"|"datetime"|"category"|"treegrid"} Highcharts.AxisTypeValue
 */

/**
 * The returned object literal from the {@link Highcharts.Axis#getExtremes}
 * function.
 *
 * @interface Highcharts.ExtremesObject
 *//**
 * The maximum value of the axis' associated series.
 * @name Highcharts.ExtremesObject#dataMax
 * @type {number}
 *//**
 * The minimum value of the axis' associated series.
 * @name Highcharts.ExtremesObject#dataMin
 * @type {number}
 *//**
 * The maximum axis value, either automatic or set manually. If the `max` option
 * is not set, `maxPadding` is 0 and `endOnTick` is false, this value will be
 * the same as `dataMax`.
 * @name Highcharts.ExtremesObject#max
 * @type {number}
 *//**
 * The minimum axis value, either automatic or set manually. If the `min` option
 * is not set, `minPadding` is 0 and `startOnTick` is false, this value will be
 * the same as `dataMin`.
 * @name Highcharts.ExtremesObject#min
 * @type {number}
 *//**
 * The user defined maximum, either from the `max` option or from a zoom or
 * `setExtremes` action.
 * @name Highcharts.ExtremesObject#userMax
 * @type {number}
 *//**
 * The user defined minimum, either from the `min` option or from a zoom or
 * `setExtremes` action.
 * @name Highcharts.ExtremesObject#userMin
 * @type {number}
 */

/**
 * Formatter function for the text of a crosshair label.
 *
 * @callback Highcharts.XAxisCrosshairLabelFormatterCallbackFunction
 *
 * @param {Highcharts.Axis} this
 *        Axis context
 *
 * @param {number} value
 *        Y value of the data point
 *
 * @return {string}
 */

import './Options.js';

var defaultOptions = H.defaultOptions,
    deg2rad = H.deg2rad;

/**
 * Create a new axis object. Called internally when instanciating a new chart or
 * adding axes by {@link Highcharts.Chart#addAxis}.
 *
 * A chart can have from 0 axes (pie chart) to multiples. In a normal, single
 * series cartesian chart, there is one X axis and one Y axis.
 *
 * The X axis or axes are referenced by {@link Highcharts.Chart.xAxis}, which is
 * an array of Axis objects. If there is only one axis, it can be referenced
 * through `chart.xAxis[0]`, and multiple axes have increasing indices. The same
 * pattern goes for Y axes.
 *
 * If you need to get the axes from a series object, use the `series.xAxis` and
 * `series.yAxis` properties. These are not arrays, as one series can only be
 * associated to one X and one Y axis.
 *
 * A third way to reference the axis programmatically is by `id`. Add an `id` in
 * the axis configuration options, and get the axis by
 * {@link Highcharts.Chart#get}.
 *
 * Configuration options for the axes are given in options.xAxis and
 * options.yAxis.
 *
 * @class
 * @name Highcharts.Axis
 *
 * @param {Highcharts.Chart} chart
 * The Chart instance to apply the axis on.
 *
 * @param {Highcharts.AxisOptions} userOptions
 * Axis options.
 */
class Axis {

    /* *
     *
     *  Static Properties
     *
     * */

    /**
     * The X axis or category axis. Normally this is the horizontal axis,
     * though if the chart is inverted this is the vertical axis. In case of
     * multiple axes, the xAxis node is an array of configuration objects.
     *
     * See the [Axis class](/class-reference/Highcharts.Axis) for programmatic
     * access to the axis.
     *
     * @productdesc {highmaps}
     * In Highmaps, the axis is hidden, but it is used behind the scenes to
     * control features like zooming and panning. Zooming is in effect the same
     * as setting the extremes of one of the exes.
     *
     * @type         {*|Array<*>}
     * @optionparent xAxis
     *
     * @private
     */
    public static defaultOptions: Highcharts.YAxisOptions = {

        /**
         * When using multiple axis, the ticks of two or more opposite axes
         * will automatically be aligned by adding ticks to the axis or axes
         * with the least ticks, as if `tickAmount` were specified.
         *
         * This can be prevented by setting `alignTicks` to false. If the grid
         * lines look messy, it's a good idea to hide them for the secondary
         * axis by setting `gridLineWidth` to 0.
         *
         * If `startOnTick` or `endOnTick` in an Axis options are set to false,
         * then the `alignTicks ` will be disabled for the Axis.
         *
         * Disabled for logarithmic axes.
         *
         * @type      {boolean}
         * @default   true
         * @product   highcharts highstock gantt
         * @apioption xAxis.alignTicks
         */

        /**
         * Whether to allow decimals in this axis' ticks. When counting
         * integers, like persons or hits on a web page, decimals should
         * be avoided in the labels.
         *
         * @see [minTickInterval](#xAxis.minTickInterval)
         *
         * @sample {highcharts|highstock} highcharts/yaxis/allowdecimals-true/
         *         True by default
         * @sample {highcharts|highstock} highcharts/yaxis/allowdecimals-false/
         *         False
         *
         * @type      {boolean}
         * @default   true
         * @since     2.0
         * @apioption xAxis.allowDecimals
         */

        /**
         * When using an alternate grid color, a band is painted across the
         * plot area between every other grid line.
         *
         * @sample {highcharts} highcharts/yaxis/alternategridcolor/
         *         Alternate grid color on the Y axis
         * @sample {highstock} stock/xaxis/alternategridcolor/
         *         Alternate grid color on the Y axis
         *
         * @type      {Highcharts.ColorString|Highcharts.GradientColorObject|Highcharts.PatternObject}
         * @apioption xAxis.alternateGridColor
         */

        /**
         * An array defining breaks in the axis, the sections defined will be
         * left out and all the points shifted closer to each other.
         *
         * @productdesc {highcharts}
         * Requires that the broken-axis.js module is loaded.
         *
         * @sample {highcharts} highcharts/axisbreak/break-simple/
         *         Simple break
         * @sample {highcharts|highstock} highcharts/axisbreak/break-visualized/
         *         Advanced with callback
         * @sample {highstock} stock/demo/intraday-breaks/
         *         Break on nights and weekends
         *
         * @type      {Array<*>}
         * @since     4.1.0
         * @product   highcharts highstock gantt
         * @apioption xAxis.breaks
         */

        /**
         * A number indicating how much space should be left between the start
         * and the end of the break. The break size is given in axis units,
         * so for instance on a `datetime` axis, a break size of 3600000 would
         * indicate the equivalent of an hour.
         *
         * @type      {number}
         * @default   0
         * @since     4.1.0
         * @product   highcharts highstock gantt
         * @apioption xAxis.breaks.breakSize
         */

        /**
         * The point where the break starts.
         *
         * @type      {number}
         * @since     4.1.0
         * @product   highcharts highstock gantt
         * @apioption xAxis.breaks.from
         */

        /**
         * Defines an interval after which the break appears again. By default
         * the breaks do not repeat.
         *
         * @type      {number}
         * @default   0
         * @since     4.1.0
         * @product   highcharts highstock gantt
         * @apioption xAxis.breaks.repeat
         */

        /**
         * The point where the break ends.
         *
         * @type      {number}
         * @since     4.1.0
         * @product   highcharts highstock gantt
         * @apioption xAxis.breaks.to
         */

        /**
         * If categories are present for the xAxis, names are used instead of
         * numbers for that axis.
         *
         * Since Highcharts 3.0, categories can also
         * be extracted by giving each point a [name](#series.data) and setting
         * axis [type](#xAxis.type) to `category`. However, if you have multiple
         * series, best practice remains defining the `categories` array.
         *
         * Example: `categories: ['Apples', 'Bananas', 'Oranges']`
         *
         * @sample {highcharts} highcharts/demo/line-labels/
         *         With
         * @sample {highcharts} highcharts/xaxis/categories/
         *         Without
         *
         * @type      {Array<string>}
         * @product   highcharts gantt
         * @apioption xAxis.categories
         */

        /**
         * The highest allowed value for automatically computed axis extremes.
         *
         * @see [floor](#xAxis.floor)
         *
         * @sample {highcharts|highstock} highcharts/yaxis/floor-ceiling/
         *         Floor and ceiling
         *
         * @type       {number}
         * @since      4.0
         * @product    highcharts highstock gantt
         * @apioption  xAxis.ceiling
         */

        /**
         * A class name that opens for styling the axis by CSS, especially in
         * Highcharts styled mode. The class name is applied to group elements
         * for the grid, axis elements and labels.
         *
         * @sample {highcharts|highstock|highmaps} highcharts/css/axis/
         *         Multiple axes with separate styling
         *
         * @type      {string}
         * @since     5.0.0
         * @apioption xAxis.className
         */

        /**
         * Configure a crosshair that follows either the mouse pointer or the
         * hovered point.
         *
         * In styled mode, the crosshairs are styled in the
         * `.highcharts-crosshair`, `.highcharts-crosshair-thin` or
         * `.highcharts-xaxis-category` classes.
         *
         * @productdesc {highstock}
         * In Highstock, by default, the crosshair is enabled on the X axis and
         * disabled on the Y axis.
         *
         * @sample {highcharts} highcharts/xaxis/crosshair-both/
         *         Crosshair on both axes
         * @sample {highstock} stock/xaxis/crosshairs-xy/
         *         Crosshair on both axes
         * @sample {highmaps} highcharts/xaxis/crosshair-both/
         *         Crosshair on both axes
         *
         * @declare   Highcharts.AxisCrosshairOptions
         * @type      {boolean|*}
         * @default   false
         * @since     4.1
         * @apioption xAxis.crosshair
         */

        /**
         * A class name for the crosshair, especially as a hook for styling.
         *
         * @type      {string}
         * @since     5.0.0
         * @apioption xAxis.crosshair.className
         */

        /**
         * The color of the crosshair. Defaults to `#cccccc` for numeric and
         * datetime axes, and `rgba(204,214,235,0.25)` for category axes, where
         * the crosshair by default highlights the whole category.
         *
         * @sample {highcharts|highstock|highmaps} highcharts/xaxis/crosshair-customized/
         *         Customized crosshairs
         *
         * @type      {Highcharts.ColorString|Highcharts.GradientColorObject|Highcharts.PatternObject}
         * @default   #cccccc
         * @since     4.1
         * @apioption xAxis.crosshair.color
         */

        /**
         * The dash style for the crosshair. See
         * [plotOptions.series.dashStyle](#plotOptions.series.dashStyle)
         * for possible values.
         *
         * @sample {highcharts|highmaps} highcharts/xaxis/crosshair-dotted/
         *         Dotted crosshair
         * @sample {highstock} stock/xaxis/crosshair-dashed/
         *         Dashed X axis crosshair
         *
         * @type      {Highcharts.DashStyleValue}
         * @default   Solid
         * @since     4.1
         * @apioption xAxis.crosshair.dashStyle
         */

        /**
         * A label on the axis next to the crosshair.
         *
         * In styled mode, the label is styled with the
         * `.highcharts-crosshair-label` class.
         *
         * @sample {highstock} stock/xaxis/crosshair-label/
         *         Crosshair labels
         * @sample {highstock} highcharts/css/crosshair-label/
         *         Style mode
         *
         * @declare   Highcharts.AxisCrosshairLabelOptions
         * @since     2.1
         * @product   highstock
         * @apioption xAxis.crosshair.label
         */

        /**
         * Alignment of the label compared to the axis. Defaults to `"left"` for
         * right-side axes, `"right"` for left-side axes and `"center"` for
         * horizontal axes.
         *
         * @type      {Highcharts.AlignValue}
         * @since     2.1
         * @product   highstock
         * @apioption xAxis.crosshair.label.align
         */

        /**
         * The background color for the label. Defaults to the related series
         * color, or `#666666` if that is not available.
         *
         * @type      {Highcharts.ColorString|Highcharts.GradientColorObject|Highcharts.PatternObject}
         * @since     2.1
         * @product   highstock
         * @apioption xAxis.crosshair.label.backgroundColor
         */

        /**
         * The border color for the crosshair label
         *
         * @type      {Highcharts.ColorString|Highcharts.GradientColorObject|Highcharts.PatternObject}
         * @since     2.1
         * @product   highstock
         * @apioption xAxis.crosshair.label.borderColor
         */

        /**
         * The border corner radius of the crosshair label.
         *
         * @type      {number}
         * @default   3
         * @since     2.1.10
         * @product   highstock
         * @apioption xAxis.crosshair.label.borderRadius
         */

        /**
         * The border width for the crosshair label.
         *
         * @type      {number}
         * @default   0
         * @since     2.1
         * @product   highstock
         * @apioption xAxis.crosshair.label.borderWidth
         */

        /**
         * Flag to enable crosshair's label.
         *
         * @sample {highstock} stock/xaxis/crosshairs-xy/
         *         Enabled label for yAxis' crosshair
         *
         * @type      {boolean}
         * @default   false
         * @since     2.1
         * @product   highstock
         * @apioption xAxis.crosshair.label.enabled
         */

        /**
         * A format string for the crosshair label. Defaults to `{value}` for
         * numeric axes and `{value:%b %d, %Y}` for datetime axes.
         *
         * @type      {string}
         * @since     2.1
         * @product   highstock
         * @apioption xAxis.crosshair.label.format
         */

        /**
         * Formatter function for the label text.
         *
         * @type      {Highcharts.XAxisCrosshairLabelFormatterCallbackFunction}
         * @since     2.1
         * @product   highstock
         * @apioption xAxis.crosshair.label.formatter
         */

        /**
         * Padding inside the crosshair label.
         *
         * @type      {number}
         * @default   8
         * @since     2.1
         * @product   highstock
         * @apioption xAxis.crosshair.label.padding
         */

        /**
         * The shape to use for the label box.
         *
         * @type      {string}
         * @default   callout
         * @since     2.1
         * @product   highstock
         * @apioption xAxis.crosshair.label.shape
         */

        /**
         * Text styles for the crosshair label.
         *
         * @type      {Highcharts.CSSObject}
         * @default   {"color": "white", "fontWeight": "normal", "fontSize": "11px", "textAlign": "center"}
         * @since     2.1
         * @product   highstock
         * @apioption xAxis.crosshair.label.style
         */

        /**
         * Whether the crosshair should snap to the point or follow the pointer
         * independent of points.
         *
         * @sample {highcharts|highstock} highcharts/xaxis/crosshair-snap-false/
         *         True by default
         * @sample {highmaps} maps/demo/latlon-advanced/
         *         Snap is false
         *
         * @type      {boolean}
         * @default   true
         * @since     4.1
         * @apioption xAxis.crosshair.snap
         */

        /**
         * The pixel width of the crosshair. Defaults to 1 for numeric or
         * datetime axes, and for one category width for category axes.
         *
         * @sample {highcharts} highcharts/xaxis/crosshair-customized/
         *         Customized crosshairs
         * @sample {highstock} highcharts/xaxis/crosshair-customized/
         *         Customized crosshairs
         * @sample {highmaps} highcharts/xaxis/crosshair-customized/
         *         Customized crosshairs
         *
         * @type      {number}
         * @default   1
         * @since     4.1
         * @apioption xAxis.crosshair.width
         */

        /**
         * The Z index of the crosshair. Higher Z indices allow drawing the
         * crosshair on top of the series or behind the grid lines.
         *
         * @type      {number}
         * @default   2
         * @since     4.1
         * @apioption xAxis.crosshair.zIndex
         */

        /**
         * Whether to zoom axis. If `chart.zoomType` is set, the option allows
         * to disable zooming on an individual axis.
         *
         * @sample {highcharts} highcharts/xaxis/zoomenabled/
         *         Zoom enabled is false
         *
         *
         * @type      {boolean}
         * @default   enabled
         * @apioption xAxis.zoomEnabled
         */

        /**
         * For a datetime axis, the scale will automatically adjust to the
         * appropriate unit. This member gives the default string
         * representations used for each unit. For intermediate values,
         * different units may be used, for example the `day` unit can be used
         * on midnight and `hour` unit be used for intermediate values on the
         * same axis. For an overview of the replacement codes, see
         * [dateFormat](/class-reference/Highcharts#dateFormat).
         *
         * Defaults to:
         * ```js
         * {
         *     millisecond: '%H:%M:%S.%L',
         *     second: '%H:%M:%S',
         *     minute: '%H:%M',
         *     hour: '%H:%M',
         *     day: '%e. %b',
         *     week: '%e. %b',
         *     month: '%b \'%y',
         *     year: '%Y'
         * }
         * ```
         *
         * @sample {highcharts} highcharts/xaxis/datetimelabelformats/
         *         Different day format on X axis
         * @sample {highstock} stock/xaxis/datetimelabelformats/
         *         More information in x axis labels
         *
         * @declare Highcharts.AxisDateTimeLabelFormatsOptions
         * @product highcharts highstock gantt
         */
        dateTimeLabelFormats: {
            /**
             * @declare Highcharts.AxisDateTimeLabelFormatsOptionsObject
             * @type {string|*}
             */
            millisecond: {
                main: '%H:%M:%S.%L',
                range: false
            },
            /**
             * @declare Highcharts.AxisDateTimeLabelFormatsOptionsObject
             * @type {string|*}
             */
            second: {
                main: '%H:%M:%S',
                range: false
            },
            /**
             * @declare Highcharts.AxisDateTimeLabelFormatsOptionsObject
             * @type {string|*}
             */
            minute: {
                main: '%H:%M',
                range: false
            },
            /**
             * @declare Highcharts.AxisDateTimeLabelFormatsOptionsObject
             * @type {string|*}
             */
            hour: {
                main: '%H:%M',
                range: false
            },
            /**
             * @declare Highcharts.AxisDateTimeLabelFormatsOptionsObject
             * @type {string|*}
             */
            day: {
                main: '%e. %b'
            },
            /**
             * @declare Highcharts.AxisDateTimeLabelFormatsOptionsObject
             * @type {string|*}
             */
            week: {
                main: '%e. %b'
            },
            /**
             * @declare Highcharts.AxisDateTimeLabelFormatsOptionsObject
             * @type {string|*}
             */
            month: {
                main: '%b \'%y'
            },
            /**
             * @declare Highcharts.AxisDateTimeLabelFormatsOptionsObject
             * @type {string|*}
             */
            year: {
                main: '%Y'
            }
        },

        /**
         * Whether to force the axis to end on a tick. Use this option with
         * the `maxPadding` option to control the axis end.
         *
         * @productdesc {highstock}
         * In Highstock, `endOnTick` is always `false` when the navigator
         * is enabled, to prevent jumpy scrolling.
         *
         * @sample {highcharts} highcharts/chart/reflow-true/
         *         True by default
         * @sample {highcharts} highcharts/yaxis/endontick/
         *         False
         * @sample {highstock} stock/demo/basic-line/
         *         True by default
         * @sample {highstock} stock/xaxis/endontick/
         *         False
         *
         * @since 1.2.0
         */
        endOnTick: false,

        /**
         * Event handlers for the axis.
         *
         * @type      {*}
         * @apioption xAxis.events
         */

        /**
         * An event fired after the breaks have rendered.
         *
         * @see [breaks](#xAxis.breaks)
         *
         * @sample {highcharts} highcharts/axisbreak/break-event/
         *         AfterBreak Event
         *
         * @type      {Highcharts.AxisEventCallbackFunction}
         * @since     4.1.0
         * @product   highcharts gantt
         * @apioption xAxis.events.afterBreaks
         */

        /**
         * As opposed to the `setExtremes` event, this event fires after the
         * final min and max values are computed and corrected for `minRange`.
         *
         * Fires when the minimum and maximum is set for the axis, either by
         * calling the `.setExtremes()` method or by selecting an area in the
         * chart. One parameter, `event`, is passed to the function, containing
         * common event information.
         *
         * The new user set minimum and maximum values can be found by
         * `event.min` and `event.max`. These reflect the axis minimum and
         * maximum in axis values. The actual data extremes are found in
         * `event.dataMin` and `event.dataMax`.
         *
         * @type      {Highcharts.AxisSetExtremesEventCallbackFunction}
         * @since     2.3
         * @context   Highcharts.Axis
         * @apioption xAxis.events.afterSetExtremes
         */

        /**
         * An event fired when a break from this axis occurs on a point.
         *
         * @see [breaks](#xAxis.breaks)
         *
         * @sample {highcharts} highcharts/axisbreak/break-visualized/
         *         Visualization of a Break
         *
         * @type      {Highcharts.AxisPointBreakEventCallbackFunction}
         * @since     4.1.0
         * @product   highcharts gantt
         * @context   Highcharts.Axis
         * @apioption xAxis.events.pointBreak
         */

        /**
         * An event fired when a point falls inside a break from this axis.
         *
         * @type      {Highcharts.AxisPointBreakEventCallbackFunction}
         * @product   highcharts highstock gantt
         * @context   Highcharts.Axis
         * @apioption xAxis.events.pointInBreak
         */

        /**
         * Fires when the minimum and maximum is set for the axis, either by
         * calling the `.setExtremes()` method or by selecting an area in the
         * chart. One parameter, `event`, is passed to the function,
         * containing common event information.
         *
         * The new user set minimum and maximum values can be found by
         * `event.min` and `event.max`. These reflect the axis minimum and
         * maximum in data values. When an axis is zoomed all the way out from
         * the "Reset zoom" button, `event.min` and `event.max` are null, and
         * the new extremes are set based on `this.dataMin` and `this.dataMax`.
         *
         * @sample {highstock} stock/xaxis/events-setextremes/
         *         Log new extremes on x axis
         *
         * @type      {Highcharts.AxisSetExtremesEventCallbackFunction}
         * @since     1.2.0
         * @context   Highcharts.Axis
         * @apioption xAxis.events.setExtremes
         */

        /**
         * The lowest allowed value for automatically computed axis extremes.
         *
         * @see [ceiling](#yAxis.ceiling)
         *
         * @sample {highcharts} highcharts/yaxis/floor-ceiling/
         *         Floor and ceiling
         * @sample {highstock} stock/demo/lazy-loading/
         *         Prevent negative stock price on Y axis
         *
         * @type      {number}
         * @since     4.0
         * @product   highcharts highstock gantt
         * @apioption xAxis.floor
         */

        /**
         * The dash or dot style of the grid lines. For possible values, see
         * [this demonstration](https://jsfiddle.net/gh/get/library/pure/highcharts/highcharts/tree/master/samples/highcharts/plotoptions/series-dashstyle-all/).
         *
         * @sample {highcharts} highcharts/yaxis/gridlinedashstyle/
         *         Long dashes
         * @sample {highstock} stock/xaxis/gridlinedashstyle/
         *         Long dashes
         *
         * @type      {Highcharts.DashStyleValue}
         * @default   Solid
         * @since     1.2
         * @apioption xAxis.gridLineDashStyle
         */

        /**
         * The Z index of the grid lines.
         *
         * @sample {highcharts|highstock} highcharts/xaxis/gridzindex/
         *         A Z index of 4 renders the grid above the graph
         *
         * @type      {number}
         * @default   1
         * @product   highcharts highstock gantt
         * @apioption xAxis.gridZIndex
         */

        /**
         * An id for the axis. This can be used after render time to get
         * a pointer to the axis object through `chart.get()`.
         *
         * @sample {highcharts} highcharts/xaxis/id/
         *         Get the object
         * @sample {highstock} stock/xaxis/id/
         *         Get the object
         *
         * @type      {string}
         * @since     1.2.0
         * @apioption xAxis.id
         */

        /**
         * The axis labels show the number or category for each tick.
         *
         * Since v8.0.0: Labels are animated in categorized x-axis with
         * updating data if `tickInterval` and `step` is set to 1.
         *
         * @productdesc {highmaps}
         * X and Y axis labels are by default disabled in Highmaps, but the
         * functionality is inherited from Highcharts and used on `colorAxis`,
         * and can be enabled on X and Y axes too.
         */
        labels: {

            /**
             * What part of the string the given position is anchored to.
             * If `left`, the left side of the string is at the axis position.
             * Can be one of `"left"`, `"center"` or `"right"`. Defaults to
             * an intelligent guess based on which side of the chart the axis
             * is on and the rotation of the label.
             *
             * @see [reserveSpace](#xAxis.labels.reserveSpace)
             *
             * @sample {highcharts} highcharts/xaxis/labels-align-left/
             *         Left
             * @sample {highcharts} highcharts/xaxis/labels-align-right/
             *         Right
             * @sample {highcharts} highcharts/xaxis/labels-reservespace-true/
             *         Left-aligned labels on a vertical category axis
             *
             * @type       {Highcharts.AlignValue}
             * @apioption  xAxis.labels.align
             */

            /**
             * For horizontal axes, the allowed degrees of label rotation
             * to prevent overlapping labels. If there is enough space,
             * labels are not rotated. As the chart gets narrower, it
             * will start rotating the labels -45 degrees, then remove
             * every second label and try again with rotations 0 and -45 etc.
             * Set it to `false` to disable rotation, which will
             * cause the labels to word-wrap if possible.
             *
             * @sample {highcharts|highstock} highcharts/xaxis/labels-autorotation-default/
             *         Default auto rotation of 0 or -45
             * @sample {highcharts|highstock} highcharts/xaxis/labels-autorotation-0-90/
             *         Custom graded auto rotation
             *
             * @type      {Array<number>|false}
             * @default   [-45]
             * @since     4.1.0
             * @product   highcharts highstock gantt
             * @apioption xAxis.labels.autoRotation
             */

            /**
             * When each category width is more than this many pixels, we don't
             * apply auto rotation. Instead, we lay out the axis label with word
             * wrap. A lower limit makes sense when the label contains multiple
             * short words that don't extend the available horizontal space for
             * each label.
             *
             * @sample {highcharts} highcharts/xaxis/labels-autorotationlimit/
             *         Lower limit
             *
             * @type      {number}
             * @default   80
             * @since     4.1.5
             * @product   highcharts gantt
             * @apioption xAxis.labels.autoRotationLimit
             */

            /**
             * Polar charts only. The label's pixel distance from the perimeter
             * of the plot area.
             *
             * @type      {number}
             * @default   15
             * @product   highcharts gantt
             * @apioption xAxis.labels.distance
             */

            /**
             * Enable or disable the axis labels.
             *
             * @sample {highcharts} highcharts/xaxis/labels-enabled/
             *         X axis labels disabled
             * @sample {highstock} stock/xaxis/labels-enabled/
             *         X axis labels disabled
             *
             * @default {highcharts|highstock|gantt} true
             * @default {highmaps} false
             */
            enabled: true,

            /**
             * A [format string](https://www.highcharts.com/docs/chart-concepts/labels-and-string-formatting)
             * for the axis label.
             *
             * @sample {highcharts|highstock} highcharts/yaxis/labels-format/
             *         Add units to Y axis label
             *
             * @type      {string}
             * @default   {value}
             * @since     3.0
             * @apioption xAxis.labels.format
             */

            /**
             * Callback JavaScript function to format the label. The value
             * is given by `this.value`. Additional properties for `this` are
             * `axis`, `chart`, `isFirst` and `isLast`. The value of the default
             * label formatter can be retrieved by calling
             * `this.axis.defaultLabelFormatter.call(this)` within the function.
             *
             * Defaults to:
             * ```js
             * function() {
             *     return this.value;
             * }
             * ```
             *
             * @sample {highcharts} highcharts/xaxis/labels-formatter-linked/
             *         Linked category names
             * @sample {highcharts} highcharts/xaxis/labels-formatter-extended/
             *         Modified numeric labels
             * @sample {highstock} stock/xaxis/labels-formatter/
             *         Added units on Y axis
             *
             * @type      {Highcharts.FormatterCallbackFunction<Highcharts.AxisLabelsFormatterContextObject>}
             * @apioption xAxis.labels.formatter
             */

            /**
             * The number of pixels to indent the labels per level in a treegrid
             * axis.
             *
             * @sample gantt/treegrid-axis/demo
             *         Indentation 10px by default.
             * @sample gantt/treegrid-axis/indentation-0px
             *         Indentation set to 0px.
             *
             * @product gantt
             */
            indentation: 10,

            /**
             * Horizontal axis only. When `staggerLines` is not set,
             * `maxStaggerLines` defines how many lines the axis is allowed to
             * add to automatically avoid overlapping X labels. Set to `1` to
             * disable overlap detection.
             *
             * @deprecated
             * @type      {number}
             * @default   5
             * @since     1.3.3
             * @apioption xAxis.labels.maxStaggerLines
             */

            /**
             * How to handle overflowing labels on horizontal axis. If set to
             * `"allow"`, it will not be aligned at all. By default it
             * `"justify"` labels inside the chart area. If there is room to
             * move it, it will be aligned to the edge, else it will be removed.
             *
             * @type       {string}
             * @default    justify
             * @since      2.2.5
             * @validvalue ["allow", "justify"]
             * @apioption  xAxis.labels.overflow
             */

            /**
             * The pixel padding for axis labels, to ensure white space between
             * them.
             *
             * @type      {number}
             * @default   5
             * @product   highcharts gantt
             * @apioption xAxis.labels.padding
             */

            /**
             * Whether to reserve space for the labels. By default, space is
             * reserved for the labels in these cases:
             *
             * * On all horizontal axes.
             * * On vertical axes if `label.align` is `right` on a left-side
             * axis or `left` on a right-side axis.
             * * On vertical axes if `label.align` is `center`.
             *
             * This can be turned off when for example the labels are rendered
             * inside the plot area instead of outside.
             *
             * @see [labels.align](#xAxis.labels.align)
             *
             * @sample {highcharts} highcharts/xaxis/labels-reservespace/
             *         No reserved space, labels inside plot
             * @sample {highcharts} highcharts/xaxis/labels-reservespace-true/
             *         Left-aligned labels on a vertical category axis
             *
             * @type      {boolean}
             * @since     4.1.10
             * @product   highcharts gantt
             * @apioption xAxis.labels.reserveSpace
             */

            /**
             * Rotation of the labels in degrees.
             *
             * @sample {highcharts} highcharts/xaxis/labels-rotation/
             *         X axis labels rotated 90°
             *
             * @type      {number}
             * @default   0
             * @apioption xAxis.labels.rotation
             */

            /**
             * Horizontal axes only. The number of lines to spread the labels
             * over to make room or tighter labels.
             *
             * @sample {highcharts} highcharts/xaxis/labels-staggerlines/
             *         Show labels over two lines
             * @sample {highstock} stock/xaxis/labels-staggerlines/
             *         Show labels over two lines
             *
             * @type      {number}
             * @since     2.1
             * @apioption xAxis.labels.staggerLines
             */

            /**
             * To show only every _n_'th label on the axis, set the step to _n_.
             * Setting the step to 2 shows every other label.
             *
             * By default, the step is calculated automatically to avoid
             * overlap. To prevent this, set it to 1\. This usually only
             * happens on a category axis, and is often a sign that you have
             * chosen the wrong axis type.
             *
             * Read more at
             * [Axis docs](https://www.highcharts.com/docs/chart-concepts/axes)
             * => What axis should I use?
             *
             * @sample {highcharts} highcharts/xaxis/labels-step/
             *         Showing only every other axis label on a categorized
             *         x-axis
             * @sample {highcharts} highcharts/xaxis/labels-step-auto/
             *         Auto steps on a category axis
             *
             * @type      {number}
             * @since     2.1
             * @apioption xAxis.labels.step
             */

            /**
             * Whether to [use HTML](https://www.highcharts.com/docs/chart-concepts/labels-and-string-formatting#html)
             * to render the labels.
             *
             * @type      {boolean}
             * @default   false
             * @apioption xAxis.labels.useHTML
             */

            /**
             * The x position offset of the label relative to the tick position
             * on the axis.
             *
             * @sample {highcharts} highcharts/xaxis/labels-x/
             *         Y axis labels placed on grid lines
             */
            x: 0,

            /**
             * The y position offset of the label relative to the tick position
             * on the axis. The default makes it adapt to the font size on
             * bottom axis.
             *
             * @sample {highcharts} highcharts/xaxis/labels-x/
             *         Y axis labels placed on grid lines
             *
             * @type      {number}
             * @apioption xAxis.labels.y
             */

            /**
             * The Z index for the axis labels.
             *
             * @type      {number}
             * @default   7
             * @apioption xAxis.labels.zIndex
             */

            /**
             * CSS styles for the label. Use `whiteSpace: 'nowrap'` to prevent
             * wrapping of category labels. Use `textOverflow: 'none'` to
             * prevent ellipsis (dots).
             *
             * In styled mode, the labels are styled with the
             * `.highcharts-axis-labels` class.
             *
             * @sample {highcharts} highcharts/xaxis/labels-style/
             *         Red X axis labels
             *
             * @type      {Highcharts.CSSObject}
             */
            style: {
                /** @internal */
                color: '${palette.neutralColor60}',
                /** @internal */
                cursor: 'default',
                /** @internal */
                fontSize: '11px'
            }
        },

        /**
         * The left position as the horizontal axis. If it's a number, it is
         * interpreted as pixel position relative to the chart.
         *
         * Since Highcharts v5.0.13: If it's a percentage string, it is
         * interpreted as percentages of the plot width, offset from plot area
         * left.
         *
         * @type      {number|string}
         * @product   highcharts highstock
         * @apioption xAxis.left
         */

        /**
         * The top position as the vertical axis. If it's a number, it is
         * interpreted as pixel position relative to the chart.
         *
         * Since Highcharts 2: If it's a percentage string, it is interpreted
         * as percentages of the plot height, offset from plot area top.
         *
         * @type      {number|string}
         * @product   highcharts highstock
         * @apioption xAxis.top
         */

        /**
         * Index of another axis that this axis is linked to. When an axis is
         * linked to a master axis, it will take the same extremes as
         * the master, but as assigned by min or max or by setExtremes.
         * It can be used to show additional info, or to ease reading the
         * chart by duplicating the scales.
         *
         * @sample {highcharts} highcharts/xaxis/linkedto/
         *         Different string formats of the same date
         * @sample {highcharts} highcharts/yaxis/linkedto/
         *         Y values on both sides
         *
         * @type      {number}
         * @since     2.0.2
         * @product   highcharts highstock gantt
         * @apioption xAxis.linkedTo
         */

        /**
         * The maximum value of the axis. If `null`, the max value is
         * automatically calculated.
         *
         * If the [endOnTick](#yAxis.endOnTick) option is true, the `max` value
         * might be rounded up.
         *
         * If a [tickAmount](#yAxis.tickAmount) is set, the axis may be extended
         * beyond the set max in order to reach the given number of ticks. The
         * same may happen in a chart with multiple axes, determined by [chart.
         * alignTicks](#chart), where a `tickAmount` is applied internally.
         *
         * @sample {highcharts} highcharts/yaxis/max-200/
         *         Y axis max of 200
         * @sample {highcharts} highcharts/yaxis/max-logarithmic/
         *         Y axis max on logarithmic axis
         * @sample {highstock} stock/xaxis/min-max/
         *         Fixed min and max on X axis
         * @sample {highmaps} maps/axis/min-max/
         *         Pre-zoomed to a specific area
         *
         * @type      {number|null}
         * @apioption xAxis.max
         */

        /**
         * Padding of the max value relative to the length of the axis. A
         * padding of 0.05 will make a 100px axis 5px longer. This is useful
         * when you don't want the highest data value to appear on the edge
         * of the plot area. When the axis' `max` option is set or a max extreme
         * is set using `axis.setExtremes()`, the maxPadding will be ignored.
         *
         * @sample {highcharts} highcharts/yaxis/maxpadding/
         *         Max padding of 0.25 on y axis
         * @sample {highstock} stock/xaxis/minpadding-maxpadding/
         *         Greater min- and maxPadding
         * @sample {highmaps} maps/chart/plotbackgroundcolor-gradient/
         *         Add some padding
         *
         * @default   {highcharts} 0.01
         * @default   {highstock|highmaps} 0
         * @since     1.2.0
         */
        maxPadding: 0.01,

        /**
         * Deprecated. Use `minRange` instead.
         *
         * @deprecated
         * @type      {number}
         * @product   highcharts highstock
         * @apioption xAxis.maxZoom
         */

        /**
         * The minimum value of the axis. If `null` the min value is
         * automatically calculated.
         *
         * If the [startOnTick](#yAxis.startOnTick) option is true (default),
         * the `min` value might be rounded down.
         *
         * The automatically calculated minimum value is also affected by
         * [floor](#yAxis.floor), [softMin](#yAxis.softMin),
         * [minPadding](#yAxis.minPadding), [minRange](#yAxis.minRange)
         * as well as [series.threshold](#plotOptions.series.threshold)
         * and [series.softThreshold](#plotOptions.series.softThreshold).
         *
         * @sample {highcharts} highcharts/yaxis/min-startontick-false/
         *         -50 with startOnTick to false
         * @sample {highcharts} highcharts/yaxis/min-startontick-true/
         *         -50 with startOnTick true by default
         * @sample {highstock} stock/xaxis/min-max/
         *         Set min and max on X axis
         * @sample {highmaps} maps/axis/min-max/
         *         Pre-zoomed to a specific area
         *
         * @type      {number|null}
         * @apioption xAxis.min
         */

        /**
         * The dash or dot style of the minor grid lines. For possible values,
         * see [this demonstration](https://jsfiddle.net/gh/get/library/pure/highcharts/highcharts/tree/master/samples/highcharts/plotoptions/series-dashstyle-all/).
         *
         * @sample {highcharts} highcharts/yaxis/minorgridlinedashstyle/
         *         Long dashes on minor grid lines
         * @sample {highstock} stock/xaxis/minorgridlinedashstyle/
         *         Long dashes on minor grid lines
         *
         * @type      {Highcharts.DashStyleValue}
         * @default   Solid
         * @since     1.2
         * @apioption xAxis.minorGridLineDashStyle
         */

        /**
         * Specific tick interval in axis units for the minor ticks. On a linear
         * axis, if `"auto"`, the minor tick interval is calculated as a fifth
         * of the tickInterval. If `null` or `undefined`, minor ticks are not
         * shown.
         *
         * On logarithmic axes, the unit is the power of the value. For example,
         * setting the minorTickInterval to 1 puts one tick on each of 0.1, 1,
         * 10, 100 etc. Setting the minorTickInterval to 0.1 produces 9 ticks
         * between 1 and 10, 10 and 100 etc.
         *
         * If user settings dictate minor ticks to become too dense, they don't
         * make sense, and will be ignored to prevent performance problems.
         *
         * @sample {highcharts} highcharts/yaxis/minortickinterval-null/
         *         Null by default
         * @sample {highcharts} highcharts/yaxis/minortickinterval-5/
         *         5 units
         * @sample {highcharts} highcharts/yaxis/minortickinterval-log-auto/
         *         "auto"
         * @sample {highcharts} highcharts/yaxis/minortickinterval-log/
         *         0.1
         * @sample {highstock} stock/demo/basic-line/
         *         Null by default
         * @sample {highstock} stock/xaxis/minortickinterval-auto/
         *         "auto"
         *
         * @type      {number|string|null}
         * @apioption xAxis.minorTickInterval
         */

        /**
         * The pixel length of the minor tick marks.
         *
         * @sample {highcharts} highcharts/yaxis/minorticklength/
         *         10px on Y axis
         * @sample {highstock} stock/xaxis/minorticks/
         *         10px on Y axis
         */
        minorTickLength: 2,

        /**
         * The position of the minor tick marks relative to the axis line.
         *  Can be one of `inside` and `outside`.
         *
         * @sample {highcharts} highcharts/yaxis/minortickposition-outside/
         *         Outside by default
         * @sample {highcharts} highcharts/yaxis/minortickposition-inside/
         *         Inside
         * @sample {highstock} stock/xaxis/minorticks/
         *         Inside
         *
         * @validvalue ["inside", "outside"]
         */
        minorTickPosition: 'outside',

        /**
         * Enable or disable minor ticks. Unless
         * [minorTickInterval](#xAxis.minorTickInterval) is set, the tick
         * interval is calculated as a fifth of the `tickInterval`.
         *
         * On a logarithmic axis, minor ticks are laid out based on a best
         * guess, attempting to enter approximately 5 minor ticks between
         * each major tick.
         *
         * Prior to v6.0.0, ticks were unabled in auto layout by setting
         * `minorTickInterval` to `"auto"`.
         *
         * @productdesc {highcharts}
         * On axes using [categories](#xAxis.categories), minor ticks are not
         * supported.
         *
         * @sample {highcharts} highcharts/yaxis/minorticks-true/
         *         Enabled on linear Y axis
         *
         * @type      {boolean}
         * @default   false
         * @since     6.0.0
         * @apioption xAxis.minorTicks
         */

        /**
         * The pixel width of the minor tick mark.
         *
         * @sample {highcharts} highcharts/yaxis/minortickwidth/
         *         3px width
         * @sample {highstock} stock/xaxis/minorticks/
         *         1px width
         *
         * @type      {number}
         * @default   0
         * @apioption xAxis.minorTickWidth
         */

        /**
         * Padding of the min value relative to the length of the axis. A
         * padding of 0.05 will make a 100px axis 5px longer. This is useful
         * when you don't want the lowest data value to appear on the edge
         * of the plot area. When the axis' `min` option is set or a min extreme
         * is set using `axis.setExtremes()`, the minPadding will be ignored.
         *
         * @sample {highcharts} highcharts/yaxis/minpadding/
         *         Min padding of 0.2
         * @sample {highstock} stock/xaxis/minpadding-maxpadding/
         *         Greater min- and maxPadding
         * @sample {highmaps} maps/chart/plotbackgroundcolor-gradient/
         *         Add some padding
         *
         * @default    {highcharts} 0.01
         * @default    {highstock|highmaps} 0
         * @since      1.2.0
         * @product    highcharts highstock gantt
         */
        minPadding: 0.01,

        /**
         * The minimum range to display on this axis. The entire axis will not
         * be allowed to span over a smaller interval than this. For example,
         * for a datetime axis the main unit is milliseconds. If minRange is
         * set to 3600000, you can't zoom in more than to one hour.
         *
         * The default minRange for the x axis is five times the smallest
         * interval between any of the data points.
         *
         * On a logarithmic axis, the unit for the minimum range is the power.
         * So a minRange of 1 means that the axis can be zoomed to 10-100,
         * 100-1000, 1000-10000 etc.
         *
         * Note that the `minPadding`, `maxPadding`, `startOnTick` and
         * `endOnTick` settings also affect how the extremes of the axis
         * are computed.
         *
         * @sample {highcharts} highcharts/xaxis/minrange/
         *         Minimum range of 5
         * @sample {highstock} stock/xaxis/minrange/
         *         Max zoom of 6 months overrides user selections
         * @sample {highmaps} maps/axis/minrange/
         *         Minimum range of 1000
         *
         * @type      {number}
         * @apioption xAxis.minRange
         */

        /**
         * The minimum tick interval allowed in axis values. For example on
         * zooming in on an axis with daily data, this can be used to prevent
         * the axis from showing hours. Defaults to the closest distance between
         * two points on the axis.
         *
         * @type      {number}
         * @since     2.3.0
         * @apioption xAxis.minTickInterval
         */

        /**
         * The distance in pixels from the plot area to the axis line.
         * A positive offset moves the axis with it's line, labels and ticks
         * away from the plot area. This is typically used when two or more
         * axes are displayed on the same side of the plot. With multiple
         * axes the offset is dynamically adjusted to avoid collision, this
         * can be overridden by setting offset explicitly.
         *
         * @sample {highcharts} highcharts/yaxis/offset/
         *         Y axis offset of 70
         * @sample {highcharts} highcharts/yaxis/offset-centered/
         *         Axes positioned in the center of the plot
         * @sample {highstock} stock/xaxis/offset/
         *         Y axis offset by 70 px
         *
         * @type      {number}
         * @default   0
         * @apioption xAxis.offset
         */

        /**
         * Whether to display the axis on the opposite side of the normal. The
         * normal is on the left side for vertical axes and bottom for
         * horizontal, so the opposite sides will be right and top respectively.
         * This is typically used with dual or multiple axes.
         *
         * @sample {highcharts} highcharts/yaxis/opposite/
         *         Secondary Y axis opposite
         * @sample {highstock} stock/xaxis/opposite/
         *         Y axis on left side
         *
         * @type      {boolean}
         * @default   false
         * @apioption xAxis.opposite
         */

        /**
         * In an ordinal axis, the points are equally spaced in the chart
         * regardless of the actual time or x distance between them. This means
         * that missing data periods (e.g. nights or weekends for a stock chart)
         * will not take up space in the chart.
         * Having `ordinal: false` will show any gaps created by the `gapSize`
         * setting proportionate to their duration.
         *
         * In stock charts the X axis is ordinal by default, unless
         * the boost module is used and at least one of the series' data length
         * exceeds the [boostThreshold](#series.line.boostThreshold).
         *
         * @sample {highstock} stock/xaxis/ordinal-true/
         *         True by default
         * @sample {highstock} stock/xaxis/ordinal-false/
         *         False
         *
         * @type      {boolean}
         * @default   true
         * @since     1.1
         * @product   highstock
         * @apioption xAxis.ordinal
         */

        /**
         * Additional range on the right side of the xAxis. Works similar to
         * `xAxis.maxPadding`, but value is set in milliseconds. Can be set for
         * both main `xAxis` and the navigator's `xAxis`.
         *
         * @sample {highstock} stock/xaxis/overscroll/
         *         One minute overscroll with live data
         *
         * @type      {number}
         * @default   0
         * @since     6.0.0
         * @product   highstock
         * @apioption xAxis.overscroll
         */

        /**
         * Refers to the index in the [panes](#panes) array. Used for circular
         * gauges and polar charts. When the option is not set then first pane
         * will be used.
         *
         * @sample highcharts/demo/gauge-vu-meter
         *         Two gauges with different center
         *
         * @type      {number}
         * @product   highcharts
         * @apioption xAxis.pane
         */


        /**
         * The zoomed range to display when only defining one or none of `min`
         * or `max`. For example, to show the latest month, a range of one month
         * can be set.
         *
         * @sample {highstock} stock/xaxis/range/
         *         Setting a zoomed range when the rangeSelector is disabled
         *
         * @type      {number}
         * @product   highstock
         * @apioption xAxis.range
         */

        /**
         * Whether to reverse the axis so that the highest number is closest
         * to the origin. If the chart is inverted, the x axis is reversed by
         * default.
         *
         * @sample {highcharts} highcharts/yaxis/reversed/
         *         Reversed Y axis
         * @sample {highstock} stock/xaxis/reversed/
         *         Reversed Y axis
         *
         * @type      {boolean}
         * @default   false
         * @apioption xAxis.reversed
         */
        // reversed: false,

        /**
         * This option determines how stacks should be ordered within a group.
         * For example reversed xAxis also reverses stacks, so first series
         * comes last in a group. To keep order like for non-reversed xAxis
         * enable this option.
         *
         * @sample {highcharts} highcharts/xaxis/reversedstacks/
         *         Reversed stacks comparison
         * @sample {highstock} highcharts/xaxis/reversedstacks/
         *         Reversed stacks comparison
         *
         * @type      {boolean}
         * @default   false
         * @since     6.1.1
         * @product   highcharts highstock
         * @apioption xAxis.reversedStacks
         */

        /**
         * An optional scrollbar to display on the X axis in response to
         * limiting the minimum and maximum of the axis values.
         *
         * In styled mode, all the presentational options for the scrollbar are
         * replaced by the classes `.highcharts-scrollbar-thumb`,
         * `.highcharts-scrollbar-arrow`, `.highcharts-scrollbar-button`,
         * `.highcharts-scrollbar-rifles` and `.highcharts-scrollbar-track`.
         *
         * @sample {highstock} stock/yaxis/heatmap-scrollbars/
         *         Heatmap with both scrollbars
         *
         * @extends   scrollbar
         * @since     4.2.6
         * @product   highstock
         * @apioption xAxis.scrollbar
         */

        /**
         * Whether to show the axis line and title when the axis has no data.
         *
         * @sample {highcharts} highcharts/yaxis/showempty/
         *         When clicking the legend to hide series, one axis preserves
         *         line and title, the other doesn't
         * @sample {highstock} highcharts/yaxis/showempty/
         *         When clicking the legend to hide series, one axis preserves
         *         line and title, the other doesn't
         *
         * @since     1.1
         */
        showEmpty: true,

        /**
         * Whether to show the first tick label.
         *
         * @sample {highcharts} highcharts/xaxis/showfirstlabel-false/
         *         Set to false on X axis
         * @sample {highstock} stock/xaxis/showfirstlabel/
         *         Labels below plot lines on Y axis
         *
         * @type      {boolean}
         * @default   true
         * @apioption xAxis.showFirstLabel
         */

        /**
         * Whether to show the last tick label. Defaults to `true` on cartesian
         * charts, and `false` on polar charts.
         *
         * @sample {highcharts} highcharts/xaxis/showlastlabel-true/
         *         Set to true on X axis
         * @sample {highstock} stock/xaxis/showfirstlabel/
         *         Labels below plot lines on Y axis
         *
         * @type      {boolean}
         * @default   true
         * @product   highcharts highstock gantt
         * @apioption xAxis.showLastLabel
         */

        /**
         * A soft maximum for the axis. If the series data maximum is less than
         * this, the axis will stay at this maximum, but if the series data
         * maximum is higher, the axis will flex to show all data.
         *
         * @sample highcharts/yaxis/softmin-softmax/
         *         Soft min and max
         *
         * @type      {number}
         * @since     5.0.1
         * @product   highcharts highstock gantt
         * @apioption xAxis.softMax
         */

        /**
         * A soft minimum for the axis. If the series data minimum is greater
         * than this, the axis will stay at this minimum, but if the series
         * data minimum is lower, the axis will flex to show all data.
         *
         * @sample highcharts/yaxis/softmin-softmax/
         *         Soft min and max
         *
         * @type      {number}
         * @since     5.0.1
         * @product   highcharts highstock gantt
         * @apioption xAxis.softMin
         */

        /**
         * For datetime axes, this decides where to put the tick between weeks.
         *  0 = Sunday, 1 = Monday.
         *
         * @sample {highcharts} highcharts/xaxis/startofweek-monday/
         *         Monday by default
         * @sample {highcharts} highcharts/xaxis/startofweek-sunday/
         *         Sunday
         * @sample {highstock} stock/xaxis/startofweek-1
         *         Monday by default
         * @sample {highstock} stock/xaxis/startofweek-0
         *         Sunday
         *
         * @product highcharts highstock gantt
         */
        startOfWeek: 1,

        /**
         * Whether to force the axis to start on a tick. Use this option with
         * the `minPadding` option to control the axis start.
         *
         * @productdesc {highstock}
         * In Highstock, `startOnTick` is always `false` when the navigator
         * is enabled, to prevent jumpy scrolling.
         *
         * @sample {highcharts} highcharts/xaxis/startontick-false/
         *         False by default
         * @sample {highcharts} highcharts/xaxis/startontick-true/
         *         True
         *
         * @since 1.2.0
         */
        startOnTick: false,


        /**
         * The amount of ticks to draw on the axis. This opens up for aligning
         * the ticks of multiple charts or panes within a chart. This option
         * overrides the `tickPixelInterval` option.
         *
         * This option only has an effect on linear axes. Datetime, logarithmic
         * or category axes are not affected.
         *
         * @sample {highcharts} highcharts/yaxis/tickamount/
         *         8 ticks on Y axis
         * @sample {highstock} highcharts/yaxis/tickamount/
         *         8 ticks on Y axis
         *
         * @type      {number}
         * @since     4.1.0
         * @product   highcharts highstock gantt
         * @apioption xAxis.tickAmount
         */

        /**
         * The interval of the tick marks in axis units. When `undefined`, the
         * tick interval is computed to approximately follow the
         * [tickPixelInterval](#xAxis.tickPixelInterval) on linear and datetime
         * axes. On categorized axes, a `undefined` tickInterval will default to
         * 1, one category. Note that datetime axes are based on milliseconds,
         * so for example an interval of one day is expressed as
         * `24 * 3600 * 1000`.
         *
         * On logarithmic axes, the tickInterval is based on powers, so a
         * tickInterval of 1 means one tick on each of 0.1, 1, 10, 100 etc. A
         * tickInterval of 2 means a tick of 0.1, 10, 1000 etc. A tickInterval
         * of 0.2 puts a tick on 0.1, 0.2, 0.4, 0.6, 0.8, 1, 2, 4, 6, 8, 10, 20,
         * 40 etc.
         *
         *
         * If the tickInterval is too dense for labels to be drawn, Highcharts
         * may remove ticks.
         *
         * If the chart has multiple axes, the [alignTicks](#chart.alignTicks)
         * option may interfere with the `tickInterval` setting.
         *
         * @see [tickPixelInterval](#xAxis.tickPixelInterval)
         * @see [tickPositions](#xAxis.tickPositions)
         * @see [tickPositioner](#xAxis.tickPositioner)
         *
         * @sample {highcharts} highcharts/xaxis/tickinterval-5/
         *         Tick interval of 5 on a linear axis
         * @sample {highstock} stock/xaxis/tickinterval/
         *         Tick interval of 0.01 on Y axis
         *
         * @type      {number}
         * @apioption xAxis.tickInterval
         */

        /**
         * The pixel length of the main tick marks.
         *
         * @sample {highcharts} highcharts/xaxis/ticklength/
         *         20 px tick length on the X axis
         * @sample {highstock} stock/xaxis/ticks/
         *         Formatted ticks on X axis
         */
        tickLength: 10,

        /**
         * If tickInterval is `null` this option sets the approximate pixel
         * interval of the tick marks. Not applicable to categorized axis.
         *
         * The tick interval is also influenced by the [minTickInterval](
         * #xAxis.minTickInterval) option, that, by default prevents ticks from
         * being denser than the data points.
         *
         * @see [tickInterval](#xAxis.tickInterval)
         * @see [tickPositioner](#xAxis.tickPositioner)
         * @see [tickPositions](#xAxis.tickPositions)
         *
         * @sample {highcharts} highcharts/xaxis/tickpixelinterval-50/
         *         50 px on X axis
         * @sample {highstock} stock/xaxis/tickpixelinterval/
         *         200 px on X axis
         */
        tickPixelInterval: 100,

        /**
         * For categorized axes only. If `on` the tick mark is placed in the
         * center of the category, if `between` the tick mark is placed between
         * categories. The default is `between` if the `tickInterval` is 1, else
         * `on`.
         *
         * @sample {highcharts} highcharts/xaxis/tickmarkplacement-between/
         *         "between" by default
         * @sample {highcharts} highcharts/xaxis/tickmarkplacement-on/
         *         "on"
         *
         * @product    highcharts gantt
         * @validvalue ["on", "between"]
         */
        tickmarkPlacement: 'between',

        /**
         * The position of the major tick marks relative to the axis line.
         * Can be one of `inside` and `outside`.
         *
         * @sample {highcharts} highcharts/xaxis/tickposition-outside/
         *         "outside" by default
         * @sample {highcharts} highcharts/xaxis/tickposition-inside/
         *         "inside"
         * @sample {highstock} stock/xaxis/ticks/
         *         Formatted ticks on X axis
         *
         * @validvalue ["inside", "outside"]
         */
        tickPosition: 'outside',

        /**
         * A callback function returning array defining where the ticks are
         * laid out on the axis. This overrides the default behaviour of
         * [tickPixelInterval](#xAxis.tickPixelInterval) and [tickInterval](
         * #xAxis.tickInterval). The automatic tick positions are accessible
         * through `this.tickPositions` and can be modified by the callback.
         *
         * @see [tickPositions](#xAxis.tickPositions)
         *
         * @sample {highcharts} highcharts/xaxis/tickpositions-tickpositioner/
         *         Demo of tickPositions and tickPositioner
         * @sample {highstock} highcharts/xaxis/tickpositions-tickpositioner/
         *         Demo of tickPositions and tickPositioner
         *
         * @type      {Highcharts.AxisTickPositionerCallbackFunction}
         * @apioption xAxis.tickPositioner
         */

        /**
         * An array defining where the ticks are laid out on the axis. This
         * overrides the default behaviour of [tickPixelInterval](
         * #xAxis.tickPixelInterval) and [tickInterval](#xAxis.tickInterval).
         *
         * @see [tickPositioner](#xAxis.tickPositioner)
         *
         * @sample {highcharts} highcharts/xaxis/tickpositions-tickpositioner/
         *         Demo of tickPositions and tickPositioner
         * @sample {highstock} highcharts/xaxis/tickpositions-tickpositioner/
         *         Demo of tickPositions and tickPositioner
         *
         * @type      {Array<number>}
         * @apioption xAxis.tickPositions
         */

        /**
         * The pixel width of the major tick marks. Defaults to 0 on category
         * axes, otherwise 1.
         *
         * In styled mode, the stroke width is given in the `.highcharts-tick`
         * class, but in order for the element to be generated on category axes,
         * the option must be explicitly set to 1.
         *
         * @sample {highcharts} highcharts/xaxis/tickwidth/
         *         10 px width
         * @sample {highcharts} highcharts/css/axis-grid/
         *         Styled mode
         * @sample {highstock} stock/xaxis/ticks/
         *         Formatted ticks on X axis
         * @sample {highstock} highcharts/css/axis-grid/
         *         Styled mode
         *
         * @type      {undefined|number}
         * @default   {highstock} 1
         * @default   {highmaps} 0
         * @apioption xAxis.tickWidth
         */

        /**
         * The axis title, showing next to the axis line.
         *
         * @productdesc {highmaps}
         * In Highmaps, the axis is hidden by default, but adding an axis title
         * is still possible. X axis and Y axis titles will appear at the bottom
         * and left by default.
         */
        title: {

            /**
             * Deprecated. Set the `text` to `null` to disable the title.
             *
             * @deprecated
             * @type      {boolean}
             * @product   highcharts
             * @apioption xAxis.title.enabled
             */

            /**
             * The pixel distance between the axis labels or line and the title.
             * Defaults to 0 for horizontal axes, 10 for vertical
             *
             * @sample {highcharts} highcharts/xaxis/title-margin/
             *         Y axis title margin of 60
             *
             * @type      {number}
             * @apioption xAxis.title.margin
             */

            /**
             * The distance of the axis title from the axis line. By default,
             * this distance is computed from the offset width of the labels,
             * the labels' distance from the axis and the title's margin.
             * However when the offset option is set, it overrides all this.
             *
             * @sample {highcharts} highcharts/yaxis/title-offset/
             *         Place the axis title on top of the axis
             * @sample {highstock} highcharts/yaxis/title-offset/
             *         Place the axis title on top of the Y axis
             *
             * @type      {number}
             * @since     2.2.0
             * @apioption xAxis.title.offset
             */

            /**
             * Whether to reserve space for the title when laying out the axis.
             *
             * @type      {boolean}
             * @default   true
             * @since     5.0.11
             * @product   highcharts highstock gantt
             * @apioption xAxis.title.reserveSpace
             */

            /**
             * The rotation of the text in degrees. 0 is horizontal, 270 is
             * vertical reading from bottom to top.
             *
             * @sample {highcharts} highcharts/yaxis/title-offset/
             *         Horizontal
             *
             * @type      {number}
             * @default   0
             * @apioption xAxis.title.rotation
             */

            /**
             * The actual text of the axis title. It can contain basic HTML tags
             * like `b`, `i` and `span` with style.
             *
             * @sample {highcharts} highcharts/xaxis/title-text/
             *         Custom HTML
             * @sample {highstock} stock/xaxis/title-text/
             *         Titles for both axes
             *
             * @type      {string|null}
             * @apioption xAxis.title.text
             */

            /**
             * Alignment of the text, can be `"left"`, `"right"` or `"center"`.
             * Default alignment depends on the
             * [title.align](xAxis.title.align):
             *
             * Horizontal axes:
             * - for `align` = `"low"`, `textAlign` is set to `left`
             * - for `align` = `"middle"`, `textAlign` is set to `center`
             * - for `align` = `"high"`, `textAlign` is set to `right`
             *
             * Vertical axes:
             * - for `align` = `"low"` and `opposite` = `true`, `textAlign` is
             *   set to `right`
             * - for `align` = `"low"` and `opposite` = `false`, `textAlign` is
             *   set to `left`
             * - for `align` = `"middle"`, `textAlign` is set to `center`
             * - for `align` = `"high"` and `opposite` = `true` `textAlign` is
             *   set to `left`
             * - for `align` = `"high"` and `opposite` = `false` `textAlign` is
             *   set to `right`
             *
             * @type      {Highcharts.AlignValue}
             * @apioption xAxis.title.textAlign
             */

            /**
             * Whether to [use HTML](https://www.highcharts.com/docs/chart-concepts/labels-and-string-formatting#html)
             * to render the axis title.
             *
             * @type      {boolean}
             * @default   false
             * @product   highcharts highstock gantt
             * @apioption xAxis.title.useHTML
             */

            /**
             * Horizontal pixel offset of the title position.
             *
             * @type      {number}
             * @default   0
             * @since     4.1.6
             * @product   highcharts highstock gantt
             * @apioption xAxis.title.x
             */

            /**
             * Vertical pixel offset of the title position.
             *
             * @type      {number}
             * @product   highcharts highstock gantt
             * @apioption xAxis.title.y
             */

            /**
             * Alignment of the title relative to the axis values. Possible
             * values are "low", "middle" or "high".
             *
             * @sample {highcharts} highcharts/xaxis/title-align-low/
             *         "low"
             * @sample {highcharts} highcharts/xaxis/title-align-center/
             *         "middle" by default
             * @sample {highcharts} highcharts/xaxis/title-align-high/
             *         "high"
             * @sample {highcharts} highcharts/yaxis/title-offset/
             *         Place the Y axis title on top of the axis
             * @sample {highstock} stock/xaxis/title-align/
             *         Aligned to "high" value
             *
             * @type {Highcharts.AxisTitleAlignValue}
             */
            align: 'middle',

            /**
             * CSS styles for the title. If the title text is longer than the
             * axis length, it will wrap to multiple lines by default. This can
             * be customized by setting `textOverflow: 'ellipsis'`, by
             * setting a specific `width` or by setting `whiteSpace: 'nowrap'`.
             *
             * In styled mode, the stroke width is given in the
             * `.highcharts-axis-title` class.
             *
             * @sample {highcharts} highcharts/xaxis/title-style/
             *         Red
             * @sample {highcharts} highcharts/css/axis/
             *         Styled mode
             *
             * @type    {Highcharts.CSSObject}
             */
            style: {
                /** @internal */
                color: '${palette.neutralColor60}'
            }
        },

        /**
         * The type of axis. Can be one of `linear`, `logarithmic`, `datetime`
         * or `category`. In a datetime axis, the numbers are given in
         * milliseconds, and tick marks are placed on appropriate values like
         * full hours or days. In a category axis, the
         * [point names](#series.line.data.name) of the chart's series are used
         * for categories, if not a [categories](#xAxis.categories) array is
         * defined.
         *
         * @sample {highcharts} highcharts/xaxis/type-linear/
         *         Linear
         * @sample {highcharts} highcharts/yaxis/type-log/
         *         Logarithmic
         * @sample {highcharts} highcharts/yaxis/type-log-minorgrid/
         *         Logarithmic with minor grid lines
         * @sample {highcharts} highcharts/xaxis/type-log-both/
         *         Logarithmic on two axes
         * @sample {highcharts} highcharts/yaxis/type-log-negative/
         *         Logarithmic with extension to emulate negative values
         *
         * @type    {Highcharts.AxisTypeValue}
         * @product highcharts gantt
         */
        type: 'linear',

        /**
         * If there are multiple axes on the same side of the chart, the pixel
         * margin between the axes. Defaults to 0 on vertical axes, 15 on
         * horizontal axes.
         *
         * @type      {number}
         * @since     7.0.3
         * @apioption xAxis.margin
         */

        /**
         * Applies only when the axis `type` is `category`. When `uniqueNames`
         * is true, points are placed on the X axis according to their names.
         * If the same point name is repeated in the same or another series,
         * the point is placed on the same X position as other points of the
         * same name. When `uniqueNames` is false, the points are laid out in
         * increasing X positions regardless of their names, and the X axis
         * category will take the name of the last point in each position.
         *
         * @sample {highcharts} highcharts/xaxis/uniquenames-true/
         *         True by default
         * @sample {highcharts} highcharts/xaxis/uniquenames-false/
         *         False
         *
         * @type      {boolean}
         * @default   true
         * @since     4.2.7
         * @product   highcharts gantt
         * @apioption xAxis.uniqueNames
         */

        /**
         * Datetime axis only. An array determining what time intervals the
         * ticks are allowed to fall on. Each array item is an array where the
         * first value is the time unit and the second value another array of
         * allowed multiples.
         *
         * Defaults to:
         * ```js
         * units: [[
         *     'millisecond', // unit name
         *     [1, 2, 5, 10, 20, 25, 50, 100, 200, 500] // allowed multiples
         * ], [
         *     'second',
         *     [1, 2, 5, 10, 15, 30]
         * ], [
         *     'minute',
         *     [1, 2, 5, 10, 15, 30]
         * ], [
         *     'hour',
         *     [1, 2, 3, 4, 6, 8, 12]
         * ], [
         *     'day',
         *     [1]
         * ], [
         *     'week',
         *     [1]
         * ], [
         *     'month',
         *     [1, 3, 6]
         * ], [
         *     'year',
         *     null
         * ]]
         * ```
         *
         * @type      {Array<Array<string,(Array<number>|null)>>}
         * @product   highcharts highstock gantt
         * @apioption xAxis.units
         */

        /**
         * Whether axis, including axis title, line, ticks and labels, should
         * be visible.
         *
         * @type      {boolean}
         * @default   true
         * @since     4.1.9
         * @product   highcharts highstock gantt
         * @apioption xAxis.visible
         */

        /**
         * Color of the minor, secondary grid lines.
         *
         * In styled mode, the stroke width is given in the
         * `.highcharts-minor-grid-line` class.
         *
         * @sample {highcharts} highcharts/yaxis/minorgridlinecolor/
         *         Bright grey lines from Y axis
         * @sample {highcharts|highstock} highcharts/css/axis-grid/
         *         Styled mode
         * @sample {highstock} stock/xaxis/minorgridlinecolor/
         *         Bright grey lines from Y axis
         *
         * @type    {Highcharts.ColorString|Highcharts.GradientColorObject|Highcharts.PatternObject}
         * @default #f2f2f2
         */
        minorGridLineColor: '${palette.neutralColor5}',

        /**
         * Width of the minor, secondary grid lines.
         *
         * In styled mode, the stroke width is given in the
         * `.highcharts-grid-line` class.
         *
         * @sample {highcharts} highcharts/yaxis/minorgridlinewidth/
         *         2px lines from Y axis
         * @sample {highcharts|highstock} highcharts/css/axis-grid/
         *         Styled mode
         * @sample {highstock} stock/xaxis/minorgridlinewidth/
         *         2px lines from Y axis
         */
        minorGridLineWidth: 1,

        /**
         * Color for the minor tick marks.
         *
         * @sample {highcharts} highcharts/yaxis/minortickcolor/
         *         Black tick marks on Y axis
         * @sample {highstock} stock/xaxis/minorticks/
         *         Black tick marks on Y axis
         *
         * @type    {Highcharts.ColorString|Highcharts.GradientColorObject|Highcharts.PatternObject}
         * @default #999999
         */
        minorTickColor: '${palette.neutralColor40}',

        /**
         * The color of the line marking the axis itself.
         *
         * In styled mode, the line stroke is given in the
         * `.highcharts-axis-line` or `.highcharts-xaxis-line` class.
         *
         * @productdesc {highmaps}
         * In Highmaps, the axis line is hidden by default, because the axis is
         * not visible by default.
         *
         * @sample {highcharts} highcharts/yaxis/linecolor/
         *         A red line on Y axis
         * @sample {highcharts|highstock} highcharts/css/axis/
         *         Axes in styled mode
         * @sample {highstock} stock/xaxis/linecolor/
         *         A red line on X axis
         *
         * @type    {Highcharts.ColorString|Highcharts.GradientColorObject|Highcharts.PatternObject}
         * @default #ccd6eb
         */
        lineColor: '${palette.highlightColor20}',

        /**
         * The width of the line marking the axis itself.
         *
         * In styled mode, the stroke width is given in the
         * `.highcharts-axis-line` or `.highcharts-xaxis-line` class.
         *
         * @sample {highcharts} highcharts/yaxis/linecolor/
         *         A 1px line on Y axis
         * @sample {highcharts|highstock} highcharts/css/axis/
         *         Axes in styled mode
         * @sample {highstock} stock/xaxis/linewidth/
         *         A 2px line on X axis
         *
         * @default {highcharts|highstock} 1
         * @default {highmaps} 0
         */
        lineWidth: 1,

        /**
         * Color of the grid lines extending the ticks across the plot area.
         *
         * In styled mode, the stroke is given in the `.highcharts-grid-line`
         * class.
         *
         * @productdesc {highmaps}
         * In Highmaps, the grid lines are hidden by default.
         *
         * @sample {highcharts} highcharts/yaxis/gridlinecolor/
         *         Green lines
         * @sample {highcharts|highstock} highcharts/css/axis-grid/
         *         Styled mode
         * @sample {highstock} stock/xaxis/gridlinecolor/
         *         Green lines
         *
         * @type    {Highcharts.ColorString|Highcharts.GradientColorObject|Highcharts.PatternObject}
         * @default #e6e6e6
         */
        gridLineColor: '${palette.neutralColor10}',

        // gridLineDashStyle: 'solid',

        /**
         * The width of the grid lines extending the ticks across the plot area.
         *
         * In styled mode, the stroke width is given in the
         * `.highcharts-grid-line` class.
         *
         * @sample {highcharts} highcharts/yaxis/gridlinewidth/
         *         2px lines
         * @sample {highcharts|highstock} highcharts/css/axis-grid/
         *         Styled mode
         * @sample {highstock} stock/xaxis/gridlinewidth/
         *         2px lines
         *
         * @type      {number}
         * @default   0
         * @apioption xAxis.gridLineWidth
         */
        // gridLineWidth: 0,

        /**
         * The height as the vertical axis. If it's a number, it is
         * interpreted as pixels.
         *
         * Since Highcharts 2: If it's a percentage string, it is interpreted
         * as percentages of the total plot height.
         *
         * @type      {number|string}
         * @product   highcharts highstock
         * @apioption xAxis.height
         */

        /**
         * The width as the horizontal axis. If it's a number, it is interpreted
         * as pixels.
         *
         * Since Highcharts v5.0.13: If it's a percentage string, it is
         * interpreted as percentages of the total plot width.
         *
         * @type      {number|string}
         * @product   highcharts highstock
         * @apioption xAxis.width
         */

        /**
         * Color for the main tick marks.
         *
         * In styled mode, the stroke is given in the `.highcharts-tick`
         * class.
         *
         * @sample {highcharts} highcharts/xaxis/tickcolor/
         *         Red ticks on X axis
         * @sample {highcharts|highstock} highcharts/css/axis-grid/
         *         Styled mode
         * @sample {highstock} stock/xaxis/ticks/
         *         Formatted ticks on X axis
         *
         * @type    {Highcharts.ColorString|Highcharts.GradientColorObject|Highcharts.PatternObject}
         * @default #ccd6eb
         */
        tickColor: '${palette.highlightColor20}'

        // tickWidth: 1
    };

    /**
     * The Y axis or value axis. Normally this is the vertical axis,
     * though if the chart is inverted this is the horizontal axis.
     * In case of multiple axes, the yAxis node is an array of
     * configuration objects.
     *
     * See [the Axis object](/class-reference/Highcharts.Axis) for programmatic
     * access to the axis.
     *
     * @type         {*|Array<*>}
     * @extends      xAxis
     * @excluding    currentDateIndicator,ordinal,overscroll
     * @optionparent yAxis
     *
     * @private
     */
    public static defaultYAxisOptions: Highcharts.YAxisOptions = {

        /**
         * The type of axis. Can be one of `linear`, `logarithmic`, `datetime`,
         * `category` or `treegrid`. Defaults to `treegrid` for Gantt charts,
         * `linear` for other chart types.
         *
         * In a datetime axis, the numbers are given in milliseconds, and tick
         * marks are placed on appropriate values, like full hours or days. In a
         * category or treegrid axis, the [point names](#series.line.data.name)
         * of the chart's series are used for categories, if a
         * [categories](#xAxis.categories) array is not defined.
         *
         * @sample {highcharts} highcharts/yaxis/type-log-minorgrid/
         *         Logarithmic with minor grid lines
         * @sample {highcharts} highcharts/yaxis/type-log-negative/
         *         Logarithmic with extension to emulate negative values
         * @sample {gantt} gantt/treegrid-axis/demo
         *         Treegrid axis
         *
         * @type      {Highcharts.AxisTypeValue}
         * @default   {highcharts} linear
         * @default   {gantt} treegrid
         * @product   highcharts gantt
         * @apioption yAxis.type
         */

        /**
         * The height of the Y axis. If it's a number, it is interpreted as
         * pixels.
         *
         * Since Highcharts 2: If it's a percentage string, it is interpreted as
         * percentages of the total plot height.
         *
         * @see [yAxis.top](#yAxis.top)
         *
         * @sample {highstock} stock/demo/candlestick-and-volume/
         *         Percentage height panes
         *
         * @type      {number|string}
         * @product   highcharts highstock
         * @apioption yAxis.height
         */

        /**
         * Solid gauge only. Unless [stops](#yAxis.stops) are set, the color
         * to represent the maximum value of the Y axis.
         *
         * @sample {highcharts} highcharts/yaxis/mincolor-maxcolor/
         *         Min and max colors
         *
         * @type      {Highcharts.ColorString|Highcharts.GradientColorObject|Highcharts.PatternObject}
         * @default   #003399
         * @since     4.0
         * @product   highcharts
         * @apioption yAxis.maxColor
         */

        /**
         * Solid gauge only. Unless [stops](#yAxis.stops) are set, the color
         * to represent the minimum value of the Y axis.
         *
         * @sample {highcharts} highcharts/yaxis/mincolor-maxcolor/
         *         Min and max color
         *
         * @type      {Highcharts.ColorString|Highcharts.GradientColorObject|Highcharts.PatternObject}
         * @default   #e6ebf5
         * @since     4.0
         * @product   highcharts
         * @apioption yAxis.minColor
         */

        /**
         * Whether to reverse the axis so that the highest number is closest
         * to the origin.
         *
         * @sample {highcharts} highcharts/yaxis/reversed/
         *         Reversed Y axis
         * @sample {highstock} stock/xaxis/reversed/
         *         Reversed Y axis
         *
         * @type      {boolean}
         * @default   {highcharts} false
         * @default   {highstock} false
         * @default   {highmaps} true
         * @default   {gantt} true
         * @apioption yAxis.reversed
         */

        /**
         * If `true`, the first series in a stack will be drawn on top in a
         * positive, non-reversed Y axis. If `false`, the first series is in
         * the base of the stack.
         *
         * @sample {highcharts} highcharts/yaxis/reversedstacks-false/
         *         Non-reversed stacks
         * @sample {highstock} highcharts/yaxis/reversedstacks-false/
         *         Non-reversed stacks
         *
         * @type      {boolean}
         * @default   true
         * @since     3.0.10
         * @product   highcharts highstock
         * @apioption yAxis.reversedStacks
         */

        /**
         * Solid gauge series only. Color stops for the solid gauge. Use this
         * in cases where a linear gradient between a `minColor` and `maxColor`
         * is not sufficient. The stops is an array of tuples, where the first
         * item is a float between 0 and 1 assigning the relative position in
         * the gradient, and the second item is the color.
         *
         * For solid gauges, the Y axis also inherits the concept of
         * [data classes](https://api.highcharts.com/highmaps#colorAxis.dataClasses)
         * from the Highmaps color axis.
         *
         * @see [minColor](#yAxis.minColor)
         * @see [maxColor](#yAxis.maxColor)
         *
         * @sample {highcharts} highcharts/demo/gauge-solid/
         *         True by default
         *
         * @type      {Array<Highcharts.GradientColorStopObject>}
         * @since     4.0
         * @product   highcharts
         * @apioption yAxis.stops
         */

        /**
         * The pixel width of the major tick marks.
         *
         * @sample {highcharts} highcharts/xaxis/tickwidth/ 10 px width
         * @sample {highstock} stock/xaxis/ticks/ Formatted ticks on X axis
         *
         * @type      {number}
         * @default   0
         * @product   highcharts highstock gantt
         * @apioption yAxis.tickWidth
         */

        /**
         * Angular gauges and solid gauges only.
         * The label's pixel distance from the perimeter of the plot area.
         *
         * Since v7.1.2: If it's a percentage string, it is interpreted the
         * same as [series.radius](#plotOptions.gauge.radius), so label can be
         * aligned under the gauge's shape.
         *
         * @sample {highcharts} highcharts/yaxis/labels-distance/
         *                      Labels centered under the arc
         *
         * @type      {number|string}
         * @default   -25
         * @product   highcharts
         * @apioption yAxis.labels.distance
         */

        /**
         * The y position offset of the label relative to the tick position
         * on the axis.
         *
         * @sample {highcharts} highcharts/xaxis/labels-x/
         *         Y axis labels placed on grid lines
         *
         * @type      {number}
         * @default   {highcharts} 3
         * @default   {highstock} -2
         * @default   {highmaps} 3
         * @apioption yAxis.labels.y
         */

        /**
         * Whether to force the axis to end on a tick. Use this option with
         * the `maxPadding` option to control the axis end.
         *
         * This option is always disabled, when panning type is
         * either `y` or `xy`.
         *
         * @see [type](#chart.panning.type)
         *
         *
         * @sample {highcharts} highcharts/chart/reflow-true/
         *         True by default
         * @sample {highcharts} highcharts/yaxis/endontick/
         *         False
         * @sample {highstock} stock/demo/basic-line/
         *         True by default
         * @sample {highstock} stock/xaxis/endontick/
         *         False for Y axis
         *
         * @since 1.2.0
         */
        endOnTick: true,

        /**
         * Padding of the max value relative to the length of the axis. A
         * padding of 0.05 will make a 100px axis 5px longer. This is useful
         * when you don't want the highest data value to appear on the edge
         * of the plot area. When the axis' `max` option is set or a max extreme
         * is set using `axis.setExtremes()`, the maxPadding will be ignored.
         *
         * Also the `softThreshold` option takes precedence over `maxPadding`,
         * so if the data is tangent to the threshold, `maxPadding` may not
         * apply unless `softThreshold` is set to false.
         *
         * @sample {highcharts} highcharts/yaxis/maxpadding-02/
         *         Max padding of 0.2
         * @sample {highstock} stock/xaxis/minpadding-maxpadding/
         *         Greater min- and maxPadding
         *
         * @since   1.2.0
         * @product highcharts highstock gantt
         */
        maxPadding: 0.05,

        /**
         * Padding of the min value relative to the length of the axis. A
         * padding of 0.05 will make a 100px axis 5px longer. This is useful
         * when you don't want the lowest data value to appear on the edge
         * of the plot area. When the axis' `min` option is set or a max extreme
         * is set using `axis.setExtremes()`, the maxPadding will be ignored.
         *
         * Also the `softThreshold` option takes precedence over `minPadding`,
         * so if the data is tangent to the threshold, `minPadding` may not
         * apply unless `softThreshold` is set to false.
         *
         * @sample {highcharts} highcharts/yaxis/minpadding/
         *         Min padding of 0.2
         * @sample {highstock} stock/xaxis/minpadding-maxpadding/
         *         Greater min- and maxPadding
         *
         * @since   1.2.0
         * @product highcharts highstock gantt
         */
        minPadding: 0.05,

        /**
         * @productdesc {highstock}
         * In Highstock 1.x, the Y axis was placed on the left side by default.
         *
         * @sample {highcharts} highcharts/yaxis/opposite/
         *         Secondary Y axis opposite
         * @sample {highstock} stock/xaxis/opposite/
         *         Y axis on left side
         *
         * @type      {boolean}
         * @default   {highstock} true
         * @default   {highcharts} false
         * @product   highstock highcharts gantt
         * @apioption yAxis.opposite
         */

        /**
         * @see [tickInterval](#xAxis.tickInterval)
         * @see [tickPositioner](#xAxis.tickPositioner)
         * @see [tickPositions](#xAxis.tickPositions)
         */
        tickPixelInterval: 72,

        showLastLabel: true,

        /**
         * @extends xAxis.labels
         */
        labels: {
            /**
             * What part of the string the given position is anchored to. Can
             * be one of `"left"`, `"center"` or `"right"`. The exact position
             * also depends on the `labels.x` setting.
             *
             * Angular gauges and solid gauges defaults to `"center"`.
             * Solid gauges with two labels have additional option `"auto"`
             * for automatic horizontal and vertical alignment.
             *
             * @see [yAxis.labels.distance](#yAxis.labels.distance)
             *
             * @sample {highcharts} highcharts/yaxis/labels-align-left/
             *         Left
             * @sample {highcharts} highcharts/series-solidgauge/labels-auto-aligned/
             *         Solid gauge labels auto aligned
             *
             * @type       {Highcharts.AlignValue}
             * @default    {highcharts|highmaps} right
             * @default    {highstock} left
             * @apioption  yAxis.labels.align
             */

            /**
             * The x position offset of the label relative to the tick position
             * on the axis. Defaults to -15 for left axis, 15 for right axis.
             *
             * @sample {highcharts} highcharts/xaxis/labels-x/
             *         Y axis labels placed on grid lines
             */
            x: -8
        },

        /**
         * @productdesc {highmaps}
         * In Highmaps, the axis line is hidden by default, because the axis is
         * not visible by default.
         *
         * @type      {Highcharts.ColorString|Highcharts.GradientColorObject|Highcharts.PatternObject}
         * @apioption yAxis.lineColor
         */

        /**
         * @sample {highcharts} highcharts/yaxis/max-200/
         *         Y axis max of 200
         * @sample {highcharts} highcharts/yaxis/max-logarithmic/
         *         Y axis max on logarithmic axis
         * @sample {highstock} stock/yaxis/min-max/
         *         Fixed min and max on Y axis
         * @sample {highmaps} maps/axis/min-max/
         *         Pre-zoomed to a specific area
         *
         * @apioption yAxis.max
         */

        /**
         * @sample {highcharts} highcharts/yaxis/min-startontick-false/
         *         -50 with startOnTick to false
         * @sample {highcharts} highcharts/yaxis/min-startontick-true/
         *         -50 with startOnTick true by default
         * @sample {highstock} stock/yaxis/min-max/
         *         Fixed min and max on Y axis
         * @sample {highmaps} maps/axis/min-max/
         *         Pre-zoomed to a specific area
         *
         * @apioption yAxis.min
         */

        /**
         * An optional scrollbar to display on the Y axis in response to
         * limiting the minimum an maximum of the axis values.
         *
         * In styled mode, all the presentational options for the scrollbar
         * are replaced by the classes `.highcharts-scrollbar-thumb`,
         * `.highcharts-scrollbar-arrow`, `.highcharts-scrollbar-button`,
         * `.highcharts-scrollbar-rifles` and `.highcharts-scrollbar-track`.
         *
         * @sample {highstock} stock/yaxis/scrollbar/
         *         Scrollbar on the Y axis
         *
         * @extends   scrollbar
         * @since     4.2.6
         * @product   highstock
         * @excluding height
         * @apioption yAxis.scrollbar
         */

        /**
         * Enable the scrollbar on the Y axis.
         *
         * @sample {highstock} stock/yaxis/scrollbar/
         *         Enabled on Y axis
         *
         * @type      {boolean}
         * @default   false
         * @since     4.2.6
         * @product   highstock
         * @apioption yAxis.scrollbar.enabled
         */

        /**
         * Pixel margin between the scrollbar and the axis elements.
         *
         * @type      {number}
         * @default   10
         * @since     4.2.6
         * @product   highstock
         * @apioption yAxis.scrollbar.margin
         */

        /**
         * Whether to show the scrollbar when it is fully zoomed out at max
         * range. Setting it to `false` on the Y axis makes the scrollbar stay
         * hidden until the user zooms in, like common in browsers.
         *
         * @type      {boolean}
         * @default   true
         * @since     4.2.6
         * @product   highstock
         * @apioption yAxis.scrollbar.showFull
         */

        /**
         * The width of a vertical scrollbar or height of a horizontal
         * scrollbar. Defaults to 20 on touch devices.
         *
         * @type      {number}
         * @default   14
         * @since     4.2.6
         * @product   highstock
         * @apioption yAxis.scrollbar.size
         */

        /**
         * Z index of the scrollbar elements.
         *
         * @type      {number}
         * @default   3
         * @since     4.2.6
         * @product   highstock
         * @apioption yAxis.scrollbar.zIndex
         */

        /**
         * A soft maximum for the axis. If the series data maximum is less
         * than this, the axis will stay at this maximum, but if the series
         * data maximum is higher, the axis will flex to show all data.
         *
         * **Note**: The [series.softThreshold](
         * #plotOptions.series.softThreshold) option takes precedence over this
         * option.
         *
         * @sample highcharts/yaxis/softmin-softmax/
         *         Soft min and max
         *
         * @type      {number}
         * @since     5.0.1
         * @product   highcharts highstock gantt
         * @apioption yAxis.softMax
         */

        /**
         * A soft minimum for the axis. If the series data minimum is greater
         * than this, the axis will stay at this minimum, but if the series
         * data minimum is lower, the axis will flex to show all data.
         *
         * **Note**: The [series.softThreshold](
         * #plotOptions.series.softThreshold) option takes precedence over this
         * option.
         *
         * @sample highcharts/yaxis/softmin-softmax/
         *         Soft min and max
         *
         * @type      {number}
         * @since     5.0.1
         * @product   highcharts highstock gantt
         * @apioption yAxis.softMin
         */

        /**
         * Defines the horizontal alignment of the stack total label. Can be one
         * of `"left"`, `"center"` or `"right"`. The default value is calculated
         * at runtime and depends on orientation and whether the stack is
         * positive or negative.
         *
         * @sample {highcharts} highcharts/yaxis/stacklabels-align-left/
         *         Aligned to the left
         * @sample {highcharts} highcharts/yaxis/stacklabels-align-center/
         *         Aligned in center
         * @sample {highcharts} highcharts/yaxis/stacklabels-align-right/
         *         Aligned to the right
         *
         * @type      {Highcharts.AlignValue}
         * @since     2.1.5
         * @product   highcharts
         * @apioption yAxis.stackLabels.align
         */

        /**
         * A format string for the data label. Available variables are the same
         * as for `formatter`.
         *
         * @type      {string}
         * @default   {total}
         * @since     3.0.2
         * @product   highcharts highstock
         * @apioption yAxis.stackLabels.format
         */

        /**
         * Rotation of the labels in degrees.
         *
         * @sample {highcharts} highcharts/yaxis/stacklabels-rotation/
         *         Labels rotated 45°
         *
         * @type      {number}
         * @default   0
         * @since     2.1.5
         * @product   highcharts
         * @apioption yAxis.stackLabels.rotation
         */

        /**
         * The text alignment for the label. While `align` determines where the
         * texts anchor point is placed with regards to the stack, `textAlign`
         * determines how the text is aligned against its anchor point. Possible
         * values are `"left"`, `"center"` and `"right"`. The default value is
         * calculated at runtime and depends on orientation and whether the
         * stack is positive or negative.
         *
         * @sample {highcharts} highcharts/yaxis/stacklabels-textalign-left/
         *         Label in center position but text-aligned left
         *
         * @type      {Highcharts.AlignValue}
         * @since     2.1.5
         * @product   highcharts
         * @apioption yAxis.stackLabels.textAlign
         */

        /**
         * Whether to [use HTML](https://www.highcharts.com/docs/chart-concepts/labels-and-string-formatting#html)
         * to render the labels.
         *
         * @type      {boolean}
         * @default   false
         * @since     3.0
         * @product   highcharts highstock
         * @apioption yAxis.stackLabels.useHTML
         */

        /**
         * Defines the vertical alignment of the stack total label. Can be one
         * of `"top"`, `"middle"` or `"bottom"`. The default value is calculated
         * at runtime and depends on orientation and whether the stack is
         * positive or negative.
         *
         * @sample {highcharts} highcharts/yaxis/stacklabels-verticalalign-top/
         *         Vertically aligned top
         * @sample {highcharts} highcharts/yaxis/stacklabels-verticalalign-middle/
         *         Vertically aligned middle
         * @sample {highcharts} highcharts/yaxis/stacklabels-verticalalign-bottom/
         *         Vertically aligned bottom
         *
         * @type      {Highcharts.VerticalAlignValue}
         * @since     2.1.5
         * @product   highcharts
         * @apioption yAxis.stackLabels.verticalAlign
         */

        /**
         * The x position offset of the label relative to the left of the
         * stacked bar. The default value is calculated at runtime and depends
         * on orientation and whether the stack is positive or negative.
         *
         * @sample {highcharts} highcharts/yaxis/stacklabels-x/
         *         Stack total labels with x offset
         *
         * @type      {number}
         * @since     2.1.5
         * @product   highcharts
         * @apioption yAxis.stackLabels.x
         */

        /**
         * The y position offset of the label relative to the tick position
         * on the axis. The default value is calculated at runtime and depends
         * on orientation and whether the stack is positive or negative.
         *
         * @sample {highcharts} highcharts/yaxis/stacklabels-y/
         *         Stack total labels with y offset
         *
         * @type      {number}
         * @since     2.1.5
         * @product   highcharts
         * @apioption yAxis.stackLabels.y
         */

        /**
         * Whether to force the axis to start on a tick. Use this option with
         * the `maxPadding` option to control the axis start.
         *
         * This option is always disabled, when panning type is
         * either `y` or `xy`.
         *
         * @see [type](#chart.panning.type)
         *
         * @sample {highcharts} highcharts/xaxis/startontick-false/
         *         False by default
         * @sample {highcharts} highcharts/xaxis/startontick-true/
         *         True
         * @sample {highstock} stock/xaxis/endontick/
         *         False for Y axis
         *
         * @since   1.2.0
         * @product highcharts highstock gantt
         */
        startOnTick: true,

        title: {

            /**
             * The pixel distance between the axis labels and the title.
             * Positive values are outside the axis line, negative are inside.
             *
             * @sample {highcharts} highcharts/xaxis/title-margin/
             *         Y axis title margin of 60
             *
             * @type      {number}
             * @default   40
             * @apioption yAxis.title.margin
             */

            /**
             * The rotation of the text in degrees. 0 is horizontal, 270 is
             * vertical reading from bottom to top.
             *
             * @sample {highcharts} highcharts/yaxis/title-offset/
             *         Horizontal
             */
            rotation: 270,

            /**
             * The actual text of the axis title. Horizontal texts can contain
             * HTML, but rotated texts are painted using vector techniques and
             * must be clean text. The Y axis title is disabled by setting the
             * `text` option to `undefined`.
             *
             * @sample {highcharts} highcharts/xaxis/title-text/
             *         Custom HTML
             *
             * @type    {string|null}
             * @default {highcharts} Values
             * @default {highstock} undefined
             * @product highcharts highstock gantt
             */
            text: 'Values'
        },

        /**
         * The top position of the Y axis. If it's a number, it is interpreted
         * as pixel position relative to the chart.
         *
         * Since Highcharts 2: If it's a percentage string, it is interpreted as
         * percentages of the plot height, offset from plot area top.
         *
         * @see [yAxis.height](#yAxis.height)
         *
         * @sample {highstock} stock/demo/candlestick-and-volume/
         *         Percentage height panes
         *
         * @type      {number|string}
         * @product   highcharts highstock
         * @apioption yAxis.top
         */

        /**
         * The stack labels show the total value for each bar in a stacked
         * column or bar chart. The label will be placed on top of positive
         * columns and below negative columns. In case of an inverted column
         * chart or a bar chart the label is placed to the right of positive
         * bars and to the left of negative bars.
         *
         * @product highcharts
         */
        stackLabels: {

            /**
             * Allow the stack labels to overlap.
             *
             * @sample {highcharts} highcharts/yaxis/stacklabels-allowoverlap-false/
             *         Default false
             *
             * @since   5.0.13
             * @product highcharts
             */
            allowOverlap: false,

            /**
             * Enable or disable the stack total labels.
             *
             * @sample {highcharts} highcharts/yaxis/stacklabels-enabled/
             *         Enabled stack total labels
             * @sample {highcharts} highcharts/yaxis/stacklabels-enabled-waterfall/
             *         Enabled stack labels in waterfall chart
             *
             * @since   2.1.5
             * @product highcharts
             */
            enabled: false,

            /**
             * Whether to hide stack labels that are outside the plot area.
             * By default, the stack label is moved
             * inside the plot area according to the
             * [overflow](/highcharts/#yAxis/stackLabels/overflow)
             * option.
             *
             * @type  {boolean}
             * @since 7.1.3
             */
            crop: true,

            /**
             * How to handle stack total labels that flow outside the plot area.
             * The default is set to `"justify"`,
             * which aligns them inside the plot area.
             * For columns and bars, this means it will be moved inside the bar.
             * To display stack labels outside the plot area,
             * set `crop` to `false` and `overflow` to `"allow"`.
             *
             * @sample highcharts/yaxis/stacklabels-overflow/
             *         Stack labels flows outside the plot area.
             *
             * @type  {Highcharts.DataLabelsOverflowValue}
             * @since 7.1.3
             */
            overflow: 'justify',

            /* eslint-disable valid-jsdoc */
            /**
             * Callback JavaScript function to format the label. The value is
             * given by `this.total`.
             *
             * @sample {highcharts} highcharts/yaxis/stacklabels-formatter/
             *         Added units to stack total value
             *
             * @type    {Highcharts.FormatterCallbackFunction<Highcharts.StackItemObject>}
             * @since   2.1.5
             * @product highcharts
             */
            formatter: function (this: Highcharts.StackItemObject): string {
                const { numberFormatter } = this.axis.chart;
                /* eslint-enable valid-jsdoc */
                return numberFormatter(this.total, -1);
            },

            /**
             * CSS styles for the label.
             *
             * In styled mode, the styles are set in the
             * `.highcharts-stack-label` class.
             *
             * @sample {highcharts} highcharts/yaxis/stacklabels-style/
             *         Red stack total labels
             *
             * @type    {Highcharts.CSSObject}
             * @since   2.1.5
             * @product highcharts
             */
            style: {
                /** @internal */
                color: '${palette.neutralColor100}',
                /** @internal */
                fontSize: '11px',
                /** @internal */
                fontWeight: 'bold',
                /** @internal */
                textOutline: '1px contrast'
            }
        },
        gridLineWidth: 1,

        lineWidth: 0

        // tickWidth: 0
    };

    /**
     * The Z axis or depth axis for 3D plots.
     *
     * See the [Axis class](/class-reference/Highcharts.Axis) for programmatic
     * access to the axis.
     *
     * @sample {highcharts} highcharts/3d/scatter-zaxis-categories/
     *         Z-Axis with Categories
     * @sample {highcharts} highcharts/3d/scatter-zaxis-grid/
     *         Z-Axis with styling
     *
     * @type      {*|Array<*>}
     * @extends   xAxis
     * @since     5.0.0
     * @product   highcharts
     * @excluding breaks, crosshair, height, left, lineColor, lineWidth,
     *            nameToX, showEmpty, top, width
     * @apioption zAxis
     *
     * @private
     */

    // This variable extends the defaultOptions for left axes.
    public static defaultLeftAxisOptions: Highcharts.AxisOptions = {
        labels: {
            x: -15
        },
        title: {
            rotation: 270
        }
    };

    // This variable extends the defaultOptions for right axes.
    public static defaultRightAxisOptions: Highcharts.AxisOptions = {
        labels: {
            x: 15
        },
        title: {
            rotation: 90
        }
    };

    // This variable extends the defaultOptions for bottom axes.
    public static defaultBottomAxisOptions: Highcharts.AxisOptions = {
        labels: {
            autoRotation: [-45],
            x: 0
            // overflow: undefined,
            // staggerLines: null
        },
        margin: 15,
        title: {
            rotation: 0
        }
    };

    // This variable extends the defaultOptions for top axes.
    public static defaultTopAxisOptions: Highcharts.AxisOptions = {
        labels: {
            autoRotation: [-45],
            x: 0
            // overflow: undefined
            // staggerLines: null
        },
        margin: 15,
        title: {
            rotation: 0
        }
    };

    /* *
     *
     *  Constructors
     *
     * */

    public constructor(chart: Highcharts.Chart, userOptions: Highcharts.AxisOptions) {
        this.init(chart, userOptions);
    }

    /* *
     *
     *  Properties
     *
     * */

    public _addedPlotLB?: boolean;
    public allowZoomOutside?: boolean;
    public alternateBands: Record<string, Highcharts.PlotLineOrBand> = void 0 as any;
    public autoRotation?: Array<number>;
    public axisGroup?: Highcharts.SVGElement;
    public axisLine?: Highcharts.SVGElement;
    public axisParent?: Highcharts.SVGElement;
    public axisPointRange?: number;
    public axisTitle?: Highcharts.SVGElement;
    public axisTitleMargin?: number;
    public bottom: number = void 0 as any;
    public categories: (boolean|Array<string>) = void 0 as any;
    public chart: Highcharts.Chart = void 0 as any;
    public closestPointRange: number = void 0 as any;
    public coll: string = void 0 as any;
    public cross?: Highcharts.SVGElement;
    public crosshair?: Highcharts.AxisCrosshairOptions;
    public dataMax?: (null|number);
    public dataMin?: (null|number);
    public displayBtn?: boolean;
    public eventArgs?: any;
    public finalTickAmt?: number;
    public forceRedraw?: boolean;
    public gridGroup?: Highcharts.SVGElement;
    public hasNames: boolean = void 0 as any;
    public hasVisibleSeries: boolean = void 0 as any;
    public height: number = void 0 as any;
    public horiz?: boolean;
    public isBroken?: boolean;
    public isDatetimeAxis: boolean = void 0 as any;
    public isDirty?: boolean;
    public isLinked: boolean = void 0 as any;
    public isLog: boolean = void 0 as any;
    public isOrdinal?: boolean;
    public isRadial?: boolean;
    public isXAxis?: boolean;
    public isZAxis?: boolean;
    public labelAlign?: Highcharts.AlignValue;
    public labelEdge: Array<null> = void 0 as any; // @todo
    public labelFormatter: (
        Highcharts.FormatterCallbackFunction<Highcharts.AxisLabelsFormatterContextObject>
    ) = void 0 as any;
    public labelGroup?: Highcharts.SVGElement;
    public labelOffset?: number;
    public labelRotation?: number;
    public left: number = void 0 as any;
    public len: number = void 0 as any;
    public linkedParent?: Axis;
    public max: (null|number) = void 0 as any;
    public maxLabelDimensions?: Highcharts.SizeObject;
    public maxLabelLength: number = void 0 as any;
    public min: (null|number) = void 0 as any;
    public minorTickInterval: number = void 0 as any;
    public minorTicks: Record<string, Tick> = void 0 as any;
    public minPixelPadding: number = void 0 as any;
    public minPointOffset?: number;
    public minRange?: (null|number);
    public names: Array<string> = void 0 as any;
    public offset: number = void 0 as any;
    public oldAxisLength?: number;
    public oldMax: (null|number) = void 0 as any;
    public oldMin: (null|number) = void 0 as any;
    public oldTransA?: number;
    public oldUserMax?: number;
    public oldUserMin?: number;
    public opposite?: boolean;
    public options: Highcharts.AxisOptions = void 0 as any;
    public ordinalSlope?: number;
    public overlap: boolean = void 0 as any;
    public paddedTicks: Array<number> = void 0 as any;
    public plotLinesAndBands: Array<Highcharts.PlotLineOrBand> = void 0 as any;
    public plotLinesAndBandsGroups: Record<string, Highcharts.SVGElement> = void 0 as any;
    public pointRange: number = void 0 as any;
    public pointRangePadding: number = void 0 as any;
    public pos: number = void 0 as any;
    public positiveValuesOnly: boolean = void 0 as any;
    public reserveSpaceDefault?: boolean;
    public reversed?: boolean;
    public right: number = void 0 as any;
    public series: Array<Highcharts.Series> = void 0 as any;
    public showAxis?: boolean;
    public side: number = void 0 as any;
    public single?: boolean;
    public softThreshold?: boolean;
    public stacksTouched: number = void 0 as any;
    public staggerLines?: number;
    public staticScale?: number;
    public threshold?: number;
    public tickAmount: number = void 0 as any;
    public tickInterval: number = void 0 as any;
    public tickmarkOffset: number = void 0 as any;
    public tickPositions: Highcharts.AxisTickPositionsArray = void 0 as any;
    public tickRotCorr: Highcharts.PositionObject = void 0 as any;
    public ticks: Record<string, Tick> = void 0 as any;
    public titleOffset?: number;
    public top: number = void 0 as any;
    public transA: number = void 0 as any;
    public transB: number = void 0 as any;
    public translationSlope: number = void 0 as any;
    public userMax?: number;
    public userMin?: number;
    public userMinRange?: number;
    public userOptions: DeepPartial<Highcharts.AxisOptions> = void 0 as any;
    public visible: boolean = void 0 as any;
    public width: number = void 0 as any;
    public zoomEnabled: boolean = void 0 as any;

    /* *
     *
     *  Functions
     *
     * */

    /**
     * Overrideable function to initialize the axis.
     *
     * @see {@link Axis}
     *
     * @function Highcharts.Axis#init
     *
     * @param {Highcharts.Chart} chart
     * The Chart instance to apply the axis on.
     *
     * @param {Highcharts.AxisOptions} userOptions
     * Axis options.
     *
     * @fires Highcharts.Axis#event:afterInit
     * @fires Highcharts.Axis#event:init
     */
    public init(chart: Highcharts.Chart, userOptions: Highcharts.AxisOptions): void {

        var isXAxis = userOptions.isX,
            axis: Highcharts.Axis = this as any;

        /**
         * The Chart that the axis belongs to.
         *
         * @name Highcharts.Axis#chart
         * @type {Highcharts.Chart}
         */
        axis.chart = chart;

        /**
         * Whether the axis is horizontal.
         *
         * @name Highcharts.Axis#horiz
         * @type {boolean|undefined}
         */
        axis.horiz = chart.inverted && !axis.isZAxis ? !isXAxis : isXAxis;

        /**
         * Whether the axis is the x-axis.
         *
         * @name Highcharts.Axis#isXAxis
         * @type {boolean|undefined}
         */
        axis.isXAxis = isXAxis;

        /**
         * The collection where the axis belongs, for example `xAxis`, `yAxis`
         * or `colorAxis`. Corresponds to properties on Chart, for example
         * {@link Chart.xAxis}.
         *
         * @name Highcharts.Axis#coll
         * @type {string}
         */
        axis.coll = axis.coll || (isXAxis ? 'xAxis' : 'yAxis');

        fireEvent(this, 'init', { userOptions: userOptions });

        axis.opposite = userOptions.opposite; // needed in setOptions

        /**
         * The side on which the axis is rendered. 0 is top, 1 is right, 2
         * is bottom and 3 is left.
         *
         * @name Highcharts.Axis#side
         * @type {number}
         */
        axis.side = userOptions.side || (axis.horiz ?
            (axis.opposite ? 0 : 2) : // top : bottom
            (axis.opposite ? 1 : 3)); // right : left

        /**
         * Current options for the axis after merge of defaults and user's
         * options.
         *
         * @name Highcharts.Axis#options
         * @type {Highcharts.AxisOptions}
         */
        axis.setOptions(userOptions);


        var options = this.options,
            type = options.type,
            isDatetimeAxis = type === 'datetime';

        axis.labelFormatter = (
            (options.labels as any).formatter ||
            // can be overwritten by dynamic format
            axis.defaultLabelFormatter
        );


        /**
         * User's options for this axis without defaults.
         *
         * @name Highcharts.Axis#userOptions
         * @type {Highcharts.AxisOptions}
         */
        axis.userOptions = userOptions;

        axis.minPixelPadding = 0;


        /**
         * Whether the axis is reversed. Based on the `axis.reversed`,
         * option, but inverted charts have reversed xAxis by default.
         *
         * @name Highcharts.Axis#reversed
         * @type {boolean}
         */
        axis.reversed = options.reversed;
        axis.visible = options.visible !== false;
        axis.zoomEnabled = options.zoomEnabled !== false;

        // Initial categories
        axis.hasNames =
            type === 'category' || (options.categories as any) === true;

        /**
         * If categories are present for the axis, names are used instead of
         * numbers for that axis.
         *
         * Since Highcharts 3.0, categories can also be extracted by giving each
         * point a name and setting axis type to `category`. However, if you
         * have multiple series, best practice remains defining the `categories`
         * array.
         *
         * @see [xAxis.categories](/highcharts/xAxis.categories)
         *
         * @name Highcharts.Axis#categories
         * @type {Array<string>}
         * @readonly
         */
        axis.categories = (options.categories as any) || axis.hasNames;
        if (!axis.names) { // Preserve on update (#3830)
            axis.names = [];
            (axis.names as any).keys = {};
        }


        // Placeholder for plotlines and plotbands groups
        axis.plotLinesAndBandsGroups = {};

        // Shorthand types
        axis.isLog = type === 'logarithmic';
        axis.isDatetimeAxis = isDatetimeAxis;
        axis.positiveValuesOnly = axis.isLog && !(axis as any).allowNegativeLog;

        // Flag, if axis is linked to another axis
        axis.isLinked = defined(options.linkedTo);

        /**
         * List of major ticks mapped by postition on axis.
         *
         * @see {@link Highcharts.Tick}
         *
         * @name Highcharts.Axis#ticks
         * @type {Highcharts.Dictionary<Highcharts.Tick>}
         */
        axis.ticks = {};
        axis.labelEdge = [];
        /**
         * List of minor ticks mapped by position on the axis.
         *
         * @see {@link Highcharts.Tick}
         *
         * @name Highcharts.Axis#minorTicks
         * @type {Highcharts.Dictionary<Highcharts.Tick>}
         */
        axis.minorTicks = {};

        // List of plotLines/Bands
        axis.plotLinesAndBands = [];

        // Alternate bands
        axis.alternateBands = {};

        // Axis metrics
        axis.len = 0;
        axis.minRange = axis.userMinRange = options.minRange || options.maxZoom;
        axis.range = options.range;
        axis.offset = options.offset || 0;


        // Dictionary for stacks
        axis.stacks = {};
        axis.oldStacks = {};
        axis.stacksTouched = 0;


        /**
         * The maximum value of the axis. In a logarithmic axis, this is the
         * logarithm of the real value, and the real value can be obtained from
         * {@link Axis#getExtremes}.
         *
         * @name Highcharts.Axis#max
         * @type {number|null}
         */
        axis.max = null;

        /**
         * The minimum value of the axis. In a logarithmic axis, this is the
         * logarithm of the real value, and the real value can be obtained from
         * {@link Axis#getExtremes}.
         *
         * @name Highcharts.Axis#min
         * @type {number|null}
         */
        axis.min = null;

        /**
         * The processed crosshair options.
         *
         * @name Highcharts.Axis#crosshair
         * @type {boolean|Highcharts.AxisCrosshairOptions}
         */
        axis.crosshair = pick(
            options.crosshair,
            splat((chart.options.tooltip as any).crosshairs)[isXAxis ? 0 : 1],
            false
        );

        var events = axis.options.events;

        // Register. Don't add it again on Axis.update().
        if (chart.axes.indexOf(axis) === -1) { //
            if (isXAxis) { // #2713
                chart.axes.splice(chart.xAxis.length, 0, axis);
            } else {
                chart.axes.push(axis);
            }

            (chart as any)[axis.coll].push(axis);
        }

        /**
         * All series associated to the axis.
         *
         * @name Highcharts.Axis#series
         * @type {Array<Highcharts.Series>}
         */
        axis.series = axis.series || []; // populated by Series

        // Reversed axis
        if (
            chart.inverted &&
            !axis.isZAxis &&
            isXAxis &&
            typeof axis.reversed === 'undefined'
        ) {
            axis.reversed = true;
        }

        // register event listeners
        objectEach(events, function (event: any, eventType: string): void {
            if (isFunction(event)) {
                addEvent(axis, eventType, event);
            }
        });

        // extend logarithmic axis
        axis.lin2log = options.linearToLogConverter || axis.lin2log;
        if (axis.isLog) {
            axis.val2lin = axis.log2lin;
            axis.lin2val = axis.lin2log;
        }

        fireEvent(this, 'afterInit');
    }

    /**
     * Merge and set options.
     *
     * @private
     * @function Highcharts.Axis#setOptions
     *
     * @param {Highcharts.AxisOptions} userOptions
     * Axis options.
     *
     * @fires Highcharts.Axis#event:afterSetOptions
     */
    public setOptions(userOptions: Highcharts.AxisOptions): void {
        this.options = merge(
            Axis.defaultOptions,
            ((this.coll === 'yAxis') as any) && Axis.defaultYAxisOptions,
            [
                Axis.defaultTopAxisOptions,
                Axis.defaultRightAxisOptions,
                Axis.defaultBottomAxisOptions,
                Axis.defaultLeftAxisOptions
            ][this.side],
            merge(
                // if set in setOptions (#1053):
                (defaultOptions as any)[this.coll],
                userOptions
            )
        );

        fireEvent(this, 'afterSetOptions', { userOptions: userOptions });
    }

    /**
     * The default label formatter. The context is a special config object for
     * the label. In apps, use the
     * [labels.formatter](https://api.highcharts.com/highcharts/xAxis.labels.formatter)
     * instead, except when a modification is needed.
     *
     * @function Highcharts.Axis#defaultLabelFormatter
     *
     * @param {Highcharts.AxisLabelsFormatterContextObject} this
     * Formatter context of axis label.
     *
     * @return {string}
     * The formatted label content.
     */
    public defaultLabelFormatter(this: Highcharts.AxisLabelsFormatterContextObject): string {
        var axis = this.axis,
            value = this.value,
            time = axis.chart.time,
            categories = axis.categories,
            dateTimeLabelFormat = this.dateTimeLabelFormat,
            lang = defaultOptions.lang,
            numericSymbols = (lang as any).numericSymbols,
            numSymMagnitude = (lang as any).numericSymbolMagnitude || 1000,
            i = numericSymbols && numericSymbols.length,
            multi,
            ret: (string|undefined),
            formatOption = (axis.options.labels as any).format,

            // make sure the same symbol is added for all labels on a linear
            // axis
            numericSymbolDetector = axis.isLog ?
                Math.abs(value) :
                axis.tickInterval;
        const chart = this.chart;
        const { numberFormatter } = chart;

        if (formatOption) {
            ret = format(formatOption, this, chart);

        } else if (categories) {
            ret = value as any;

        } else if (dateTimeLabelFormat) { // datetime axis
            ret = time.dateFormat(dateTimeLabelFormat, value);

        } else if (i && numericSymbolDetector >= 1000) {
            // Decide whether we should add a numeric symbol like k (thousands)
            // or M (millions). If we are to enable this in tooltip or other
            // places as well, we can move this logic to the numberFormatter and
            // enable it by a parameter.
            while (i-- && typeof ret === 'undefined') {
                multi = Math.pow(numSymMagnitude, i + 1);
                if (
                    // Only accept a numeric symbol when the distance is more
                    // than a full unit. So for example if the symbol is k, we
                    // don't accept numbers like 0.5k.
                    numericSymbolDetector >= multi &&
                    // Accept one decimal before the symbol. Accepts 0.5k but
                    // not 0.25k. How does this work with the previous?
                    (value * 10) % multi === 0 &&
                    numericSymbols[i] !== null &&
                    value !== 0
                ) { // #5480
                    ret = numberFormatter(value / multi, -1) +
                        numericSymbols[i];
                }
            }
        }

        if (typeof ret === 'undefined') {
            if (Math.abs(value) >= 10000) { // add thousands separators
                ret = numberFormatter(value, -1);
            } else { // small numbers
                ret = numberFormatter(value, -1, void 0, ''); // #2466
            }
        }

        return ret;
    }

    /**
     * Get the minimum and maximum for the series of each axis. The function
     * analyzes the axis series and updates `this.dataMin` and `this.dataMax`.
     *
     * @private
     * @function Highcharts.Axis#getSeriesExtremes
     *
     * @fires Highcharts.Axis#event:afterGetSeriesExtremes
     * @fires Highcharts.Axis#event:getSeriesExtremes
     */
    public getSeriesExtremes(): void {
        var axis: Highcharts.Axis = this as any,
            chart = axis.chart,
            xExtremes;

        fireEvent(this, 'getSeriesExtremes', null as any, function (): void {

            axis.hasVisibleSeries = false;

            // Reset properties in case we're redrawing (#3353)
            axis.dataMin = axis.dataMax = axis.threshold = null as any;
            axis.softThreshold = !axis.isXAxis;

            if (axis.buildStacks) {
                axis.buildStacks();
            }

            // loop through this axis' series
            axis.series.forEach(function (series: Highcharts.Series): void {

                if (series.visible ||
                    !(chart.options.chart as any).ignoreHiddenSeries
                ) {

                    var seriesOptions = series.options,
                        xData,
                        threshold = seriesOptions.threshold,
                        seriesDataMin,
                        seriesDataMax;

                    axis.hasVisibleSeries = true;

                    // Validate threshold in logarithmic axes
                    if (axis.positiveValuesOnly && (threshold as any) <= 0) {
                        threshold = null as any;
                    }

                    // Get dataMin and dataMax for X axes
                    if (axis.isXAxis) {
                        xData = series.xData as any;
                        if (xData.length) {
                            xExtremes = series.getXExtremes(xData);
                            // If xData contains values which is not numbers,
                            // then filter them out. To prevent performance hit,
                            // we only do this after we have already found
                            // seriesDataMin because in most cases all data is
                            // valid. #5234.
                            seriesDataMin = xExtremes.min;
                            seriesDataMax = xExtremes.max;

                            if (
                                !isNumber(seriesDataMin) &&
                                // #5010:
                                !((seriesDataMin as any) instanceof Date)
                            ) {
                                xData = xData.filter(isNumber);
                                xExtremes = series.getXExtremes(xData);
                                // Do it again with valid data
                                seriesDataMin = xExtremes.min;
                                seriesDataMax = xExtremes.max;
                            }

                            if (xData.length) {
                                axis.dataMin = Math.min(
                                    pick(axis.dataMin, seriesDataMin),
                                    seriesDataMin
                                );
                                axis.dataMax = Math.max(
                                    pick(axis.dataMax, seriesDataMax),
                                    seriesDataMax
                                );
                            }
                        }

                    // Get dataMin and dataMax for Y axes, as well as handle
                    // stacking and processed data
                    } else {

                        // Get this particular series extremes
                        series.getExtremes();
                        seriesDataMax = series.dataMax;
                        seriesDataMin = series.dataMin;

                        // Get the dataMin and dataMax so far. If percentage is
                        // used, the min and max are always 0 and 100. If
                        // seriesDataMin and seriesDataMax is null, then series
                        // doesn't have active y data, we continue with nulls
                        if (defined(seriesDataMin) && defined(seriesDataMax)) {
                            axis.dataMin = Math.min(
                                pick(axis.dataMin, seriesDataMin),
                                seriesDataMin
                            );
                            axis.dataMax = Math.max(
                                pick(axis.dataMax, seriesDataMax),
                                seriesDataMax
                            );
                        }

                        // Adjust to threshold
                        if (defined(threshold)) {
                            axis.threshold = threshold;
                        }
                        // If any series has a hard threshold, it takes
                        // precedence
                        if (
                            !seriesOptions.softThreshold ||
                            axis.positiveValuesOnly
                        ) {
                            axis.softThreshold = false;
                        }
                    }
                }
            });
        });

        fireEvent(this, 'afterGetSeriesExtremes');
    }

    /**
     * Translate from axis value to pixel position on the chart, or back. Use
     * the `toPixels` and `toValue` functions in applications.
     *
     * @private
     * @function Highcharts.Axis#translate
     *
     * @param {number} val
     * TO-DO: parameter description
     *
     * @param {boolean|null} [backwards]
     * TO-DO: parameter description
     *
     * @param {boolean|null} [cvsCoord]
     * TO-DO: parameter description
     *
     * @param {boolean|null} [old]
     * TO-DO: parameter description
     *
     * @param {boolean} [handleLog]
     * TO-DO: parameter description
     *
     * @param {number} [pointPlacement]
     * TO-DO: parameter description
     *
     * @return {number|undefined}
     */
    public translate(
        val: number,
        backwards?: (boolean|null),
        cvsCoord?: (boolean|null),
        old?: (boolean|null),
        handleLog?: boolean,
        pointPlacement?: number
    ): (number|undefined) {
        var axis: Highcharts.Axis = this.linkedParent || this as any, // #1417
            sign = 1,
            cvsOffset = 0,
            localA = old ? axis.oldTransA : axis.transA,
            localMin = old ? axis.oldMin : axis.min,
            returnValue = 0,
            minPixelPadding = axis.minPixelPadding,
            doPostTranslate = (
                axis.isOrdinal ||
                axis.isBroken ||
                (axis.isLog && handleLog)
            ) && axis.lin2val;

        if (!localA) {
            localA = axis.transA;
        }

        // In vertical axes, the canvas coordinates start from 0 at the top like
        // in SVG.
        if (cvsCoord) {
            sign *= -1; // canvas coordinates inverts the value
            cvsOffset = axis.len;
        }

        // Handle reversed axis
        if (axis.reversed) {
            sign *= -1;
            cvsOffset -= sign * (axis.sector || axis.len);
        }

        // From pixels to value
        if (backwards) { // reverse translation

            val = val * sign + cvsOffset;
            val -= minPixelPadding;
            // from chart pixel to value:
            returnValue = val / localA + (localMin as any);
            if (doPostTranslate) { // log and ordinal axes
                returnValue = axis.lin2val(returnValue);
            }

        // From value to pixels
        } else {
            if (doPostTranslate) { // log and ordinal axes
                val = (axis.val2lin as any)(val);
            }
            returnValue = isNumber(localMin) ?
                (
                    sign * (val - (localMin as any)) * localA +
                    cvsOffset +
                    (sign * minPixelPadding) +
                    (isNumber(pointPlacement) ?
                        localA * (pointPlacement as any) :
                        0
                    )
                ) :
                void 0 as any;
        }

        return returnValue;
    }

    /**
     * Translate a value in terms of axis units into pixels within the chart.
     *
     * @function Highcharts.Axis#toPixels
     *
     * @param {number} value
     * A value in terms of axis units.
     *
     * @param {boolean} paneCoordinates
     * Whether to return the pixel coordinate relative to the chart or just the
     * axis/pane itself.
     *
     * @return {number}
     * Pixel position of the value on the chart or axis.
     */
    public toPixels(
        value: number,
        paneCoordinates?: boolean
    ): number {
        return this.translate(value, false, !this.horiz, null, true) as any +
            (paneCoordinates ? 0 : this.pos);
    }

    /**
     * Translate a pixel position along the axis to a value in terms of axis
     * units.
     *
     * @function Highcharts.Axis#toValue
     *
     * @param {number} pixel
     * The pixel value coordinate.
     *
     * @param {boolean} [paneCoordinates=false]
     * Whether the input pixel is relative to the chart or just the axis/pane
     * itself.
     *
     * @return {number}
     * The axis value.
     */
    public toValue(
        pixel: number,
        paneCoordinates?: boolean
    ): number {
        return this.translate(
            pixel - (paneCoordinates ? 0 : this.pos as any),
            true,
            !this.horiz,
            null,
            true
        ) as any;
    }

    /**
     * Create the path for a plot line that goes from the given value on
     * this axis, across the plot to the opposite side. Also used internally for
     * grid lines and crosshairs.
     *
     * @function Highcharts.Axis#getPlotLinePath
     *
     * @param {Highcharts.AxisPlotLinePathOptionsObject} options
     * Options for the path.
     *
     * @return {Highcharts.SVGPathArray|null}
     * The SVG path definition for the plot line.
     */
    public getPlotLinePath(options: Highcharts.AxisPlotLinePathOptionsObject): (Highcharts.SVGPathArray|null) {
        var axis = this,
            chart = axis.chart,
            axisLeft = axis.left,
            axisTop = axis.top,
            old = options.old,
            value = options.value,
            translatedValue = options.translatedValue,
            lineWidth = options.lineWidth,
            force = options.force,
            x1: number,
            y1: number,
            x2: number,
            y2: number,
            cHeight = (old && chart.oldChartHeight) || chart.chartHeight,
            cWidth = (old && chart.oldChartWidth) || chart.chartWidth,
            skip: boolean,
            transB = axis.transB,
            evt: Event;

        // eslint-disable-next-line valid-jsdoc
        /**
         * Check if x is between a and b. If not, either move to a/b
         * or skip, depending on the force parameter.
         * @private
         */
        function between(x: number, a: number, b: number): number {
            if (force !== 'pass' && x < a || x > b) {
                if (force) {
                    x = clamp(x, a, b);
                } else {
                    skip = true;
                }
            }
            return x;
        }

        evt = {
            value: value,
            lineWidth: lineWidth,
            old: old,
            force: force,
            acrossPanes: options.acrossPanes,
            translatedValue: translatedValue
        } as any;
        fireEvent(this, 'getPlotLinePath', evt, function (e: Event): void {

            translatedValue = pick(
                translatedValue,
                axis.translate(value as any, null, null, old)
            );
            // Keep the translated value within sane bounds, and avoid Infinity
            // to fail the isNumber test (#7709).
            translatedValue = clamp(translatedValue as any, -1e5, 1e5);


            x1 = x2 = Math.round(translatedValue + transB);
            y1 = y2 = Math.round((cHeight as any) - translatedValue - transB);
            if (!isNumber(translatedValue)) { // no min or max
                skip = true;
                force = false; // #7175, don't force it when path is invalid
            } else if (axis.horiz) {
                y1 = axisTop as any;
                y2 = (cHeight as any) - (axis.bottom as any);
                x1 = x2 = between(
                    x1, axisLeft as any, (axisLeft as any) + axis.width
                );
            } else {
                x1 = axisLeft as any;
                x2 = (cWidth as any) - (axis.right as any);
                y1 = y2 = between(
                    y1, axisTop as any, (axisTop as any) + axis.height
                );
            }
            (e as any).path = skip && !force ?
                null :
                chart.renderer.crispLine(
                    ['M', x1, y1, 'L', x2, y2],
                    lineWidth || 1
                );
        });

        return (evt as any).path;
    }

    /**
     * Internal function to et the tick positions of a linear axis to round
     * values like whole tens or every five.
     *
     * @function Highcharts.Axis#getLinearTickPositions
     *
     * @param {number} tickInterval
     * The normalized tick interval.
     *
     * @param {number} min
     * Axis minimum.
     *
     * @param {number} max
     * Axis maximum.
     *
     * @return {Array<number>}
     * An array of axis values where ticks should be placed.
     */
    public getLinearTickPositions(
        tickInterval: number,
        min: number,
        max: number
    ): Array<number> {
        var pos,
            lastPos,
            roundedMin =
                correctFloat(Math.floor(min / tickInterval) * tickInterval),
            roundedMax =
                correctFloat(Math.ceil(max / tickInterval) * tickInterval),
            tickPositions = [],
            precision;

        // When the precision is higher than what we filter out in
        // correctFloat, skip it (#6183).
        if (correctFloat(roundedMin + tickInterval) === roundedMin) {
            precision = 20;
        }

        // For single points, add a tick regardless of the relative position
        // (#2662, #6274)
        if (this.single) {
            return [min];
        }

        // Populate the intermediate values
        pos = roundedMin;
        while (pos <= roundedMax) {

            // Place the tick on the rounded value
            tickPositions.push(pos);

            // Always add the raw tickInterval, not the corrected one.
            pos = correctFloat(
                pos + tickInterval,
                precision
            );

            // If the interval is not big enough in the current min - max range
            // to actually increase the loop variable, we need to break out to
            // prevent endless loop. Issue #619
            if (pos === lastPos) {
                break;
            }

            // Record the last value
            lastPos = pos;
        }
        return tickPositions;
    }

    /**
     * Resolve the new minorTicks/minorTickInterval options into the legacy
     * loosely typed minorTickInterval option.
     *
     * @function Highcharts.Axis#getMinorTickInterval
     *
     * @return {number|"auto"|null}
     */
    public getMinorTickInterval(): ('auto'|null|number) {
        var options = this.options;

        if (options.minorTicks === true) {
            return pick(options.minorTickInterval, 'auto');
        }
        if (options.minorTicks === false) {
            return null;
        }
        return options.minorTickInterval as any;
    }

    /**
     * Internal function to return the minor tick positions. For logarithmic
     * axes, the same logic as for major ticks is reused.
     *
     * @function Highcharts.Axis#getMinorTickPositions
     *
     * @return {Array<number>}
     * An array of axis values where ticks should be placed.
     */
    public getMinorTickPositions(): Array<number> {
        var axis: Highcharts.Axis = this as any,
            options = axis.options,
            tickPositions = axis.tickPositions,
            minorTickInterval = axis.minorTickInterval,
            minorTickPositions = [] as Array<number>,
            pos,
            pointRangePadding = axis.pointRangePadding || 0,
            min = (axis.min as any) - pointRangePadding, // #1498
            max = (axis.max as any) + pointRangePadding, // #1498
            range = max - min;

        // If minor ticks get too dense, they are hard to read, and may cause
        // long running script. So we don't draw them.
        if (range && range / minorTickInterval < axis.len / 3) { // #3875

            if (axis.isLog) {
                // For each interval in the major ticks, compute the minor ticks
                // separately.
                this.paddedTicks.forEach(function (
                    _pos: number,
                    i: number,
                    paddedTicks: Array<number>
                ): void {
                    if (i) {
                        minorTickPositions.push.apply(
                            minorTickPositions,
                            axis.getLogTickPositions(
                                minorTickInterval,
                                paddedTicks[i - 1],
                                paddedTicks[i],
                                true
                            )
                        );
                    }
                });

            } else if (
                axis.isDatetimeAxis &&
                this.getMinorTickInterval() === 'auto'
            ) { // #1314
                minorTickPositions = minorTickPositions.concat(
                    axis.getTimeTicks(
                        axis.normalizeTimeTickInterval(minorTickInterval),
                        min,
                        max,
                        options.startOfWeek as any
                    )
                );
            } else {
                for (
                    pos = min + (tickPositions[0] - min) % minorTickInterval;
                    pos <= max;
                    pos += minorTickInterval
                ) {
                    // Very, very, tight grid lines (#5771)
                    if (pos === minorTickPositions[0]) {
                        break;
                    }
                    minorTickPositions.push(pos);
                }
            }
        }

        if (minorTickPositions.length !== 0) {
            axis.trimTicks(minorTickPositions); // #3652 #3743 #1498 #6330
        }
        return minorTickPositions;
    }

    /**
     * Adjust the min and max for the minimum range. Keep in mind that the
     * series data is not yet processed, so we don't have information on data
     * cropping and grouping, or updated `axis.pointRange` or
     * `series.pointRange`. The data can't be processed until we have finally
     * established min and max.
     *
     * @private
     * @function Highcharts.Axis#adjustForMinRange
     */
    public adjustForMinRange(): void {
        var axis: Highcharts.Axis = this as any,
            options = axis.options,
            min = axis.min,
            max = axis.max,
            zoomOffset,
            spaceAvailable: boolean,
            closestDataRange: (number|undefined),
            i,
            distance,
            xData,
            loopLength,
            minArgs: Array<(number|null|undefined)>,
            maxArgs: Array<(number|null|undefined)>,
            minRange;

        // Set the automatic minimum range based on the closest point distance
        if (
            axis.isXAxis &&
            typeof axis.minRange === 'undefined' &&
            !axis.isLog
        ) {

            if (defined(options.min) || defined(options.max)) {
                axis.minRange = null; // don't do this again

            } else {

                // Find the closest distance between raw data points, as opposed
                // to closestPointRange that applies to processed points
                // (cropped and grouped)
                axis.series.forEach(function (series: Highcharts.Series): void {
                    xData = series.xData as any;
                    loopLength = series.xIncrement ? 1 : xData.length - 1;
                    for (i = loopLength; i > 0; i--) {
                        distance = xData[i] - xData[i - 1];
                        if (
                            typeof closestDataRange === 'undefined' ||
                            distance < closestDataRange
                        ) {
                            closestDataRange = distance;
                        }
                    }
                });
                axis.minRange = Math.min(
                    (closestDataRange as any) * 5,
                    (axis.dataMax as any) - (axis.dataMin as any)
                );
            }
        }

        // if minRange is exceeded, adjust
        if ((max as any) - (min as any) < (axis.minRange as any)) {

            spaceAvailable =
                (axis.dataMax as any) - (axis.dataMin as any) >=
                (axis.minRange as any);
            minRange = axis.minRange;
            zoomOffset = ((minRange as any) - (max as any) + (min as any)) / 2;

            // if min and max options have been set, don't go beyond it
            minArgs = [
                (min as any) - zoomOffset,
                pick(options.min, (min as any) - zoomOffset)
            ];
            // If space is available, stay within the data range
            if (spaceAvailable) {
                minArgs[2] = axis.isLog ?
                    axis.log2lin(axis.dataMin as any) :
                    axis.dataMin;
            }
            min = arrayMax(minArgs);

            maxArgs = [
                min + (minRange as any),
                pick(options.max, min + (minRange as any))
            ];
            // If space is availabe, stay within the data range
            if (spaceAvailable) {
                maxArgs[2] = axis.isLog ?
                    axis.log2lin(axis.dataMax as any) :
                    axis.dataMax;
            }

            max = arrayMin(maxArgs);

            // now if the max is adjusted, adjust the min back
            if (max - min < (minRange as any)) {
                minArgs[0] = max - (minRange as any);
                minArgs[1] = pick(options.min, max - (minRange as any));
                min = arrayMax(minArgs);
            }
        }

        // Record modified extremes
        axis.min = min;
        axis.max = max;
    }

    // eslint-disable-next-line valid-jsdoc
    /**
     * Find the closestPointRange across all series.
     *
     * @private
     * @function Highcharts.Axis#getClosest
     */
    public getClosest(): number {
        var ret: any;

        if (this.categories) {
            ret = 1;
        } else {
            this.series.forEach(function (series: Highcharts.Series): void {
                var seriesClosest = series.closestPointRange,
                    visible = series.visible ||
                        !(series.chart.options.chart as any).ignoreHiddenSeries;

                if (
                    !series.noSharedTooltip &&
                    defined(seriesClosest) &&
                    visible
                ) {
                    ret = defined(ret) ?
                        Math.min(ret, seriesClosest as any) :
                        seriesClosest;
                }
            });
        }
        return ret;
    }

    /**
     * When a point name is given and no x, search for the name in the existing
     * categories, or if categories aren't provided, search names or create a
     * new category (#2522).
     * @private
     * @function Highcharts.Axis#nameToX
     *
     * @param {Highcharts.Point} point
     * The point to inspect.
     *
     * @return {number}
     * The X value that the point is given.
     */
    public nameToX(point: Highcharts.Point): (number|undefined) {
        var explicitCategories = isArray(this.categories),
            names = explicitCategories ? this.categories : this.names,
            nameX = point.options.x,
            x: (number|undefined);

        point.series.requireSorting = false;

        if (!defined(nameX)) {
            nameX = this.options.uniqueNames === false ?
                point.series.autoIncrement() :
                (
                    explicitCategories ?
                        (names as any).indexOf(point.name) :
                        pick((names as any).keys[point.name as any], -1)

                );
        }
        if (nameX === -1) { // Not found in currenct categories
            if (!explicitCategories) {
                x = (names as any).length;
            }
        } else {
            x = nameX;
        }

        // Write the last point's name to the names array
        if (typeof x !== 'undefined') {
            this.names[x] = point.name as any;
            // Backwards mapping is much faster than array searching (#7725)
            (this.names as any).keys[point.name as any] = x;
        }

        return x;
    }

    /**
     * When changes have been done to series data, update the axis.names.
     *
     * @private
     * @function Highcharts.Axis#updateNames
     */
    public updateNames(): void {
        var axis = this,
            names = this.names,
            i = names.length;

        if (i > 0) {
            Object.keys((names as any).keys).forEach(function (
                key: string
            ): void {
                delete ((names as any).keys)[key];
            });
            names.length = 0;

            this.minRange = this.userMinRange; // Reset
            (this.series || []).forEach(function (
                series: Highcharts.Series
            ): void {

                // Reset incrementer (#5928)
                series.xIncrement = null;

                // When adding a series, points are not yet generated
                if (!series.points || series.isDirtyData) {
                    // When we're updating the series with data that is longer
                    // than it was, and cropThreshold is passed, we need to make
                    // sure that the axis.max is increased _before_ running the
                    // premature processData. Otherwise this early iteration of
                    // processData will crop the points to axis.max, and the
                    // names array will be too short (#5857).
                    axis.max = Math.max(
                        (axis.max as any), (series.xData as any).length - 1
                    );

                    series.processData();
                    series.generatePoints();
                }

                series.data.forEach(function (
                    point: Highcharts.Point,
                    i: number
                ): void { // #9487
                    var x;

                    if (
                        point &&
                        point.options &&
                        typeof point.name !== 'undefined' // #9562
                    ) {
                        x = axis.nameToX(point);
                        if (typeof x !== 'undefined' && x !== point.x) {
                            point.x = x;
                            (series.xData as any)[i] = x;
                        }
                    }
                });
            });
        }
    }

    /**
     * Update translation information.
     *
     * @private
     * @function Highcharts.Axis#setAxisTranslation
     *
     * @param {boolean} [saveOld]
     * TO-DO: parameter description
     *
     * @fires Highcharts.Axis#event:afterSetAxisTranslation
     */
    public setAxisTranslation(saveOld?: boolean): void {
        var axis = this,
            range = (axis.max as any) - (axis.min as any),
            pointRange = axis.axisPointRange || 0,
            closestPointRange: number,
            minPointOffset = 0,
            pointRangePadding = 0,
            linkedParent = axis.linkedParent,
            ordinalCorrection,
            hasCategories = !!axis.categories,
            transA = axis.transA,
            isXAxis = axis.isXAxis;

        // Adjust translation for padding. Y axis with categories need to go
        // through the same (#1784).
        if (isXAxis || hasCategories || pointRange) {

            // Get the closest points
            closestPointRange = axis.getClosest();

            if (linkedParent) {
                minPointOffset = linkedParent.minPointOffset as any;
                pointRangePadding = linkedParent.pointRangePadding;
            } else {
                axis.series.forEach(function (series: Highcharts.Series): void {
                    var seriesPointRange = hasCategories ?
                            1 :
                            (
                                isXAxis ?
                                    pick(
                                        series.options.pointRange,
                                        closestPointRange,
                                        0
                                    ) :
                                    (axis.axisPointRange || 0)
                            ), // #2806
                        pointPlacement = series.options.pointPlacement;

                    pointRange = Math.max(pointRange, seriesPointRange);

                    if (!axis.single || hasCategories) {
                        // TODO: series should internally set x- and y-
                        // pointPlacement to simplify this logic.
                        var isPointPlacementAxis = series.is('xrange') ? !isXAxis : isXAxis;

                        // minPointOffset is the value padding to the left of
                        // the axis in order to make room for points with a
                        // pointRange, typically columns. When the
                        // pointPlacement option is 'between' or 'on', this
                        // padding does not apply.
                        minPointOffset = Math.max(
                            minPointOffset,
                            isPointPlacementAxis && isString(pointPlacement) ?
                                0 :
                                seriesPointRange / 2
                        );

                        // Determine the total padding needed to the length of
                        // the axis to make room for the pointRange. If the
                        // series' pointPlacement is 'on', no padding is added.
                        pointRangePadding = Math.max(
                            pointRangePadding,
                            isPointPlacementAxis && pointPlacement === 'on' ?
                                0 :
                                seriesPointRange
                        );
                    }
                });
            }

            // Record minPointOffset and pointRangePadding
            ordinalCorrection = axis.ordinalSlope && closestPointRange ?
                axis.ordinalSlope / closestPointRange :
                1; // #988, #1853
            axis.minPointOffset = minPointOffset =
                minPointOffset * ordinalCorrection;
            axis.pointRangePadding =
                pointRangePadding = pointRangePadding * ordinalCorrection;

            // pointRange means the width reserved for each point, like in a
            // column chart
            axis.pointRange = Math.min(
                pointRange,
                axis.single && hasCategories ? 1 : range
            );

            // closestPointRange means the closest distance between points. In
            // columns it is mostly equal to pointRange, but in lines pointRange
            // is 0 while closestPointRange is some other value
            if (isXAxis) {
                axis.closestPointRange = closestPointRange;
            }
        }

        // Secondary values
        if (saveOld) {
            axis.oldTransA = transA;
        }
        axis.translationSlope = axis.transA = transA =
            axis.staticScale ||
            axis.len / ((range + pointRangePadding) || 1);

        // Translation addend
        axis.transB = axis.horiz ? axis.left : axis.bottom;
        axis.minPixelPadding = transA * minPointOffset;

        fireEvent(this, 'afterSetAxisTranslation');
    }

    /**
     * @private
     * @function Highcharts.Axis#minFromRange
     *
     * @return {number}
     */
    public minFromRange(): number {
        const axis: Highcharts.Axis = this as any;
        return (axis.max as any) - (axis.range as any);
    }

    /**
     * Set the tick positions to round values and optionally extend the extremes
     * to the nearest tick.
     *
     * @private
     * @function Highcharts.Axis#setTickInterval
     *
     * @param {boolean} secondPass
     * TO-DO: parameter description
     *
     * @fires Highcharts.Axis#event:foundExtremes
     */
    public setTickInterval(secondPass?: boolean): void {
        var axis: Highcharts.Axis = this as any,
            chart = axis.chart,
            options = axis.options,
            isLog = axis.isLog,
            isDatetimeAxis = axis.isDatetimeAxis,
            isXAxis = axis.isXAxis,
            isLinked = axis.isLinked,
            maxPadding = options.maxPadding,
            minPadding = options.minPadding,
            length,
            linkedParentExtremes,
            tickIntervalOption = options.tickInterval,
            minTickInterval,
            tickPixelIntervalOption = options.tickPixelInterval,
            categories = axis.categories,
            threshold = isNumber(axis.threshold) ? axis.threshold : null,
            softThreshold = axis.softThreshold,
            thresholdMin,
            thresholdMax,
            hardMin,
            hardMax;

        if (!isDatetimeAxis && !categories && !isLinked) {
            this.getTickAmount();
        }

        // Min or max set either by zooming/setExtremes or initial options
        hardMin = pick(axis.userMin, options.min);
        hardMax = pick(axis.userMax, options.max);

        // Linked axis gets the extremes from the parent axis
        if (isLinked) {
            axis.linkedParent = (chart as any)[axis.coll][
                options.linkedTo as any
            ];
            linkedParentExtremes = (axis.linkedParent as any).getExtremes();
            axis.min = pick(
                linkedParentExtremes.min,
                linkedParentExtremes.dataMin
            );
            axis.max = pick(
                linkedParentExtremes.max,
                linkedParentExtremes.dataMax
            );
            if (options.type !== (axis.linkedParent as any).options.type) {
                // Can't link axes of different type
                error(11, 1 as any, chart);
            }

        // Initial min and max from the extreme data values
        } else {

            // Adjust to hard threshold
            if (!softThreshold && defined(threshold)) {
                if ((axis.dataMin as any) >= (threshold as any)) {
                    thresholdMin = threshold;
                    minPadding = 0;
                } else if ((axis.dataMax as any) <= (threshold as any)) {
                    thresholdMax = threshold;
                    maxPadding = 0;
                }
            }

            axis.min = pick(hardMin, thresholdMin, axis.dataMin as any);
            axis.max = pick(hardMax, thresholdMax, axis.dataMax as any);

        }

        if (isLog) {
            if (
                axis.positiveValuesOnly &&
                !secondPass &&
                Math.min(
                    axis.min as any, pick(axis.dataMin, axis.min as any)
                ) <= 0
            ) { // #978
                // Can't plot negative values on log axis
                error(10, 1 as any, chart);
            }
            // The correctFloat cures #934, float errors on full tens. But it
            // was too aggressive for #4360 because of conversion back to lin,
            // therefore use precision 15.
            axis.min = correctFloat(axis.log2lin(axis.min as any), 16);
            axis.max = correctFloat(axis.log2lin(axis.max as any), 16);
        }

        // handle zoomed range
        if (axis.range && defined(axis.max)) {
            // #618, #6773:
            axis.userMin = axis.min = hardMin =
                Math.max(axis.dataMin as any, axis.minFromRange() as any);
            axis.userMax = hardMax = axis.max as any;

            axis.range = null; // don't use it when running setExtremes
        }

        // Hook for Highstock Scroller. Consider combining with beforePadding.
        fireEvent(axis, 'foundExtremes');

        // Hook for adjusting this.min and this.max. Used by bubble series.
        if (axis.beforePadding) {
            axis.beforePadding();
        }

        // adjust min and max for the minimum range
        axis.adjustForMinRange();

        // Pad the values to get clear of the chart's edges. To avoid
        // tickInterval taking the padding into account, we do this after
        // computing tick interval (#1337).
        if (
            !categories &&
            !axis.axisPointRange &&
            !axis.usePercentage &&
            !isLinked &&
            defined(axis.min) &&
            defined(axis.max)
        ) {
            length = (axis.max as any) - (axis.min as any);
            if (length) {
                if (!defined(hardMin) && minPadding) {
                    (axis.min as any) -= length * minPadding;
                }
                if (!defined(hardMax) && maxPadding) {
                    (axis.max as any) += length * maxPadding;
                }
            }
        }

        // Handle options for floor, ceiling, softMin and softMax (#6359)
        if (!isNumber(axis.userMin)) {
            if (
                isNumber(options.softMin) && options.softMin < (axis.min as any)
            ) {
                axis.min = hardMin = options.softMin; // #6894
            }
            if (isNumber(options.floor)) {
                axis.min = Math.max(axis.min as any, options.floor);
            }
        }
        if (!isNumber(axis.userMax)) {
            if (
                isNumber(options.softMax) && options.softMax > (axis.max as any)
            ) {
                axis.max = hardMax = options.softMax; // #6894
            }
            if (isNumber(options.ceiling)) {
                axis.max = Math.min(axis.max as any, options.ceiling);
            }
        }

        // When the threshold is soft, adjust the extreme value only if the data
        // extreme and the padded extreme land on either side of the threshold.
        // For example, a series of [0, 1, 2, 3] would make the yAxis add a tick
        // for -1 because of the default minPadding and startOnTick options.
        // This is prevented by the softThreshold option.
        if (softThreshold && defined(axis.dataMin)) {
            threshold = threshold || (0 as any);
            if (
                !defined(hardMin) &&
                (axis.min as any) < (threshold as any) &&
                (axis.dataMin as any) >= (threshold as any)
            ) {
                axis.min = axis.options.minRange ?
                    Math.min(threshold as any, (axis.max as any) -
                    (axis.minRange as any)) :
                    (threshold as any);

            } else if (
                !defined(hardMax) &&
                (axis.max as any) > (threshold as any) &&
                (axis.dataMax as any) <= (threshold as any)
            ) {
                axis.max = axis.options.minRange ?
                    Math.max(threshold as any, (axis.min as any) +
                    (axis.minRange as any)) :
                    (threshold as any);
            }
        }


        // get tickInterval
        if (
            axis.min === axis.max ||
            typeof axis.min === 'undefined' ||
            typeof axis.max === 'undefined'
        ) {
            axis.tickInterval = 1;

        } else if (
            isLinked &&
            !tickIntervalOption &&
            tickPixelIntervalOption ===
                (axis.linkedParent as any).options.tickPixelInterval
        ) {
            axis.tickInterval = tickIntervalOption =
                (axis.linkedParent as any).tickInterval;

        } else {
            axis.tickInterval = pick(
                tickIntervalOption,
                this.tickAmount ?
                    (((axis.max as any) - (axis.min as any)) /
                    Math.max(this.tickAmount - 1, 1)) :
                    void 0,
                // For categoried axis, 1 is default, for linear axis use
                // tickPix
                categories ?
                    1 :
                    // don't let it be more than the data range
                    ((axis.max as any) - (axis.min as any)) *
                    (tickPixelIntervalOption as any) /
                    Math.max(axis.len, tickPixelIntervalOption as any)
            );
        }

        // Now we're finished detecting min and max, crop and group series data.
        // This is in turn needed in order to find tick positions in ordinal
        // axes.
        if (isXAxis && !secondPass) {
            axis.series.forEach(function (series: Highcharts.Series): void {
                series.processData(
                    axis.min !== axis.oldMin || axis.max !== axis.oldMax
                );
            });
        }

        // set the translation factor used in translate function
        axis.setAxisTranslation(true);

        // hook for ordinal axes and radial axes
        if (axis.beforeSetTickPositions) {
            axis.beforeSetTickPositions();
        }

        // hook for extensions, used in Highstock ordinal axes
        if (axis.postProcessTickInterval) {
            axis.tickInterval = axis.postProcessTickInterval(axis.tickInterval);
        }

        // In column-like charts, don't cramp in more ticks than there are
        // points (#1943, #4184)
        if (axis.pointRange && !tickIntervalOption) {
            axis.tickInterval = Math.max(axis.pointRange, axis.tickInterval);
        }

        // Before normalizing the tick interval, handle minimum tick interval.
        // This applies only if tickInterval is not defined.
        minTickInterval = pick(
            options.minTickInterval,
            (axis.isDatetimeAxis && axis.closestPointRange) as number
        );
        if (!tickIntervalOption && axis.tickInterval < minTickInterval) {
            axis.tickInterval = minTickInterval;
        }

        // for linear axes, get magnitude and normalize the interval
        if (!isDatetimeAxis && !isLog && !tickIntervalOption) {
            axis.tickInterval = normalizeTickInterval(
                axis.tickInterval,
                null as any,
                getMagnitude(axis.tickInterval),
                // If the tick interval is between 0.5 and 5 and the axis max is
                // in the order of thousands, chances are we are dealing with
                // years. Don't allow decimals. #3363.
                pick(
                    options.allowDecimals,
                    !(
                        axis.tickInterval > 0.5 &&
                        axis.tickInterval < 5 &&
                        (axis.max as any) > 1000 &&
                        (axis.max as any) < 9999
                    )
                ),
                !!this.tickAmount
            );
        }

        // Prevent ticks from getting so close that we can't draw the labels
        if (!this.tickAmount) {
            axis.tickInterval = axis.unsquish();
        }

        this.setTickPositions();
    }

    /**
     * Now we have computed the normalized tickInterval, get the tick positions
     *
     * @function Highcharts.Axis#setTickPositions
     *
     * @fires Highcharts.Axis#event:afterSetTickPositions
     */
    public setTickPositions(): void {

        var axis: Highcharts.Axis = this as any,
            options = this.options,
            tickPositions,
            tickPositionsOption = options.tickPositions,
            minorTickIntervalOption = this.getMinorTickInterval(),
            tickPositioner = options.tickPositioner,
            hasVerticalPanning = this.hasVerticalPanning(),
            isColorAxis = this.coll === 'colorAxis',
            startOnTick = (isColorAxis || !hasVerticalPanning) && options.startOnTick,
            endOnTick = (isColorAxis || !hasVerticalPanning) && options.endOnTick;

        // Set the tickmarkOffset
        this.tickmarkOffset = (
            this.categories &&
            options.tickmarkPlacement === 'between' &&
            this.tickInterval === 1
        ) ? 0.5 : 0; // #3202


        // get minorTickInterval
        this.minorTickInterval =
            minorTickIntervalOption === 'auto' &&
            this.tickInterval ?
                this.tickInterval / 5 :
                (minorTickIntervalOption as any);

        // When there is only one point, or all points have the same value on
        // this axis, then min and max are equal and tickPositions.length is 0
        // or 1. In this case, add some padding in order to center the point,
        // but leave it with one tick. #1337.
        this.single =
            this.min === this.max &&
            defined(this.min) &&
            !this.tickAmount &&
            (
                // Data is on integer (#6563)
                parseInt(this.min as any, 10) === this.min ||

                // Between integers and decimals are not allowed (#6274)
                options.allowDecimals !== false
            );

        /**
         * Contains the current positions that are laid out on the axis. The
         * positions are numbers in terms of axis values. In a category axis
         * they are integers, in a datetime axis they are also integers, but
         * designating milliseconds.
         *
         * This property is read only - for modifying the tick positions, use
         * the `tickPositioner` callback or [axis.tickPositions(
         * https://api.highcharts.com/highcharts/xAxis.tickPositions) option
         * instead.
         *
         * @name Highcharts.Axis#tickPositions
         * @type {Highcharts.AxisTickPositionsArray|undefined}
         */
        this.tickPositions =
            // Find the tick positions. Work on a copy (#1565)
            tickPositions =
            (tickPositionsOption && tickPositionsOption.slice()) as any;
        if (!tickPositions) {

            // Too many ticks (#6405). Create a friendly warning and provide two
            // ticks so at least we can show the data series.
            if (
                !axis.ordinalPositions &&
                (
                    ((this.max as any) - (this.min as any)) /
                    this.tickInterval >
                    Math.max(2 * this.len, 200)
                )
            ) {
                tickPositions = [this.min, this.max];
                error(19, false, this.chart);

            } else if (this.isDatetimeAxis) {
                tickPositions = (axis.getTimeTicks as any)(
                    axis.normalizeTimeTickInterval(
                        this.tickInterval,
                        options.units
                    ),
                    this.min,
                    this.max,
                    options.startOfWeek,
                    axis.ordinalPositions,
                    this.closestPointRange,
                    true
                );
            } else if (this.isLog) {
                tickPositions = axis.getLogTickPositions(
                    this.tickInterval,
                    this.min as any,
                    this.max as any
                );
            } else {
                tickPositions = this.getLinearTickPositions(
                    this.tickInterval,
                    this.min as any,
                    this.max as any
                );
            }

            // Too dense ticks, keep only the first and last (#4477)
            if (tickPositions.length > this.len) {
                tickPositions = [tickPositions[0], tickPositions.pop()];
                // Reduce doubled value (#7339)
                if (tickPositions[0] === tickPositions[1]) {
                    tickPositions.length = 1;
                }
            }

            this.tickPositions = tickPositions;

            // Run the tick positioner callback, that allows modifying auto tick
            // positions.
            if (tickPositioner) {
                tickPositioner = tickPositioner.apply(
                    axis,
                    [this.min, this.max] as any
                ) as any;
                if (tickPositioner) {
                    this.tickPositions = tickPositions = tickPositioner as any;
                }
            }

        }

        // Reset min/max or remove extremes based on start/end on tick
        this.paddedTicks = tickPositions.slice(0); // Used for logarithmic minor
        this.trimTicks(tickPositions, startOnTick, endOnTick);
        if (!this.isLinked) {

            // Substract half a unit (#2619, #2846, #2515, #3390),
            // but not in case of multiple ticks (#6897)
            if (
                this.single &&
                tickPositions.length < 2 &&
                !this.categories &&
                !this.series.some((s: Highcharts.Series): boolean =>
                    (s.is('heatmap') && s.options.pointPlacement === 'between')
                )
            ) {
                (this.min as any) -= 0.5;
                (this.max as any) += 0.5;
            }
            if (!tickPositionsOption && !tickPositioner) {
                this.adjustTickAmount();
            }
        }

        fireEvent(this, 'afterSetTickPositions');
    }

    /**
     * Handle startOnTick and endOnTick by either adapting to padding min/max or
     * rounded min/max. Also handle single data points.
     *
     * @private
     * @function Highcharts.Axis#trimTicks
     *
     * @param {Array<number>} tickPositions
     * TO-DO: parameter description
     *
     * @param {boolean} [startOnTick]
     * TO-DO: parameter description
     *
     * @param {boolean} [endOnTick]
     * TO-DO: parameter description
     */
    public trimTicks(
        tickPositions: Array<number>,
        startOnTick?: boolean,
        endOnTick?: boolean
    ): void {
        var roundedMin = tickPositions[0],
            roundedMax = tickPositions[tickPositions.length - 1],
            minPointOffset =
                (!this.isOrdinal && this.minPointOffset) || 0; // (#12716)

        fireEvent(this, 'trimTicks');

        if (!this.isLinked) {
            if (startOnTick && roundedMin !== -Infinity) { // #6502
                this.min = roundedMin;
            } else {
                while ((this.min as any) - minPointOffset > tickPositions[0]) {
                    tickPositions.shift();
                }
            }

            if (endOnTick) {
                this.max = roundedMax;
            } else {
                while ((this.max as any) + minPointOffset <
                        tickPositions[tickPositions.length - 1]) {
                    tickPositions.pop();
                }
            }

            // If no tick are left, set one tick in the middle (#3195)
            if (
                tickPositions.length === 0 &&
                defined(roundedMin) &&
                !this.options.tickPositions
            ) {
                tickPositions.push((roundedMax + roundedMin) / 2);
            }
        }
    }

    /**
     * Check if there are multiple axes in the same pane.
     *
     * @private
     * @function Highcharts.Axis#alignToOthers
     *
     * @return {boolean|undefined}
     * True if there are other axes.
     */
    public alignToOthers(): (boolean|undefined) {
        var others = // Whether there is another axis to pair with this one
                {} as Highcharts.AxisOptions,
            hasOther,
            options = this.options;

        if (
            // Only if alignTicks is true
            (this.chart.options.chart as any).alignTicks !== false &&
            options.alignTicks !== false &&

            // Disabled when startOnTick or endOnTick are false (#7604)
            options.startOnTick !== false &&
            options.endOnTick !== false &&

            // Don't try to align ticks on a log axis, they are not evenly
            // spaced (#6021)
            !this.isLog
        ) {
            (this.chart as any)[this.coll].forEach(function (
                axis: Highcharts.Axis
            ): void {
                var otherOptions = axis.options,
                    horiz = axis.horiz,
                    key = [
                        horiz ? otherOptions.left : otherOptions.top,
                        otherOptions.width,
                        otherOptions.height,
                        otherOptions.pane
                    ].join(',');


                if (axis.series.length) { // #4442
                    if ((others as any)[key]) {
                        hasOther = true; // #4201
                    } else {
                        (others as any)[key] = 1;
                    }
                }
            });
        }
        return hasOther;
    }

    /**
     * Find the max ticks of either the x and y axis collection, and record it
     * in `this.tickAmount`.
     *
     * @private
     * @function Highcharts.Axis#getTickAmount
     */
    public getTickAmount(): void {
        var options = this.options,
            tickAmount = options.tickAmount,
            tickPixelInterval = options.tickPixelInterval;

        if (
            !defined(options.tickInterval) &&
            this.len < (tickPixelInterval as any) &&
            !this.isRadial &&
            !this.isLog &&
            options.startOnTick &&
            options.endOnTick
        ) {
            tickAmount = 2;
        }

        if (!tickAmount && this.alignToOthers()) {
            // Add 1 because 4 tick intervals require 5 ticks (including first
            // and last)
            tickAmount = Math.ceil(this.len / (tickPixelInterval as any)) + 1;
        }

        // For tick amounts of 2 and 3, compute five ticks and remove the
        // intermediate ones. This prevents the axis from adding ticks that are
        // too far away from the data extremes.
        if ((tickAmount as any) < 4) {
            this.finalTickAmt = tickAmount;
            tickAmount = 5;
        }

        this.tickAmount = (tickAmount as any);
    }

    /**
     * When using multiple axes, adjust the number of ticks to match the highest
     * number of ticks in that group.
     *
     * @private
     * @function Highcharts.Axis#adjustTickAmount
     */
    public adjustTickAmount(): void {
        var axis = this,
            axisOptions = axis.options,
            tickInterval = axis.tickInterval,
            tickPositions = axis.tickPositions,
            tickAmount = axis.tickAmount,
            finalTickAmt = axis.finalTickAmt,
            currentTickAmount = tickPositions && tickPositions.length,
            threshold = pick(axis.threshold, axis.softThreshold ? 0 : null),
            min,
            len,
            i;

        if (axis.hasData()) {
            if (currentTickAmount < tickAmount) {
                min = axis.min;

                while (tickPositions.length < tickAmount) {

                    // Extend evenly for both sides unless we're on the
                    // threshold (#3965)
                    if (
                        tickPositions.length % 2 ||
                        min === threshold
                    ) {
                        // to the end
                        tickPositions.push(correctFloat(
                            tickPositions[tickPositions.length - 1] +
                            tickInterval
                        ));
                    } else {
                        // to the start
                        tickPositions.unshift(correctFloat(
                            tickPositions[0] - tickInterval
                        ));
                    }
                }
                axis.transA *= (currentTickAmount - 1) / (tickAmount - 1);

                // Do not crop when ticks are not extremes (#9841)
                axis.min = axisOptions.startOnTick ?
                    tickPositions[0] :
                    Math.min((axis.min as any), tickPositions[0]);
                axis.max = axisOptions.endOnTick ?
                    tickPositions[tickPositions.length - 1] :
                    Math.max(
                        (axis.max as any),
                        tickPositions[tickPositions.length - 1]
                    );

            // We have too many ticks, run second pass to try to reduce ticks
            } else if (currentTickAmount > tickAmount) {
                axis.tickInterval *= 2;
                axis.setTickPositions();
            }

            // The finalTickAmt property is set in getTickAmount
            if (defined(finalTickAmt)) {
                i = len = tickPositions.length;
                while (i--) {
                    if (
                        // Remove every other tick
                        (finalTickAmt === 3 && i % 2 === 1) ||
                        // Remove all but first and last
                        ((finalTickAmt as any) <= 2 && i > 0 && i < len - 1)
                    ) {
                        tickPositions.splice(i, 1);
                    }
                }
                axis.finalTickAmt = void 0;
            }
        }
    }

    /**
     * Set the scale based on data min and max, user set min and max or options.
     *
     * @private
     * @function Highcharts.Axis#setScale
     *
     * @fires Highcharts.Axis#event:afterSetScale
     */
<<<<<<< HEAD
    setScale: function (this: Highcharts.Axis): void {
        var axis = this,
            hasVerticalPanning = axis.hasVerticalPanning(),
            isDirtyAxisLength,
            isDirtyData = false,
            isXAxisDirty = false;

        axis.series.forEach(function (
            series: Highcharts.Series
        ): void {
            isDirtyData = isDirtyData || series.isDirtyData || series.isDirty;

            // When x axis is dirty, we need new data extremes for y as
            // well:
            isXAxisDirty = isXAxisDirty || series.xAxis?.isDirty || false;
        });
=======
    public setScale(): void {
        var axis: Highcharts.Axis = this as any,
            isDirtyData = axis.series.some(function (
                series: Highcharts.Series
            ): boolean {
                return (
                    series.isDirtyData ||
                    series.isDirty ||
                    // When x axis is dirty, we need new data extremes for y as
                    // well:
                    series.xAxis && (series.xAxis.isDirty as any)
                );
            }),
            isDirtyAxisLength;
>>>>>>> eb26f694

        axis.oldMin = axis.min;
        axis.oldMax = axis.max;
        axis.oldAxisLength = axis.len;

        // set the new axisLength
        axis.setAxisSize();
        isDirtyAxisLength = axis.len !== axis.oldAxisLength;

        // do we really need to go through all this?
        if (
            isDirtyAxisLength ||
            isDirtyData ||
            isXAxisDirty ||
            axis.isLinked ||
            axis.forceRedraw ||
            axis.userMin !== axis.oldUserMin ||
            axis.userMax !== axis.oldUserMax ||
            axis.alignToOthers()
        ) {

            if (axis.resetStacks) {
                axis.resetStacks();
            }

            axis.forceRedraw = false;

            // get data extremes if needed
            axis.getSeriesExtremes();

            // get fixed positions based on tickInterval
            axis.setTickInterval();

            // record old values to decide whether a rescale is necessary later
            // on (#540)
            axis.oldUserMin = axis.userMin;
            axis.oldUserMax = axis.userMax;

            // Mark as dirty if it is not already set to dirty and extremes have
            // changed. #595.
            if (!axis.isDirty) {
                axis.isDirty =
                    isDirtyAxisLength ||
                    axis.min !== axis.oldMin ||
                    axis.max !== axis.oldMax;
            }
        } else if (axis.cleanStacks) {
            axis.cleanStacks();
        }

        // Extend the Axis to calculate start min/max values
        // (including min/maxPadding). This is related to using vertical
        // panning (#11315).
        if (
            hasVerticalPanning &&
            !axis.isXAxis &&
            // Avoid adding panningState object to colorAxis
            axis.coll !== 'colorAxis' &&
            (
                !defined(axis.panningState) ||
                // Recalculate panning state object, when the data has changed.
                isDirtyData
            ) &&
            axis.series.length
        ) {
            let min: (number | undefined),
                max: (number | undefined);

            axis.series.forEach(function (series): void {
                if (series.yData) {
                    if (!(isNumber(min) && isNumber(max))) {
                        min = Number.MAX_VALUE;
                        max = Number.MIN_VALUE;
                    }
                    min = Math.min(H.arrayMin(series.yData), min);
                    max = Math.max(H.arrayMax(series.yData), max || 0);
                }
            });

            axis.panningState = {
                startMin: (isNumber(min) ? min : axis.min),
                startMax: (isNumber(max) ? max : axis.max)
            };
        }

        fireEvent(this, 'afterSetScale');
    }

    /**
     * Set the minimum and maximum of the axes after render time. If the
     * `startOnTick` and `endOnTick` options are true, the minimum and maximum
     * values are rounded off to the nearest tick. To prevent this, these
     * options can be set to false before calling setExtremes. Also, setExtremes
     * will not allow a range lower than the `minRange` option, which by default
     * is the range of five points.
     *
     * @sample highcharts/members/axis-setextremes/
     *         Set extremes from a button
     * @sample highcharts/members/axis-setextremes-datetime/
     *         Set extremes on a datetime axis
     * @sample highcharts/members/axis-setextremes-off-ticks/
     *         Set extremes off ticks
     * @sample stock/members/axis-setextremes/
     *         Set extremes in Highstock
     * @sample maps/members/axis-setextremes/
     *         Set extremes in Highmaps
     *
     * @function Highcharts.Axis#setExtremes
     *
     * @param {number} [newMin]
     *        The new minimum value.
     *
     * @param {number} [newMax]
     *        The new maximum value.
     *
     * @param {boolean} [redraw=true]
     *        Whether to redraw the chart or wait for an explicit call to
     *        {@link Highcharts.Chart#redraw}
     *
     * @param {boolean|Highcharts.AnimationOptionsObject} [animation=true]
     *        Enable or modify animations.
     *
     * @param {*} [eventArguments]
     *        Arguments to be accessed in event handler.
     *
     * @fires Highcharts.Axis#event:setExtremes
     */
    public setExtremes(
        newMin?: number,
        newMax?: number,
        redraw?: boolean,
        animation?: (boolean|Highcharts.AnimationOptionsObject),
        eventArguments?: any
    ): void {
        var axis = this,
            chart = axis.chart;

        redraw = pick(redraw, true); // defaults to true

        axis.series.forEach(function (serie: Highcharts.Series): void {
            delete serie.kdTree;
        });

        // Extend the arguments with min and max
        eventArguments = extend(eventArguments, {
            min: newMin,
            max: newMax
        });

        // Fire the event
        fireEvent(axis, 'setExtremes', eventArguments, function (): void {

            axis.userMin = newMin;
            axis.userMax = newMax;
            axis.eventArgs = eventArguments;

            if (redraw) {
                chart.redraw(animation);
            }
        });
    }

    /**
     * Overridable method for zooming chart. Pulled out in a separate method to
     * allow overriding in stock charts.
     * @private
     * @function Highcharts.Axis#zoom
     *
     * @param {number} newMin
     * TO-DO: parameter description
     *
     * @param {number} newMax
     * TO-DO: parameter description
     *
     * @return {boolean}
     */
    public zoom(newMin: number, newMax: number): void {
        var axis: Highcharts.Axis = this as any,
            dataMin = this.dataMin,
            dataMax = this.dataMax,
            options = this.options,
            min = Math.min(dataMin as any, pick(options.min, dataMin as any)),
            max = Math.max(dataMax as any, pick(options.max, dataMax as any)),
            evt = {
                newMin: newMin,
                newMax: newMax
            } as Highcharts.Dictionary<any>;

        fireEvent(this, 'zoom', evt, function (e: Highcharts.Dictionary<any>): void {

            // Use e.newMin and e.newMax - event handlers may have altered them
            var newMin = e.newMin,
                newMax = e.newMax;

            if (newMin !== axis.min || newMax !== axis.max) { // #5790

                // Prevent pinch zooming out of range. Check for defined is for
                // #1946. #1734.
                if (!axis.allowZoomOutside) {
                    // #6014, sometimes newMax will be smaller than min (or
                    // newMin will be larger than max).
                    if (defined(dataMin)) {
                        if (newMin < min) {
                            newMin = min;
                        }
                        if (newMin > max) {
                            newMin = max;
                        }
                    }
                    if (defined(dataMax)) {
                        if (newMax < min) {
                            newMax = min;
                        }
                        if (newMax > max) {
                            newMax = max;
                        }
                    }
                }

                // In full view, displaying the reset zoom button is not
                // required
                axis.displayBtn = (
                    typeof newMin !== 'undefined' ||
                    typeof newMax !== 'undefined'
                );

                // Do it
                axis.setExtremes(
                    newMin,
                    newMax,
                    false,
                    void 0,
                    { trigger: 'zoom' }
                );
            }
            e.zoomed = true;
        });

        return evt.zoomed;
    }

    /**
     * Update the axis metrics.
     *
     * @private
     * @function Highcharts.Axis#setAxisSize
     */
    public setAxisSize(): void {
        var chart = this.chart,
            options = this.options,
            // [top, right, bottom, left]
            offsets = options.offsets || [0, 0, 0, 0],
            horiz = this.horiz,

            // Check for percentage based input values. Rounding fixes problems
            // with column overflow and plot line filtering (#4898, #4899)
            width = this.width = Math.round(relativeLength(
                pick(
                    options.width,
                    chart.plotWidth - offsets[3] + offsets[1]
                ),
                chart.plotWidth
            )),
            height = this.height = Math.round(relativeLength(
                pick(
                    options.height,
                    chart.plotHeight - offsets[0] + offsets[2]
                ),
                chart.plotHeight
            )),
            top = this.top = Math.round(relativeLength(
                pick(options.top, chart.plotTop + offsets[0]),
                chart.plotHeight,
                chart.plotTop
            )),
            left = this.left = Math.round(relativeLength(
                pick(options.left, chart.plotLeft + offsets[3]),
                chart.plotWidth,
                chart.plotLeft
            ));

        // Expose basic values to use in Series object and navigator
        this.bottom = (chart.chartHeight as any) - height - top;
        this.right = (chart.chartWidth as any) - width - left;

        // Direction agnostic properties
        this.len = Math.max(horiz ? width : height, 0); // Math.max fixes #905
        this.pos = horiz ? left : top; // distance from SVG origin
    }

    /**
     * Get the current extremes for the axis.
     *
     * @sample highcharts/members/axis-getextremes/
     *         Report extremes by click on a button
     * @sample maps/members/axis-getextremes/
     *         Get extremes in Highmaps
     *
     * @function Highcharts.Axis#getExtremes
     *
     * @return {Highcharts.ExtremesObject}
     * An object containing extremes information.
     */
    public getExtremes(): Highcharts.ExtremesObject {
        var axis: Highcharts.Axis = this as any,
            isLog = axis.isLog;

        return {
            min: isLog ?
                correctFloat(axis.lin2log(axis.min as any)) :
                axis.min as any,
            max: isLog ?
                correctFloat(axis.lin2log(axis.max as any)) :
                axis.max as any,
            dataMin: axis.dataMin as any,
            dataMax: axis.dataMax as any,
            userMin: axis.userMin as any,
            userMax: axis.userMax as any
        };
    }

    /**
     * Get the zero plane either based on zero or on the min or max value.
     * Used in bar and area plots.
     *
     * @function Highcharts.Axis#getThreshold
     *
     * @param {number} threshold
     * The threshold in axis values.
     *
     * @return {number|undefined}
     * The translated threshold position in terms of pixels, and corrected to
     * stay within the axis bounds.
     */
    public getThreshold(threshold: number): (number|undefined) {
        var axis: Highcharts.Axis = this as any,
            isLog = axis.isLog,
            realMin = isLog ? axis.lin2log(axis.min as any) : axis.min as any,
            realMax = isLog ? axis.lin2log(axis.max as any) : axis.max as any;

        if (threshold === null || threshold === -Infinity) {
            threshold = realMin;
        } else if (threshold === Infinity) {
            threshold = realMax;
        } else if (realMin > threshold) {
            threshold = realMin;
        } else if (realMax < threshold) {
            threshold = realMax;
        }

        return axis.translate(
            threshold, 0 as any, 1 as any, 0 as any, 1 as any
        );
    }

    /**
     * Compute auto alignment for the axis label based on which side the axis is
     * on and the given rotation for the label.
     *
     * @private
     * @function Highcharts.Axis#autoLabelAlign
     *
     * @param {number} rotation
     * The rotation in degrees as set by either the `rotation` or `autoRotation`
     * options.
     *
     * @return {Highcharts.AlignValue}
     * Can be `"center"`, `"left"` or `"right"`.
     */
    public autoLabelAlign(rotation: number): Highcharts.AlignValue {
        var angle = (pick(rotation, 0) - (this.side * 90) + 720) % 360,
            evt = { align: 'center' as Highcharts.AlignValue };

        fireEvent(this, 'autoLabelAlign', evt, function (
            e: Highcharts.Dictionary<any>
        ): void {

            if (angle > 15 && angle < 165) {
                e.align = 'right';
            } else if (angle > 195 && angle < 345) {
                e.align = 'left';
            }
        });

        return evt.align;
    }

    /**
     * Get the tick length and width for the axis based on axis options.
     * @private
     * @function Highcharts.Axis#tickSize
     *
     * @param {string} [prefix]
     * 'tick' or 'minorTick'
     *
     * @return {Array<number>}
     * An array of tickLength and tickWidth
     */
    public tickSize(prefix?: string): Array<number> {
        var options = this.options,
            tickLength = (options as any)[prefix + 'Length'],
            tickWidth = pick(
                (options as any)[prefix + 'Width'],
                // Default to 1 on linear and datetime X axes
                prefix === 'tick' && this.isXAxis && !this.categories ? 1 : 0
            ),
            e,
            tickSize: (Array<number>|undefined);

        if (tickWidth && tickLength) {
            // Negate the length
            if ((options as any)[prefix + 'Position'] === 'inside') {
                tickLength = -tickLength;
            }
            tickSize = [tickLength, tickWidth];
        }

        e = { tickSize: tickSize };
        fireEvent(this, 'afterTickSize', e);

        return e.tickSize as any;

    }

    /**
     * Return the size of the labels.
     *
     * @private
     * @function Highcharts.Axis#labelMetrics
     *
     * @return {Highcharts.FontMetricsObject}
     */
    public labelMetrics(): Highcharts.FontMetricsObject {
        var index = this.tickPositions && this.tickPositions[0] || 0;

        return this.chart.renderer.fontMetrics(
            (this.options.labels as any).style &&
            (this.options.labels as any).style.fontSize,
            this.ticks[index] && this.ticks[index].label
        );
    }

    /**
     * Prevent the ticks from getting so close we can't draw the labels. On a
     * horizontal axis, this is handled by rotating the labels, removing ticks
     * and adding ellipsis. On a vertical axis remove ticks and add ellipsis.
     *
     * @private
     * @function Highcharts.Axis#unsquish
     *
     * @return {number}
     */
    public unsquish(): number {
        var labelOptions = this.options.labels,
            horiz = this.horiz,
            tickInterval = this.tickInterval,
            newTickInterval = tickInterval,
            slotSize = this.len / (
                (
                    (this.categories ? 1 : 0) +
                    (this.max as any) -
                    (this.min as any)
                ) /
                tickInterval
            ),
            rotation: any,
            rotationOption = (labelOptions as any).rotation,
            labelMetrics = this.labelMetrics(),
            step,
            bestScore = Number.MAX_VALUE,
            autoRotation: any,
            range = (this.max as any) - (this.min as any),
            // Return the multiple of tickInterval that is needed to avoid
            // collision
            getStep = function (spaceNeeded: number): number {
                var step = spaceNeeded / (slotSize || 1);

                step = step > 1 ? Math.ceil(step) : 1;

                // Guard for very small or negative angles (#9835)
                if (
                    step * tickInterval > range &&
                    spaceNeeded !== Infinity &&
                    slotSize !== Infinity &&
                    range
                ) {
                    step = Math.ceil(range / tickInterval);
                }

                return correctFloat(step * tickInterval);
            };

        if (horiz) {
            autoRotation = !(labelOptions as any).staggerLines &&
                !(labelOptions as any).step &&
                ( // #3971
                    defined(rotationOption) ?
                        [rotationOption] :
                        slotSize < pick(
                            (labelOptions as any).autoRotationLimit, 80
                        ) && (labelOptions as any).autoRotation
                );

            if (autoRotation) {

                // Loop over the given autoRotation options, and determine
                // which gives the best score. The best score is that with
                // the lowest number of steps and a rotation closest
                // to horizontal.
                autoRotation.forEach(function (rot: number): void {
                    var score;

                    if (
                        rot === rotationOption ||
                        (rot && rot >= -90 && rot <= 90)
                    ) { // #3891

                        step = getStep(
                            Math.abs(labelMetrics.h / Math.sin(deg2rad * rot))
                        );

                        score = step + Math.abs(rot / 360);

                        if (score < bestScore) {
                            bestScore = score;
                            rotation = rot;
                            newTickInterval = step;
                        }
                    }
                });
            }

        } else if (!(labelOptions as any).step) { // #4411
            newTickInterval = getStep(labelMetrics.h);
        }

        this.autoRotation = autoRotation;
        this.labelRotation = pick(rotation, rotationOption);

        return newTickInterval;
    }

    /**
     * Get the general slot width for labels/categories on this axis. This may
     * change between the pre-render (from Axis.getOffset) and the final tick
     * rendering and placement.
     *
     * @private
     * @function Highcharts.Axis#getSlotWidth
     *
     * @param {Highcharts.Tick} [tick] Optionally, calculate the slot width
     * basing on tick label. It is used in highcharts-3d module, where the slots
     * has different widths depending on perspective angles.
     *
     * @return {number}
     * The pixel width allocated to each axis label.
     */
    public getSlotWidth(tick?: Highcharts.Tick): number {
        // #5086, #1580, #1931
        var chart = this.chart,
            horiz = this.horiz,
            labelOptions = this.options.labels,
            slotCount = Math.max(
                this.tickPositions.length - (this.categories ? 0 : 1),
                1
            ),
            marginLeft = chart.margin[3];

        return (
            tick &&
            tick.slotWidth as any // Used by grid axis
        ) || (
            horiz &&
            ((labelOptions as any).step || 0) < 2 &&
            !(labelOptions as any).rotation && // #4415
            ((this.staggerLines || 1) * this.len) / slotCount
        ) || (
            !horiz && (
                // #7028
                (
                    (labelOptions as any).style &&
                    parseInt((labelOptions as any).style.width, 10)
                ) ||
                (
                    marginLeft &&
                    (marginLeft - chart.spacing[3])
                ) ||
                (chart.chartWidth as any) * 0.33
            )
        );

    }

    /**
     * Render the axis labels and determine whether ellipsis or rotation need to
     * be applied.
     *
     * @private
     * @function Highcharts.Axis#renderUnsquish
     */
    public renderUnsquish(): void {
        var chart = this.chart,
            renderer = chart.renderer,
            tickPositions = this.tickPositions,
            ticks = this.ticks,
            labelOptions = this.options.labels,
            labelStyleOptions = (labelOptions && labelOptions.style || {}),
            horiz = this.horiz,
            slotWidth = this.getSlotWidth(),
            innerWidth = Math.max(
                1,
                Math.round(slotWidth - 2 * ((labelOptions as any).padding || 5))
            ),
            attr = {} as Highcharts.SVGAttributes,
            labelMetrics = this.labelMetrics(),
            textOverflowOption = ((labelOptions as any).style &&
                (labelOptions as any).style.textOverflow),
            commonWidth: number,
            commonTextOverflow: string,
            maxLabelLength = 0,
            label,
            i,
            pos;

        // Set rotation option unless it is "auto", like in gauges
        if (!isString((labelOptions as any).rotation)) {
            // #4443:
            attr.rotation = (labelOptions as any).rotation || 0;
        }

        // Get the longest label length
        tickPositions.forEach(function (tick: (number|Highcharts.Tick)): void {
            tick = ticks[tick as any];

            // Replace label - sorting animation
            if (tick.movedLabel) {
                tick.replaceMovedLabel();
            }

            if (
                tick &&
                (tick as any).label &&
                (tick as any).label.textPxLength > maxLabelLength
            ) {
                maxLabelLength = (tick as any).label.textPxLength;
            }
        });
        this.maxLabelLength = maxLabelLength;


        // Handle auto rotation on horizontal axis
        if (this.autoRotation) {

            // Apply rotation only if the label is too wide for the slot, and
            // the label is wider than its height.
            if (
                maxLabelLength > innerWidth &&
                maxLabelLength > labelMetrics.h
            ) {
                attr.rotation = this.labelRotation;
            } else {
                this.labelRotation = 0;
            }

        // Handle word-wrap or ellipsis on vertical axis
        } else if (slotWidth) {
            // For word-wrap or ellipsis
            commonWidth = innerWidth;

            if (!textOverflowOption) {
                commonTextOverflow = 'clip';

                // On vertical axis, only allow word wrap if there is room
                // for more lines.
                i = tickPositions.length;
                while (!horiz && i--) {
                    pos = tickPositions[i];
                    label = ticks[pos].label;
                    if (label) {
                        // Reset ellipsis in order to get the correct
                        // bounding box (#4070)
                        if (
                            label.styles &&
                            label.styles.textOverflow === 'ellipsis'
                        ) {
                            label.css({ textOverflow: 'clip' });

                        // Set the correct width in order to read
                        // the bounding box height (#4678, #5034)
                        } else if (label.textPxLength > slotWidth) {
                            label.css({ width: slotWidth + 'px' });
                        }

                        if (
                            label.getBBox().height > (
                                this.len / tickPositions.length -
                                (labelMetrics.h - labelMetrics.f)
                            )
                        ) {
                            label.specificTextOverflow = 'ellipsis';
                        }
                    }
                }
            }
        }


        // Add ellipsis if the label length is significantly longer than ideal
        if (attr.rotation) {
            commonWidth = (
                maxLabelLength > (chart.chartHeight as any) * 0.5 ?
                    (chart.chartHeight as any) * 0.33 :
                    maxLabelLength
            );
            if (!textOverflowOption) {
                commonTextOverflow = 'ellipsis';
            }
        }

        // Set the explicit or automatic label alignment
        this.labelAlign = (labelOptions as any).align ||
            this.autoLabelAlign(this.labelRotation as any);
        if (this.labelAlign) {
            attr.align = this.labelAlign;
        }

        // Apply general and specific CSS
        tickPositions.forEach(function (pos: number): void {
            var tick = ticks[pos],
                label = tick && tick.label,
                widthOption = labelStyleOptions.width,
                css = {} as Highcharts.CSSObject;

            if (label) {
                // This needs to go before the CSS in old IE (#4502)
                label.attr(attr);

                if (tick.shortenLabel) {
                    tick.shortenLabel();
                } else if (
                    commonWidth &&
                    !widthOption &&
                    // Setting width in this case messes with the bounding box
                    // (#7975)
                    labelStyleOptions.whiteSpace !== 'nowrap' &&
                    (
                        // Speed optimizing, #7656
                        commonWidth < label.textPxLength ||
                        // Resetting CSS, #4928
                        label.element.tagName === 'SPAN'
                    )
                ) {
                    css.width = commonWidth;
                    if (!textOverflowOption) {
                        css.textOverflow = (
                            label.specificTextOverflow ||
                            commonTextOverflow
                        );
                    }
                    label.css(css);

                // Reset previously shortened label (#8210)
                } else if (
                    label.styles &&
                    label.styles.width &&
                    !css.width &&
                    !widthOption
                ) {
                    label.css({ width: null as any });
                }

                delete label.specificTextOverflow;
                tick.rotation = attr.rotation;
            }
        }, this);

        // Note: Why is this not part of getLabelPosition?
        this.tickRotCorr = renderer.rotCorr(
            labelMetrics.b,
            this.labelRotation || 0,
            this.side !== 0
        );
    }

    /**
     * Return true if the axis has associated data.
     *
     * @function Highcharts.Axis#hasData
     *
     * @return {boolean}
     * True if the axis has associated visible series and those series have
     * either valid data points or explicit `min` and `max` settings.
     */
    public hasData(): boolean {
        return this.series.some(function (s: Highcharts.Series): boolean {
            return s.hasData();
        }) ||
        ((this.options.showEmpty as any) &&
        defined(this.min) &&
        defined(this.max));
    }

    /**
     * Adds the title defined in axis.options.title.
     *
     * @function Highcharts.Axis#addTitle
     *
     * @param {boolean} [display]
     * Whether or not to display the title.
     */
    public addTitle(display?: boolean): void {
        var axis = this,
            renderer = axis.chart.renderer,
            horiz = axis.horiz,
            opposite = axis.opposite,
            options = axis.options,
            axisTitleOptions = options.title,
            textAlign,
            styledMode = axis.chart.styledMode;

        if (!axis.axisTitle) {
            textAlign = (axisTitleOptions as any).textAlign;
            if (!textAlign) {
                textAlign = ((horiz ? {
                    low: 'left',
                    middle: 'center',
                    high: 'right'
                } : {
                    low: opposite ? 'right' : 'left',
                    middle: 'center',
                    high: opposite ? 'left' : 'right'
                }) as Highcharts.Dictionary<Highcharts.AlignValue>)[
                    (axisTitleOptions as any).align
                ];
            }
            axis.axisTitle = renderer
                .text(
                    (axisTitleOptions as any).text,
                    0,
                    0,
                    (axisTitleOptions as any).useHTML
                )
                .attr({
                    zIndex: 7,
                    rotation: (axisTitleOptions as any).rotation || 0,
                    align: textAlign
                } as Highcharts.SVGAttributes)
                .addClass('highcharts-axis-title');

            // #7814, don't mutate style option
            if (!styledMode) {
                axis.axisTitle.css(merge((axisTitleOptions as any).style));
            }

            axis.axisTitle.add(axis.axisGroup);
            axis.axisTitle.isNew = true;
        }

        // Max width defaults to the length of the axis
        if (!styledMode &&
            !(axisTitleOptions as any).style.width &&
            !axis.isRadial
        ) {
            axis.axisTitle.css({
                width: axis.len
            });
        }

        // hide or show the title depending on whether showEmpty is set
        axis.axisTitle[display ? 'show' : 'hide'](display);
    }

    /**
     * Generates a tick for initial positioning.
     *
     * @private
     * @function Highcharts.Axis#generateTick
     *
     * @param {number} pos
     * The tick position in axis values.
     *
     * @param {number} [i]
     * The index of the tick in {@link Axis.tickPositions}.
     */
    public generateTick(pos: number): void {
        const axis: Highcharts.Axis = this as any;
        const ticks = axis.ticks;

        if (!ticks[pos]) {
            ticks[pos] = new Tick(axis, pos);
        } else {
            ticks[pos].addLabel(); // update labels depending on tick interval
        }
    }

    /**
     * Render the tick labels to a preliminary position to get their sizes
     *
     * @private
     * @function Highcharts.Axis#getOffset
     *
     * @fires Highcharts.Axis#event:afterGetOffset
     */
    public getOffset(): void {
        var axis: Highcharts.Axis = this as any,
            chart = axis.chart,
            renderer = chart.renderer,
            options = axis.options,
            tickPositions = axis.tickPositions,
            ticks = axis.ticks,
            horiz = axis.horiz,
            side = axis.side,
            invertedSide = chart.inverted &&
                !axis.isZAxis ? [1, 0, 3, 2][side] : side,
            hasData,
            showAxis,
            titleOffset = 0,
            titleOffsetOption,
            titleMargin = 0,
            axisTitleOptions = options.title,
            labelOptions = options.labels,
            labelOffset = 0, // reset
            labelOffsetPadded,
            axisOffset = chart.axisOffset,
            clipOffset = chart.clipOffset,
            clip,
            directionFactor = [-1, 1, 1, -1][side],
            className = options.className,
            axisParent = axis.axisParent, // Used in color axis
            lineHeightCorrection,
            tickSize;

        // For reuse in Axis.render
        hasData = axis.hasData();
        axis.showAxis = showAxis = hasData || pick(options.showEmpty, true);

        // Set/reset staggerLines
        axis.staggerLines = axis.horiz && (labelOptions as any).staggerLines;

        // Create the axisGroup and gridGroup elements on first iteration
        if (!axis.axisGroup) {
            axis.gridGroup = renderer.g('grid')
                .attr({ zIndex: options.gridZIndex || 1 })
                .addClass(
                    'highcharts-' + this.coll.toLowerCase() + '-grid ' +
                    (className || '')
                )
                .add(axisParent);
            axis.axisGroup = renderer.g('axis')
                .attr({ zIndex: options.zIndex || 2 })
                .addClass(
                    'highcharts-' + this.coll.toLowerCase() + ' ' +
                    (className || '')
                )
                .add(axisParent);
            axis.labelGroup = renderer.g('axis-labels')
                .attr({ zIndex: (labelOptions as any).zIndex || 7 })
                .addClass(
                    'highcharts-' + axis.coll.toLowerCase() + '-labels ' +
                    (className || '')
                )
                .add(axisParent);
        }

        if (hasData || axis.isLinked) {

            // Generate ticks
            tickPositions.forEach(function (pos: number, i: number): void {
                // i is not used here, but may be used in overrides
                axis.generateTick(pos, i);
            });

            axis.renderUnsquish();


            // Left side must be align: right and right side must
            // have align: left for labels
            axis.reserveSpaceDefault = (
                side === 0 ||
                side === 2 ||
                ({ 1: 'left', 3: 'right' } as any)[side] === axis.labelAlign
            );
            if (pick(
                (labelOptions as any).reserveSpace,
                axis.labelAlign === 'center' ? true : null,
                axis.reserveSpaceDefault
            )) {
                tickPositions.forEach(function (pos: number): void {
                    // get the highest offset
                    labelOffset = Math.max(
                        ticks[pos].getLabelSize(),
                        labelOffset
                    );
                });
            }

            if (axis.staggerLines) {
                labelOffset *= axis.staggerLines;
            }
            axis.labelOffset = labelOffset * (axis.opposite ? -1 : 1);

        } else { // doesn't have data
            objectEach(ticks, function (
                tick: Highcharts.Tick,
                n: string
            ): void {
                tick.destroy();
                delete ticks[n];
            });
        }

        if (
            axisTitleOptions &&
            axisTitleOptions.text &&
            axisTitleOptions.enabled !== false
        ) {
            axis.addTitle(showAxis);

            if (showAxis && axisTitleOptions.reserveSpace !== false) {
                axis.titleOffset = titleOffset =
                    (axis.axisTitle as any).getBBox()[
                        horiz ? 'height' : 'width'
                    ];
                titleOffsetOption = axisTitleOptions.offset;
                titleMargin = defined(titleOffsetOption) ?
                    0 :
                    pick(axisTitleOptions.margin, horiz ? 5 : 10);
            }
        }

        // Render the axis line
        axis.renderLine();

        // handle automatic or user set offset
        axis.offset = directionFactor * pick(
            options.offset,
            axisOffset[side] ? axisOffset[side] + (options.margin || 0) : 0
        );

        axis.tickRotCorr = axis.tickRotCorr || { x: 0, y: 0 }; // polar
        if (side === 0) {
            lineHeightCorrection = -axis.labelMetrics().h;
        } else if (side === 2) {
            lineHeightCorrection = axis.tickRotCorr.y;
        } else {
            lineHeightCorrection = 0;
        }

        // Find the padded label offset
        labelOffsetPadded = Math.abs(labelOffset) + titleMargin;
        if (labelOffset) {
            labelOffsetPadded -= lineHeightCorrection;
            labelOffsetPadded += directionFactor * (
                horiz ?
                    pick(
                        (labelOptions as any).y,
                        axis.tickRotCorr.y + directionFactor * 8
                    ) :
                    (labelOptions as any).x
            );
        }

        axis.axisTitleMargin = pick(titleOffsetOption, labelOffsetPadded);

        if (axis.getMaxLabelDimensions) {
            axis.maxLabelDimensions = axis.getMaxLabelDimensions(
                ticks,
                tickPositions
            );
        }

        // Due to GridAxis.tickSize, tickSize should be calculated after ticks
        // has rendered.
        tickSize = this.tickSize('tick');

        axisOffset[side] = Math.max(
            axisOffset[side],
            (axis.axisTitleMargin as any) + titleOffset +
            directionFactor * axis.offset,
            labelOffsetPadded, // #3027
            tickPositions && tickPositions.length && tickSize ?
                tickSize[0] + directionFactor * axis.offset :
                0 // #4866
        );

        // Decide the clipping needed to keep the graph inside
        // the plot area and axis lines
        clip = options.offset ?
            0 :
            // #4308, #4371:
            Math.floor((axis.axisLine as any).strokeWidth() / 2) * 2;
        (clipOffset as any)[invertedSide] =
            Math.max((clipOffset as any)[invertedSide], clip);

        fireEvent(this, 'afterGetOffset');
    }

    /**
     * Internal function to get the path for the axis line. Extended for polar
     * charts.
     *
     * @function Highcharts.Axis#getLinePath
     *
     * @param {number} lineWidth
     * The line width in pixels.
     *
     * @return {Highcharts.SVGPathArray}
     * The SVG path definition in array form.
     */
    public getLinePath(lineWidth: number): Highcharts.SVGPathArray {
        var chart = this.chart,
            opposite = this.opposite,
            offset = this.offset,
            horiz = this.horiz,
            lineLeft = this.left + (opposite ? this.width : 0) + offset,
            lineTop = (chart.chartHeight as any) - this.bottom -
                (opposite ? this.height : 0) + offset;

        if (opposite) {
            lineWidth *= -1; // crispify the other way - #1480, #1687
        }

        return chart.renderer
            .crispLine([
                'M',
                horiz ?
                    this.left :
                    lineLeft,
                horiz ?
                    lineTop :
                    this.top,
                'L',
                horiz ?
                    (chart.chartWidth as any) - this.right :
                    lineLeft,
                horiz ?
                    lineTop :
                    (chart.chartHeight as any) - this.bottom
            ], lineWidth);
    }

    /**
     * Render the axis line. Called internally when rendering and redrawing the
     * axis.
     *
     * @function Highcharts.Axis#renderLine
     */
    public renderLine(): void {
        if (!this.axisLine) {
            this.axisLine = this.chart.renderer.path()
                .addClass('highcharts-axis-line')
                .add(this.axisGroup);

            if (!this.chart.styledMode) {
                this.axisLine.attr({
                    stroke: this.options.lineColor,
                    'stroke-width': this.options.lineWidth,
                    zIndex: 7
                });
            }
        }
    }

    /**
     * Position the axis title.
     *
     * @private
     * @function Highcharts.Axis#getTitlePosition
     *
     * @return {Highcharts.PositionObject}
     * X and Y positions for the title.
     */
    public getTitlePosition(): Highcharts.PositionObject {
        // compute anchor points for each of the title align options
        var horiz = this.horiz,
            axisLeft = this.left,
            axisTop = this.top,
            axisLength = this.len,
            axisTitleOptions = this.options.title,
            margin = horiz ? axisLeft : axisTop,
            opposite = this.opposite,
            offset = this.offset,
            xOption = (axisTitleOptions as any).x || 0,
            yOption = (axisTitleOptions as any).y || 0,
            axisTitle = this.axisTitle,
            fontMetrics = this.chart.renderer.fontMetrics(
                (axisTitleOptions as any).style &&
                (axisTitleOptions as any).style.fontSize,
                axisTitle
            ),
            // The part of a multiline text that is below the baseline of the
            // first line. Subtract 1 to preserve pixel-perfectness from the
            // old behaviour (v5.0.12), where only one line was allowed.
            textHeightOvershoot = Math.max(
                (axisTitle as any).getBBox(null, 0).height - fontMetrics.h - 1,
                0
            ),

            // the position in the length direction of the axis
            alongAxis = ({
                low: margin + (horiz ? 0 : axisLength),
                middle: margin + axisLength / 2,
                high: margin + (horiz ? axisLength : 0)
            } as any)[(axisTitleOptions as any).align],

            // the position in the perpendicular direction of the axis
            offAxis = (horiz ? axisTop + this.height : axisLeft) +
                (horiz ? 1 : -1) * // horizontal axis reverses the margin
                (opposite ? -1 : 1) * // so does opposite axes
                (this.axisTitleMargin as any) +
                [
                    -textHeightOvershoot, // top
                    textHeightOvershoot, // right
                    fontMetrics.f, // bottom
                    -textHeightOvershoot // left
                ][this.side],
            titlePosition: Highcharts.PositionObject = {
                x: horiz ?
                    alongAxis + xOption :
                    offAxis + (opposite ? this.width : 0) + offset + xOption,
                y: horiz ?
                    offAxis + yOption - (opposite ? this.height : 0) + offset :
                    alongAxis + yOption
            };

        fireEvent(
            this,
            'afterGetTitlePosition',
            { titlePosition: titlePosition }
        );

        return titlePosition;
    }

    /**
     * Render a minor tick into the given position. If a minor tick already
     * exists in this position, move it.
     *
     * @function Highcharts.Axis#renderMinorTick
     *
     * @param {number} pos
     * The position in axis values.
     */
    public renderMinorTick(pos: number): void {
        const axis: Highcharts.Axis = this as any;
        const slideInTicks = axis.chart.hasRendered && isNumber(axis.oldMin);
        const minorTicks = axis.minorTicks;

        if (!minorTicks[pos]) {
            minorTicks[pos] = new Tick(axis, pos, 'minor');
        }

        // Render new ticks in old position
        if (slideInTicks && minorTicks[pos].isNew) {
            minorTicks[pos].render(null as any, true);
        }

        minorTicks[pos].render(null as any, false, 1);
    }

    /**
     * Render a major tick into the given position. If a tick already exists
     * in this position, move it.
     *
     * @function Highcharts.Axis#renderTick
     *
     * @param {number} pos
     * The position in axis values.
     *
     * @param {number} i
     * The tick index.
     */
    public renderTick(pos: number, i: number): void {
        const axis: Highcharts.Axis = this as any;
        const isLinked = axis.isLinked;
        const ticks = axis.ticks;
        const slideInTicks = axis.chart.hasRendered && isNumber(axis.oldMin);

        // Linked axes need an extra check to find out if
        if (!isLinked ||
            (pos >= (axis.min as any) && pos <= (axis.max as any))
        ) {

            if (!ticks[pos]) {
                ticks[pos] = new Tick(axis, pos);
            }
            // NOTE this seems like overkill. Could be handled in tick.render by
            // setting old position in attr, then set new position in animate.
            // render new ticks in old position
            if (slideInTicks && ticks[pos].isNew) {
                // Start with negative opacity so that it is visible from
                // halfway into the animation
                ticks[pos].render(i, true, -1);
            }

            ticks[pos].render(i);
        }
    }

    /**
     * Render the axis.
     *
     * @private
     * @function Highcharts.Axis#render
     *
     * @fires Highcharts.Axis#event:afterRender
     */
    public render(): void {
        var axis: Highcharts.Axis = this as any,
            chart = axis.chart,
            renderer = chart.renderer,
            options = axis.options,
            isLog = axis.isLog,
            isLinked = axis.isLinked,
            tickPositions = axis.tickPositions,
            axisTitle = axis.axisTitle,
            ticks = axis.ticks,
            minorTicks = axis.minorTicks,
            alternateBands = axis.alternateBands,
            stackLabelOptions =
                (options as Highcharts.YAxisOptions).stackLabels,
            alternateGridColor = options.alternateGridColor,
            tickmarkOffset = axis.tickmarkOffset,
            axisLine = axis.axisLine,
            showAxis = axis.showAxis,
            animation = animObject(renderer.globalAnimation),
            from,
            to;

        // Reset
        axis.labelEdge.length = 0;
        axis.overlap = false;

        // Mark all elements inActive before we go over and mark the active ones
        [ticks, minorTicks, alternateBands].forEach(function (
            coll: (
                Highcharts.Dictionary<Highcharts.Tick>|
                Highcharts.Dictionary<Highcharts.PlotLineOrBand>
            )
        ): void {
            objectEach(coll, function (tick: Highcharts.Tick): void {
                tick.isActive = false;
            });
        });

        // If the series has data draw the ticks. Else only the line and title
        if (axis.hasData() || isLinked) {

            // minor ticks
            if (axis.minorTickInterval && !axis.categories) {
                axis.getMinorTickPositions().forEach(function (
                    pos: number
                ): void {
                    axis.renderMinorTick(pos);
                });
            }

            // Major ticks. Pull out the first item and render it last so that
            // we can get the position of the neighbour label. #808.
            if (tickPositions.length) { // #1300
                tickPositions.forEach(function (pos: number, i: number): void {
                    axis.renderTick(pos, i);
                });
                // In a categorized axis, the tick marks are displayed
                // between labels. So we need to add a tick mark and
                // grid line at the left edge of the X axis.
                if (tickmarkOffset && (axis.min === 0 || axis.single)) {
                    if (!ticks[-1]) {
                        ticks[-1] = new Tick(axis, -1, null as any, true);
                    }
                    ticks[-1].render(-1);
                }

            }

            // alternate grid color
            if (alternateGridColor) {
                tickPositions.forEach(function (pos: number, i: number): void {
                    to = typeof tickPositions[i + 1] !== 'undefined' ?
                        tickPositions[i + 1] + tickmarkOffset :
                        (axis.max as any) - tickmarkOffset;

                    if (
                        i % 2 === 0 &&
                        pos < (axis.max as any) &&
                        to <= (axis.max as any) + (
                            chart.polar ?
                                -tickmarkOffset :
                                tickmarkOffset
                        )
                    ) { // #2248, #4660
                        if (!alternateBands[pos]) {
                            // Should be imported from PlotLineOrBand.js, but
                            // the dependency cycle with axis is a problem
                            alternateBands[pos] = new H.PlotLineOrBand(axis);
                        }
                        from = pos + tickmarkOffset; // #949
                        alternateBands[pos].options = {
                            from: isLog ? axis.lin2log(from) : from,
                            to: isLog ? axis.lin2log(to) : to,
                            color: alternateGridColor
                        };
                        alternateBands[pos].render();
                        alternateBands[pos].isActive = true;
                    }
                });
            }

            // custom plot lines and bands
            if (!axis._addedPlotLB) { // only first time
                (options.plotLines || [])
                    .concat((options.plotBands as any) || [])
                    .forEach(
                        function (plotLineOptions: any): void {
                            axis.addPlotBandOrLine(plotLineOptions);
                        }
                    );
                axis._addedPlotLB = true;
            }

        } // end if hasData

        // Remove inactive ticks
        [ticks, minorTicks, alternateBands].forEach(function (
            coll: (
                Highcharts.Dictionary<Highcharts.Tick>|
                Highcharts.Dictionary<Highcharts.PlotLineOrBand>
            )
        ): void {
            var i,
                forDestruction = [] as Array<number>,
                delay = animation.duration,
                destroyInactiveItems = function (): void {
                    i = forDestruction.length;
                    while (i--) {
                        // When resizing rapidly, the same items
                        // may be destroyed in different timeouts,
                        // or the may be reactivated
                        if (
                            coll[forDestruction[i]] &&
                            !coll[forDestruction[i]].isActive
                        ) {
                            coll[forDestruction[i]].destroy();
                            delete coll[forDestruction[i]];
                        }
                    }

                };

            objectEach(coll, function (
                tick: Highcharts.Tick,
                pos: string
            ): void {
                if (!tick.isActive) {
                    // Render to zero opacity
                    tick.render(pos as any, false, 0);
                    tick.isActive = false;
                    forDestruction.push(pos as any);
                }
            });

            // When the objects are finished fading out, destroy them
            syncTimeout(
                destroyInactiveItems,
                coll === alternateBands ||
                    !chart.hasRendered ||
                    !delay ?
                    0 :
                    delay
            );
        });

        // Set the axis line path
        if (axisLine) {
            axisLine[axisLine.isPlaced ? 'animate' : 'attr']({
                d: this.getLinePath(axisLine.strokeWidth())
            });
            axisLine.isPlaced = true;

            // Show or hide the line depending on options.showEmpty
            axisLine[showAxis ? 'show' : 'hide'](showAxis);
        }

        if (axisTitle && showAxis) {
            var titleXy = axis.getTitlePosition();

            if (isNumber(titleXy.y)) {
                axisTitle[axisTitle.isNew ? 'attr' : 'animate'](titleXy);
                axisTitle.isNew = false;
            } else {
                axisTitle.attr('y', -9999 as any);
                axisTitle.isNew = true;
            }
        }

        // Stacked totals:
        if (stackLabelOptions && stackLabelOptions.enabled) {
            axis.renderStackTotals();
        }
        // End stacked totals

        axis.isDirty = false;

        fireEvent(this, 'afterRender');
    }

    /**
     * Redraw the axis to reflect changes in the data or axis extremes. Called
     * internally from Highcharts.Chart#redraw.
     *
     * @private
     * @function Highcharts.Axis#redraw
     */
    public redraw(): void {

        if (this.visible) {
            // render the axis
            this.render();

            // move plot lines and bands
            this.plotLinesAndBands.forEach(function (
                plotLine: Highcharts.PlotLineOrBand
            ): void {
                plotLine.render();
            });
        }

        // mark associated series as dirty and ready for redraw
        this.series.forEach(function (series: Highcharts.Series): void {
            series.isDirty = true;
        });

    }

    /**
     * Destroys an Axis instance. See {@link Axis#remove} for the API endpoint
     * to fully remove the axis.
     *
     * @private
     * @function Highcharts.Axis#destroy
     *
     * @param {boolean} [keepEvents]
     * Whether to preserve events, used internally in Axis.update.
     */
    public destroy(keepEvents?: boolean): void {
        var axis: Highcharts.Axis = this as any,
            stacks = axis.stacks,
            plotLinesAndBands = axis.plotLinesAndBands,
            plotGroup,
            i;

        fireEvent(this, 'destroy', { keepEvents: keepEvents });

        // Remove the events
        if (!keepEvents) {
            removeEvent(axis);
        }

        // Destroy each stack total
        objectEach(stacks, function (
            stack: Highcharts.Dictionary<Highcharts.StackItem>,
            stackKey: string
        ): void {
            destroyObjectProperties(stack);

            stacks[stackKey] = null as any;
        });

        // Destroy collections
        [axis.ticks, axis.minorTicks, axis.alternateBands].forEach(
            function (
                coll: (
                    Highcharts.Dictionary<Highcharts.PlotLineOrBand>|
                    Highcharts.Dictionary<Highcharts.Tick>
                )
            ): void {
                destroyObjectProperties(coll);
            }
        );
        if (plotLinesAndBands) {
            i = plotLinesAndBands.length;
            while (i--) { // #1975
                plotLinesAndBands[i].destroy();
            }
        }

        // Destroy elements
        ['stackTotalGroup', 'axisLine', 'axisTitle', 'axisGroup',
            'gridGroup', 'labelGroup', 'cross', 'scrollbar'].forEach(
            function (prop: string): void {
                if ((axis as any)[prop]) {
                    (axis as any)[prop] = (axis as any)[prop].destroy();
                }
            }
        );

        // Destroy each generated group for plotlines and plotbands
        for (plotGroup in axis.plotLinesAndBandsGroups) { // eslint-disable-line guard-for-in
            axis.plotLinesAndBandsGroups[plotGroup] =
                axis.plotLinesAndBandsGroups[plotGroup].destroy() as any;
        }

        // Delete all properties and fall back to the prototype.
        objectEach(axis, function (val: any, key: string): void {
            if (axis.keepProps.indexOf(key) === -1) {
                delete (axis as any)[key];
            }
        });
    }

    /**
     * Internal function to draw a crosshair.
     *
     * @function Highcharts.Axis#drawCrosshair
     *
     * @param {Highcharts.PointerEventObject} [e]
     * The event arguments from the modified pointer event, extended with
     * `chartX` and `chartY`
     *
     * @param {Highcharts.Point} [point]
     * The Point object if the crosshair snaps to points.
     *
     * @fires Highcharts.Axis#event:afterDrawCrosshair
     * @fires Highcharts.Axis#event:drawCrosshair
     */
    public drawCrosshair(e?: Highcharts.PointerEventObject, point?: Highcharts.Point): void {

        var path,
            options = this.crosshair,
            snap = pick((options as any).snap, true),
            pos,
            categorized,
            graphic = this.cross,
            crossOptions,
            chart = this.chart;

        fireEvent(this, 'drawCrosshair', { e: e, point: point });

        // Use last available event when updating non-snapped crosshairs without
        // mouse interaction (#5287)
        if (!e) {
            e = this.cross && this.cross.e;
        }

        if (
            // Disabled in options
            !this.crosshair ||
            // Snap
            ((defined(point) || !snap) === false)
        ) {
            this.hideCrosshair();
        } else {

            // Get the path
            if (!snap) {
                pos = e &&
                    (
                        this.horiz ?
                            e.chartX - (this.pos as any) :
                            this.len - e.chartY + (this.pos as any)
                    );
            } else if (defined(point)) {
                // #3834
                pos = pick(
                    this.coll !== 'colorAxis' ?
                        (point as any).crosshairPos : // 3D axis extension
                        null,
                    this.isXAxis ?
                        (point as any).plotX :
                        this.len - (point as any).plotY
                );
            }

            if (defined(pos)) {
                crossOptions = {
                    // value, only used on radial
                    value: point && (this.isXAxis ?
                        point.x :
                        pick(point.stackY, point.y)) as any,
                    translatedValue: pos
                };

                if (chart.polar) {
                    // Additional information required for crosshairs in
                    // polar chart
                    extend(crossOptions, {
                        isCrosshair: true,
                        chartX: e && e.chartX,
                        chartY: e && e.chartY,
                        point: point
                    });
                }

                path = this.getPlotLinePath(crossOptions) ||
                    null; // #3189
            }

            if (!defined(path)) {
                this.hideCrosshair();
                return;
            }

            categorized = this.categories && !this.isRadial;

            // Draw the cross
            if (!graphic) {
                this.cross = graphic = chart.renderer
                    .path()
                    .addClass(
                        'highcharts-crosshair highcharts-crosshair-' +
                        (categorized ? 'category ' : 'thin ') +
                        (options as any).className
                    )
                    .attr({
                        zIndex: pick((options as any).zIndex, 2)
                    })
                    .add();

                // Presentational attributes
                if (!chart.styledMode) {
                    graphic.attr({
                        stroke: (options as any).color ||
                            (
                                categorized ?
                                    Color
                                        .parse('${palette.highlightColor20}')
                                        .setOpacity(0.25)
                                        .get() :
                                    '${palette.neutralColor20}'
                            ),
                        'stroke-width': pick((options as any).width, 1)
                    }).css({
                        'pointer-events': 'none'
                    });
                    if ((options as any).dashStyle) {
                        graphic.attr({
                            dashstyle: (options as any).dashStyle
                        });
                    }
                }
            }

            graphic.show().attr({
                d: path
            } as Highcharts.SVGAttributes);

            if (categorized && !(options as any).width) {
                graphic.attr({
                    'stroke-width': this.transA
                });
            }
            (this.cross as any).e = e;
        }

        fireEvent(this, 'afterDrawCrosshair', { e: e, point: point });
    }

    /**
     * Hide the crosshair if visible.
     *
     * @function Highcharts.Axis#hideCrosshair
     */
    public hideCrosshair(): void {
        if (this.cross) {
            this.cross.hide();
        }
        fireEvent(this, 'afterHideCrosshair');
    },

    /**
    * Check whether the chart has vertical panning ('y' or 'xy' type).
    *
    * @private
    * @function Highcharts.Axis#hasVerticalPanning
    * @return {boolean}
    *
    */
    hasVerticalPanning: function (
        this: Highcharts.Axis
    ): boolean {
        return /y/.test(this.chart.options.chart?.panning?.type || '');
    }
<<<<<<< HEAD

}); // end Axis
=======
}

interface Axis {
    keepProps: Array<string>;
}

extend(Axis.prototype, {

    // Properties to survive after destroy, needed for Axis.update (#4317,
    // #5773, #5881).
    keepProps: ['extKey', 'hcEvents', 'names', 'series', 'userMax', 'userMin']

});

H.Axis = Axis as any;
>>>>>>> eb26f694

export default Axis;<|MERGE_RESOLUTION|>--- conflicted
+++ resolved
@@ -5918,9 +5918,8 @@
      *
      * @fires Highcharts.Axis#event:afterSetScale
      */
-<<<<<<< HEAD
-    setScale: function (this: Highcharts.Axis): void {
-        var axis = this,
+    public setScale(): void {
+        var axis: Highcharts.Axis = this as any,
             hasVerticalPanning = axis.hasVerticalPanning(),
             isDirtyAxisLength,
             isDirtyData = false,
@@ -5935,22 +5934,6 @@
             // well:
             isXAxisDirty = isXAxisDirty || series.xAxis?.isDirty || false;
         });
-=======
-    public setScale(): void {
-        var axis: Highcharts.Axis = this as any,
-            isDirtyData = axis.series.some(function (
-                series: Highcharts.Series
-            ): boolean {
-                return (
-                    series.isDirtyData ||
-                    series.isDirty ||
-                    // When x axis is dirty, we need new data extremes for y as
-                    // well:
-                    series.xAxis && (series.xAxis.isDirty as any)
-                );
-            }),
-            isDirtyAxisLength;
->>>>>>> eb26f694
 
         axis.oldMin = axis.min;
         axis.oldMax = axis.max;
@@ -7718,7 +7701,7 @@
             this.cross.hide();
         }
         fireEvent(this, 'afterHideCrosshair');
-    },
+    }
 
     /**
     * Check whether the chart has vertical panning ('y' or 'xy' type).
@@ -7728,15 +7711,9 @@
     * @return {boolean}
     *
     */
-    hasVerticalPanning: function (
-        this: Highcharts.Axis
-    ): boolean {
+    public hasVerticalPanning(): boolean {
         return /y/.test(this.chart.options.chart?.panning?.type || '');
     }
-<<<<<<< HEAD
-
-}); // end Axis
-=======
 }
 
 interface Axis {
@@ -7752,6 +7729,5 @@
 });
 
 H.Axis = Axis as any;
->>>>>>> eb26f694
 
 export default Axis;