/* *
 *
 *  (c) 2010-2020 Torstein Honsi
 *
 *  License: www.highcharts.com/license
 *
 *  !!!!!!! SOURCE GETS TRANSPILED BY TYPESCRIPT. EDIT TS FILE ONLY. !!!!!!!
 *
 * */

'use strict';

import Axis from './Axis.js';
import H from './Globals.js';
import Point from './Point.js';
import U from './Utilities.js';
const {
    addEvent,
    arrayMax,
    arrayMin,
    clamp,
    defined,
    extend,
    find,
    format,
    isNumber,
    isString,
    merge,
    pick,
    splat
} = U;

/**
 * Internal types
 * @private
 */
declare global {
    namespace Highcharts {
        interface Axis {
            crossLabel?: SVGElement;
            setCompare(compare?: string, redraw?: boolean): void;
        }
        interface Chart {
            _labelPanes?: Dictionary<Axis>;
        }
        interface Options {
            isStock?: boolean;
        }
        interface Point {
            change?: number;
        }
        interface Series {
            clipBox?: BBoxObject;
            compareValue?: number;
            modifyValue?(value?: number, point?: Point): (number|undefined);
            setCompare(compare?: string): void;
        }
        interface SeriesOptions {
            compare?: string;
            compareBase?: (0|100);
            compareStart?: boolean;
        }
        interface SVGRenderer {
            crispPolyLine(points: SVGPathArray, width: number): SVGPathArray;
        }
<<<<<<< HEAD
        interface AxisPanningState {
            startMin: number;
            startMax: number;
=======
        interface VMLRenderer {
            crispPolyLine(points: VMLPathArray, width: number): VMLPathArray;
>>>>>>> 1d960da1
        }
        class StockChart extends Chart {
        }
        function stockChart(): StockChart;
    }
}

import './Chart.js';
import './Pointer.js';
import './Series.js';
import './SvgRenderer.js';
// Has a dependency on Navigator due to the use of
// defaultOptions.navigator
import './Navigator.js';
// Has a dependency on Scrollbar due to the use of
// defaultOptions.scrollbar
import './Scrollbar.js';
// Has a dependency on RangeSelector due to the use of
// defaultOptions.rangeSelector
import './RangeSelector.js';

<<<<<<< HEAD
var Axis = H.Axis,
    Chart = H.Chart,
    Point = H.Point,
=======
var Chart = H.Chart,
    Renderer = H.Renderer,
>>>>>>> 1d960da1
    Series = H.Series,
    SVGRenderer = H.SVGRenderer,

    seriesProto = Series.prototype,
    seriesInit = seriesProto.init,
    seriesProcessData = seriesProto.processData,
    pointTooltipFormatter = Point.prototype.tooltipFormatter;

/**
 * Compare the values of the series against the first non-null, non-
 * zero value in the visible range. The y axis will show percentage
 * or absolute change depending on whether `compare` is set to `"percent"`
 * or `"value"`. When this is applied to multiple series, it allows
 * comparing the development of the series against each other. Adds
 * a `change` field to every point object.
 *
 * @see [compareBase](#plotOptions.series.compareBase)
 * @see [Axis.setCompare()](/class-reference/Highcharts.Axis#setCompare)
 *
 * @sample {highstock} stock/plotoptions/series-compare-percent/
 *         Percent
 * @sample {highstock} stock/plotoptions/series-compare-value/
 *         Value
 *
 * @type      {string}
 * @since     1.0.1
 * @product   highstock
 * @apioption plotOptions.series.compare
 */

/**
 * Defines if comparison should start from the first point within the visible
 * range or should start from the first point **before** the range.
 *
 * In other words, this flag determines if first point within the visible range
 * will have 0% (`compareStart=true`) or should have been already calculated
 * according to the previous point (`compareStart=false`).
 *
 * @sample {highstock} stock/plotoptions/series-comparestart/
 *         Calculate compare within visible range
 *
 * @type      {boolean}
 * @default   false
 * @since     6.0.0
 * @product   highstock
 * @apioption plotOptions.series.compareStart
 */

/**
 * When [compare](#plotOptions.series.compare) is `percent`, this option
 * dictates whether to use 0 or 100 as the base of comparison.
 *
 * @sample {highstock} stock/plotoptions/series-comparebase/
 *         Compare base is 100
 *
 * @type       {number}
 * @default    0
 * @since      5.0.6
 * @product    highstock
 * @validvalue [0, 100]
 * @apioption  plotOptions.series.compareBase
 */

/* eslint-disable no-invalid-this, valid-jsdoc */

/**
 * Factory function for creating new stock charts. Creates a new
 * {@link Highcharts.Chart|Chart} object with different default options than the
 * basic Chart.
 *
 * @example
 * var chart = Highcharts.stockChart('container', {
 *     series: [{
 *         data: [1, 2, 3, 4, 5, 6, 7, 8, 9],
 *         pointInterval: 24 * 60 * 60 * 1000
 *     }]
 * });
 *
 * @function Highcharts.stockChart
 *
 * @param {string|Highcharts.HTMLDOMElement} [renderTo]
 *        The DOM element to render to, or its id.
 *
 * @param {Highcharts.Options} options
 *        The chart options structure as described in the
 *        [options reference](https://api.highcharts.com/highstock).
 *
 * @param {Highcharts.ChartCallbackFunction} [callback]
 *        A function to execute when the chart object is finished loading and
 *        rendering. In most cases the chart is built in one thread, but in
 *        Internet Explorer version 8 or less the chart is sometimes
 *        initialized before the document is ready, and in these cases the
 *        chart object will not be finished synchronously. As a consequence,
 *        code that relies on the newly built Chart object should always run in
 *        the callback. Defining a
 *        [chart.events.load](https://api.highcharts.com/highstock/chart.events.load)
 *        handler is equivalent.
 *
 * @return {Highcharts.Chart}
 *         The chart object.
 */
H.StockChart = H.stockChart = function (
    a: (string|Highcharts.HTMLDOMElement|Highcharts.Options),
    b?: (Highcharts.ChartCallbackFunction|Highcharts.Options),
    c?: Highcharts.ChartCallbackFunction
): Highcharts.StockChart {
    var hasRenderToArg = isString(a) || (a as any).nodeName,
        options = arguments[hasRenderToArg ? 1 : 0],
        userOptions = options,
        // to increase performance, don't merge the data
        seriesOptions = options.series,
        defaultOptions = H.getOptions(),
        opposite,
        // Always disable startOnTick:true on the main axis when the navigator
        // is enabled (#1090)
        navigatorEnabled = pick(
            options.navigator && options.navigator.enabled,
            (defaultOptions.navigator as any).enabled,
            true
        );

    // apply X axis options to both single and multi y axes
    options.xAxis = splat(options.xAxis || {}).map(function (
        xAxisOptions: Highcharts.XAxisOptions,
        i: number
    ): Highcharts.XAxisOptions {
        return merge(
            { // defaults
                minPadding: 0,
                maxPadding: 0,
                overscroll: 0,
                ordinal: true,
                title: {
                    text: null
                },
                labels: {
                    overflow: 'justify'
                },
                showLastLabel: true
            } as Highcharts.XAxisOptions,
            defaultOptions.xAxis, // #3802
            defaultOptions.xAxis && (defaultOptions.xAxis as any)[i], // #7690
            xAxisOptions, // user options
            { // forced options
                type: 'datetime',
                categories: null
            },
            (navigatorEnabled ? {
                startOnTick: false,
                endOnTick: false
            } : null) as any
        );
    });

    // apply Y axis options to both single and multi y axes
    options.yAxis = splat(options.yAxis || {}).map(function (
        yAxisOptions: Highcharts.YAxisOptions,
        i: number
    ): Highcharts.YAxisOptions {
        opposite = pick(yAxisOptions.opposite, true);
        return merge(
            { // defaults
                labels: {
                    y: -2
                },
                opposite: opposite,

                /**
                 * @default {highcharts} true
                 * @default {highstock} false
                 * @apioption yAxis.showLastLabel
                 *
                 * @private
                 */
                showLastLabel: !!(
                    // #6104, show last label by default for category axes
                    yAxisOptions.categories ||
                    yAxisOptions.type === 'category'
                ),

                title: {
                    text: null
                }
            },
            defaultOptions.yAxis, // #3802
            defaultOptions.yAxis && (defaultOptions.yAxis as any)[i], // #7690
            yAxisOptions // user options
        );
    });

    options.series = null;

    options = merge(
        {
            chart: {
                panning: {
                    enabled: true,
                    type: 'x'
                },
                pinchType: 'x'
            },
            navigator: {
                enabled: navigatorEnabled
            },
            scrollbar: {
                // #4988 - check if setOptions was called
                enabled: pick((defaultOptions.scrollbar as any).enabled, true)
            },
            rangeSelector: {
                // #4988 - check if setOptions was called
                enabled: pick(
                    (defaultOptions.rangeSelector as any).enabled,
                    true
                )
            },
            title: {
                text: null
            },
            tooltip: {
                split: pick((defaultOptions.tooltip as any).split, true),
                crosshairs: true
            },
            legend: {
                enabled: false
            }

        },

        options, // user's options

        { // forced options
            isStock: true // internal flag
        }
    );

    options.series = userOptions.series = seriesOptions;

    return hasRenderToArg ?
        new Chart(a as any, options, c) :
        new Chart(options, b as any);
} as any;

// Handle som Stock-specific series defaults, override the plotOptions before
// series options are handled.
addEvent(Series, 'setOptions', function (
    this: Highcharts.Series,
    e: { plotOptions: Highcharts.PlotOptions }
): void {
    var overrides;

    if (this.chart.options.isStock) {

        if (this.is('column') || this.is('columnrange')) {
            overrides = {
                borderWidth: 0,
                shadow: false
            };

        } else if (!this.is('scatter') && !this.is('sma')) {
            overrides = {
                marker: {
                    enabled: false,
                    radius: 2
                }
            };
        }
        if (overrides) {
            e.plotOptions[this.type] = merge(
                e.plotOptions[this.type],
                overrides
            );
        }
    }
});

// Override the automatic label alignment so that the first Y axis' labels
// are drawn on top of the grid line, and subsequent axes are drawn outside
addEvent(Axis, 'autoLabelAlign', function (
    this: Highcharts.Axis,
    e: Event
): void {
    var chart = this.chart,
        options = this.options,
        panes = chart._labelPanes = chart._labelPanes || {},
        key,
        labelOptions = this.options.labels;

    if (this.chart.options.isStock && this.coll === 'yAxis') {
        key = options.top + ',' + options.height;
        // do it only for the first Y axis of each pane
        if (!panes[key] && (labelOptions as any).enabled) {
            if ((labelOptions as any).x === 15) { // default
                (labelOptions as any).x = 0;
            }
            if (typeof (labelOptions as any).align === 'undefined') {
                (labelOptions as any).align = 'right';
            }
            panes[key] = this;
            (e as any).align = 'right';

            e.preventDefault();
        }
    }
});

// Clear axis from label panes (#6071)
addEvent(Axis, 'destroy', function (this: Highcharts.Axis): void {
    var chart = this.chart,
        key = this.options && (this.options.top + ',' + this.options.height);

    if (key && chart._labelPanes && chart._labelPanes[key] === this) {
        delete chart._labelPanes[key];
    }
});

// Override getPlotLinePath to allow for multipane charts
addEvent(Axis, 'getPlotLinePath', function (
    this: Highcharts.Axis,
    e: Event & Highcharts.AxisPlotLinePathOptionsObject
): void {
    var axis = this,
        series = (
            this.isLinked && !this.series ?
                (this.linkedParent as any).series :
                this.series
        ),
        chart = axis.chart,
        renderer = chart.renderer,
        axisLeft = axis.left,
        axisTop = axis.top,
        x1,
        y1,
        x2,
        y2,
        result = [] as Highcharts.SVGPathArray,
        axes = [], // #3416 need a default array
        axes2: Array<Highcharts.Axis>,
        uniqueAxes: Array<Highcharts.Axis>,
        translatedValue = e.translatedValue,
        value = e.value,
        force = e.force,
        transVal: number;

    /**
     * Return the other axis based on either the axis option or on related
     * series.
     * @private
     */
    function getAxis(coll: string): Array<Highcharts.Axis> {
        var otherColl = coll === 'xAxis' ? 'yAxis' : 'xAxis',
            opt = (axis.options as any)[otherColl];

        // Other axis indexed by number
        if (isNumber(opt)) {
            return [(chart as any)[otherColl][opt]];
        }

        // Other axis indexed by id (like navigator)
        if (isString(opt)) {
            return [chart.get(opt) as Highcharts.Axis];
        }

        // Auto detect based on existing series
        return series.map(function (s: Highcharts.Series): Highcharts.Axis {
            return (s as any)[otherColl];
        });
    }

    if (// For stock chart, by default render paths across the panes
        // except the case when `acrossPanes` is disabled by user (#6644)
        (chart.options.isStock && (e as any).acrossPanes !== false) &&
        // Ignore in case of colorAxis or zAxis. #3360, #3524, #6720
        axis.coll === 'xAxis' || axis.coll === 'yAxis'
    ) {

        e.preventDefault();

        // Get the related axes based on series
        axes = getAxis(axis.coll);

        // Get the related axes based options.*Axis setting #2810
        axes2 = (axis.isXAxis ? chart.yAxis : chart.xAxis);
        axes2.forEach(function (A: Highcharts.Axis): void {
            if (
                defined(A.options.id) ?
                    A.options.id.indexOf('navigator') === -1 :
                    true
            ) {
                var a = (A.isXAxis ? 'yAxis' : 'xAxis'),
                    rax = (
                        defined((A.options as any)[a]) ?
                            (chart as any)[a][(A.options as any)[a]] :
                            (chart as any)[a][0]
                    );

                if (axis === rax) {
                    axes.push(A);
                }
            }
        });


        // Remove duplicates in the axes array. If there are no axes in the axes
        // array, we are adding an axis without data, so we need to populate
        // this with grid lines (#2796).
        uniqueAxes = axes.length ?
            [] :
            [axis.isXAxis ? chart.yAxis[0] : chart.xAxis[0]]; // #3742
        axes.forEach(function (axis2: Highcharts.Axis): void {
            if (
                uniqueAxes.indexOf(axis2) === -1 &&
                // Do not draw on axis which overlap completely. #5424
                !find(uniqueAxes, function (
                    unique: Highcharts.Axis
                ): boolean {
                    return unique.pos === axis2.pos && unique.len === axis2.len;
                })
            ) {
                uniqueAxes.push(axis2);
            }
        });

        transVal = pick(
            translatedValue,
            axis.translate(value as any, null, null, (e as any).old) as any
        );
        if (isNumber(transVal)) {
            if (axis.horiz) {
                uniqueAxes.forEach(function (axis2: Highcharts.Axis): void {
                    var skip;

                    y1 = axis2.pos;
                    y2 = (y1 as any) + axis2.len;
                    x1 = x2 = Math.round(transVal + axis.transB);

                    // outside plot area
                    if (
                        force !== 'pass' &&
                        (x1 < axisLeft || x1 > axisLeft + axis.width)
                    ) {
                        if (force) {
                            x1 = x2 = clamp(
                                x1,
                                axisLeft,
                                axisLeft + axis.width
                            );
                        } else {
                            skip = true;
                        }
                    }
                    if (!skip) {
                        result.push(['M', x1, y1], ['L', x2, y2]);
                    }
                });
            } else {
                uniqueAxes.forEach(function (axis2: Highcharts.Axis): void {
                    var skip;

                    x1 = axis2.pos;
                    x2 = (x1 as any) + axis2.len;
                    y1 = y2 = Math.round(axisTop + axis.height - transVal);

                    // outside plot area
                    if (
                        force !== 'pass' &&
                        (y1 < axisTop || y1 > axisTop + axis.height)
                    ) {
                        if (force) {
                            y1 = y2 = clamp(
                                y1,
                                axisTop,
                                axisTop + axis.height
                            );
                        } else {
                            skip = true;
                        }
                    }
                    if (!skip) {
                        result.push(['M', x1, y1], ['L', x2, y2]);
                    }
                });
            }
        }
        (e as any).path = result.length > 0 ?
            renderer.crispPolyLine(result as any, e.lineWidth || 1) :
            // #3557 getPlotLinePath in regular Highcharts also returns null
            null;
    }
});

/**
 * Function to crisp a line with multiple segments
 *
 * @private
 * @function Highcharts.SVGRenderer#crispPolyLine
 * @param {Highcharts.SVGPathArray} points
 * @param {number} width
 * @return {Highcharts.SVGPathArray}
 */
SVGRenderer.prototype.crispPolyLine = function (
    this: Highcharts.SVGRenderer,
    points: Array<Highcharts.SVGPathMoveTo|Highcharts.SVGPathLineTo>,
    width: number
): Highcharts.SVGPathArray {
    // points format: [['M', 0, 0], ['L', 100, 0]]
    // normalize to a crisp line
    for (let i = 0; i < points.length; i = i + 2) {
        const start = points[i],
            end = points[i + 1];

        if (start[1] === end[1]) {
            // Substract due to #1129. Now bottom and left axis gridlines behave
            // the same.
            start[1] = end[1] =
                Math.round(start[1]) - (width % 2 / 2);
        }
        if (start[2] === end[2]) {
            start[2] = end[2] =
                Math.round(start[2]) + (width % 2 / 2);
        }
    }
    return points;
};

// Wrapper to hide the label
addEvent(Axis, 'afterHideCrosshair', function (this: Highcharts.Axis): void {
    if (this.crossLabel) {
        this.crossLabel = this.crossLabel.hide();
    }
});

// Extend crosshairs to also draw the label
addEvent(Axis, 'afterDrawCrosshair', function (
    this: Highcharts.Axis,
    event: { e: Highcharts.PointerEventObject; point: Highcharts.Point }
): void {

    // Check if the label has to be drawn
    if (
        !defined((this.crosshair as any).label) ||
        !(this.crosshair as any).label.enabled ||
        !this.cross
    ) {
        return;
    }

    var chart = this.chart,
        log = this.logarithmic,
        options = (this.options.crosshair as any).label, // the label's options
        horiz = this.horiz, // axis orientation
        opposite = this.opposite, // axis position
        left = this.left, // left position
        top = this.top, // top position
        crossLabel = this.crossLabel, // the svgElement
        posx,
        posy,
        crossBox,
        formatOption = options.format,
        formatFormat = '',
        limit,
        align,
        tickInside = this.options.tickPosition === 'inside',
        snap = (this.crosshair as any).snap !== false,
        value,
        offset = 0,
        // Use last available event (#5287)
        e = event.e || (this.cross && this.cross.e),
        point = event.point,
        min = this.min,
        max = this.max;

    if (log) {
        min = log.lin2log(min as any);
        max = log.lin2log(max as any);
    }

    align = (horiz ? 'center' : opposite ?
        (this.labelAlign === 'right' ? 'right' : 'left') :
        (this.labelAlign === 'left' ? 'left' : 'center'));

    // If the label does not exist yet, create it.
    if (!crossLabel) {
        crossLabel = this.crossLabel = chart.renderer
            .label(
                null as any,
                null as any,
                null as any,
                options.shape || 'callout'
            )
            .addClass(
                'highcharts-crosshair-label' + (
                    this.series[0] &&
                    ' highcharts-color-' + this.series[0].colorIndex
                )
            )
            .attr({
                align: options.align || align,
                padding: pick(options.padding, 8),
                r: pick(options.borderRadius, 3),
                zIndex: 2
            })
            .add(this.labelGroup);

        // Presentational
        if (!chart.styledMode) {
            crossLabel
                .attr({
                    fill: options.backgroundColor ||
                        (this.series[0] && this.series[0].color) ||
                        '${palette.neutralColor60}',
                    stroke: options.borderColor || '',
                    'stroke-width': options.borderWidth || 0
                })
                .css(extend({
                    color: '${palette.backgroundColor}',
                    fontWeight: 'normal',
                    fontSize: '11px',
                    textAlign: 'center'
                }, options.style));
        }
    }

    if (horiz) {
        posx = snap ? (point.plotX as any) + left : e.chartX;
        posy = top + (opposite ? 0 : this.height);
    } else {
        posx = opposite ? this.width + left : 0;
        posy = snap ? (point.plotY as any) + top : e.chartY;
    }

    if (!formatOption && !options.formatter) {
        if (this.dateTime) {
            formatFormat = '%b %d, %Y';
        }
        formatOption =
            '{value' + (formatFormat ? ':' + formatFormat : '') + '}';
    }

    // Show the label
    value = snap ?
        point[this.isXAxis ? 'x' : 'y'] :
        this.toValue(horiz ? e.chartX : e.chartY);

    crossLabel.attr({
        text: formatOption ?
            format(formatOption, { value: value }, chart) :
            options.formatter.call(this, value),
        x: posx,
        y: posy,
        // Crosshair should be rendered within Axis range (#7219)
        visibility:
            (value as any) < (min as any) || (value as any) > (max as any) ?
                'hidden' :
                'visible'
    });

    crossBox = crossLabel.getBBox();

    // now it is placed we can correct its position
    if (horiz) {
        if ((tickInside && !opposite) || (!tickInside && opposite)) {
            posy = crossLabel.y - crossBox.height;
        }
    } else {
        posy = crossLabel.y - (crossBox.height / 2);
    }

    // check the edges
    if (horiz) {
        limit = {
            left: left - crossBox.x,
            right: left + this.width - crossBox.x
        };
    } else {
        limit = {
            left: this.labelAlign === 'left' ? left : 0,
            right: this.labelAlign === 'right' ?
                left + this.width :
                chart.chartWidth
        };
    }

    // left edge
    if (crossLabel.translateX < limit.left) {
        offset = limit.left - crossLabel.translateX;
    }
    // right edge
    if (crossLabel.translateX + crossBox.width >= limit.right) {
        offset = -(crossLabel.translateX + crossBox.width - limit.right);
    }

    // show the crosslabel
    crossLabel.attr({
        x: posx + offset,
        y: posy,
        // First set x and y, then anchorX and anchorY, when box is actually
        // calculated, #5702
        anchorX: horiz ?
            posx :
            (this.opposite ? 0 : chart.chartWidth),
        anchorY: horiz ?
            (this.opposite ? chart.chartHeight : 0) :
            posy + crossBox.height / 2
    });
});

/* ************************************************************************** *
 *  Start value compare logic                                                 *
 * ************************************************************************** */

/**
 * Extend series.init by adding a method to modify the y value used for plotting
 * on the y axis. This method is called both from the axis when finding dataMin
 * and dataMax, and from the series.translate method.
 *
 * @ignore
 * @function Highcharts.Series#init
 */
seriesProto.init = function (this: Highcharts.Series): void {

    // Call base method
    seriesInit.apply(this, arguments as any);

    // Set comparison mode
    this.setCompare(this.options.compare as any);
};

/**
 * Highstock only. Set the
 * [compare](https://api.highcharts.com/highstock/plotOptions.series.compare)
 * mode of the series after render time. In most cases it is more useful running
 * {@link Axis#setCompare} on the X axis to update all its series.
 *
 * @function Highcharts.Series#setCompare
 *
 * @param {string} [compare]
 *        Can be one of `null` (default), `"percent"` or `"value"`.
 */
seriesProto.setCompare = function (
    this: Highcharts.Series,
    compare?: string
): void {

    // Set or unset the modifyValue method
    this.modifyValue = (compare === 'value' || compare === 'percent') ?
        function (
            this: Highcharts.Series,
            value?: number,
            point?: Highcharts.Point
        ): (number|undefined) {
            var compareValue = this.compareValue;

            if (
                typeof value !== 'undefined' &&
                typeof compareValue !== 'undefined'
            ) { // #2601, #5814

                // Get the modified value
                if (compare === 'value') {
                    value -= compareValue;

                // Compare percent
                } else {
                    value = 100 * (value / compareValue) -
                        (this.options.compareBase === 100 ? 0 : 100);
                }

                // record for tooltip etc.
                if (point) {
                    point.change = value;
                }

                return value;
            }
            return 0;
        } :
        null as any;

    // Survive to export, #5485
    this.userOptions.compare = compare;

    // Mark dirty
    if (this.chart.hasRendered) {
        this.isDirty = true;
    }

};

/**
 * Extend series.processData by finding the first y value in the plot area,
 * used for comparing the following values
 *
 * @ignore
 * @function Highcharts.Series#processData
 */
seriesProto.processData = function (
    this: Highcharts.Series,
    force?: boolean
): (boolean|undefined) {
    var series = this,
        i,
        keyIndex = -1,
        processedXData,
        processedYData,
        compareStart = series.options.compareStart === true ? 0 : 1,
        length,
        compareValue;

    // call base method
    seriesProcessData.apply(this, arguments as any);

    if (series.xAxis && series.processedYData) { // not pies

        // local variables
        processedXData = series.processedXData;
        processedYData = series.processedYData;
        length = processedYData.length;

        // For series with more than one value (range, OHLC etc), compare
        // against close or the pointValKey (#4922, #3112, #9854)
        if (series.pointArrayMap) {
            keyIndex = series.pointArrayMap.indexOf(
                series.options.pointValKey || series.pointValKey || 'y'
            );
        }

        // find the first value for comparison
        for (i = 0; i < length - compareStart; i++) {
            compareValue = processedYData[i] && keyIndex > -1 ?
                (processedYData[i] as any)[keyIndex] :
                processedYData[i];
            if (
                isNumber(compareValue) &&
                (processedXData as any)[i + compareStart] >=
                (series.xAxis.min as any) &&
                compareValue !== 0
            ) {
                series.compareValue = compareValue;
                break;
            }
        }
    }

    return;
};

// Modify series extremes
addEvent(
    Series,
    'afterGetExtremes',
    function (this: Highcharts.Series, e): void {
        const dataExtremes: Highcharts.DataExtremesObject = (e as any).dataExtremes;
        if (this.modifyValue && dataExtremes) {
            var extremes = [
                this.modifyValue(dataExtremes.dataMin),
                this.modifyValue(dataExtremes.dataMax)
            ];

            dataExtremes.dataMin = arrayMin(extremes);
            dataExtremes.dataMax = arrayMax(extremes);
        }
    }
);

/**
 * Highstock only. Set the compare mode on all series belonging to an Y axis
 * after render time.
 *
 * @see [series.plotOptions.compare](https://api.highcharts.com/highstock/series.plotOptions.compare)
 *
 * @sample stock/members/axis-setcompare/
 *         Set compoare
 *
 * @function Highcharts.Axis#setCompare
 *
 * @param {string} [compare]
 *        The compare mode. Can be one of `null` (default), `"value"` or
 *        `"percent"`.
 *
 * @param {boolean} [redraw=true]
 *        Whether to redraw the chart or to wait for a later call to
 *        {@link Chart#redraw}.
 */
Axis.prototype.setCompare = function (
    this: Highcharts.Axis,
    compare?: string,
    redraw?: boolean
): void {
    if (!this.isXAxis) {
        this.series.forEach(function (series: Highcharts.Series): void {
            series.setCompare(compare);
        });
        if (pick(redraw, true)) {
            this.chart.redraw();
        }
    }
};

/**
 * Extend the tooltip formatter by adding support for the point.change variable
 * as well as the changeDecimals option.
 *
 * @ignore
 * @function Highcharts.Point#tooltipFormatter
 *
 * @param {string} pointFormat
 */
Point.prototype.tooltipFormatter = function (
    this: Highcharts.Point,
    pointFormat: string
): string {
    var point = this;
    const { numberFormatter } = point.series.chart;

    pointFormat = pointFormat.replace(
        '{point.change}',
        ((point.change as any) > 0 ? '+' : '') + numberFormatter(
            point.change as any,
            pick(point.series.tooltipOptions.changeDecimals, 2)
        )
    );

    return pointTooltipFormatter.apply(this, [pointFormat]);
};

/* ************************************************************************** *
 *  End value compare logic                                                   *
 * ************************************************************************** */


// Extend the Series prototype to create a separate series clip box. This is
// related to using multiple panes, and a future pane logic should incorporate
// this feature (#2754).
addEvent(Series, 'render', function (this: Highcharts.Series): void {
    var chart = this.chart,
        clipHeight;

    // Only do this on not 3d (#2939, #5904) nor polar (#6057) charts, and only
    // if the series type handles clipping in the animate method (#2975).
    if (
        !(chart.is3d && chart.is3d()) &&
        !chart.polar &&
        this.xAxis &&
        !this.xAxis.isRadial // Gauge, #6192
    ) {

        clipHeight = this.yAxis.len;

        // Include xAxis line width (#8031) but only if the Y axis ends on the
        // edge of the X axis (#11005).
        if (this.xAxis.axisLine) {
            var dist = chart.plotTop + chart.plotHeight -
                    (this.yAxis.pos as any) - this.yAxis.len,
                lineHeightCorrection = Math.floor(
                    this.xAxis.axisLine.strokeWidth() / 2
                );

            if (dist >= 0) {
                clipHeight -= Math.max(lineHeightCorrection - dist, 0);
            }
        }

        // First render, initial clip box
        if (!this.clipBox && this.animate) {
            this.clipBox = merge(chart.clipBox);
            this.clipBox.width = this.xAxis.len;
            this.clipBox.height = clipHeight;

        // On redrawing, resizing etc, update the clip rectangle
        } else if ((chart as any)[this.sharedClipKey as any]) {
            // animate in case resize is done during initial animation
            (chart as any)[this.sharedClipKey as any].animate({
                width: this.xAxis.len,
                height: clipHeight
            });

            // also change markers clip animation for consistency
            // (marker clip rects should exist only on chart init)
            if ((chart as any)[this.sharedClipKey + 'm']) {
                (chart as any)[this.sharedClipKey + 'm'].animate({
                    width: this.xAxis.len
                });
            }
        }
    }
});

addEvent(Chart, 'update', function (
    this: Highcharts.StockChart,
    e: { options: Highcharts.Options }
): void {
    var options = e.options;

    // Use case: enabling scrollbar from a disabled state.
    // Scrollbar needs to be initialized from a controller, Navigator in this
    // case (#6615)
    if ('scrollbar' in options && this.navigator) {
        merge(true, this.options.scrollbar, options.scrollbar);
        (this.navigator.update as any)({}, false);
        delete options.scrollbar;
    }
});<|MERGE_RESOLUTION|>--- conflicted
+++ resolved
@@ -63,14 +63,8 @@
         interface SVGRenderer {
             crispPolyLine(points: SVGPathArray, width: number): SVGPathArray;
         }
-<<<<<<< HEAD
-        interface AxisPanningState {
-            startMin: number;
-            startMax: number;
-=======
         interface VMLRenderer {
-            crispPolyLine(points: VMLPathArray, width: number): VMLPathArray;
->>>>>>> 1d960da1
+            crispPolyLine(points: SVGPathArray, width: number): SVGPathArray;
         }
         class StockChart extends Chart {
         }
@@ -92,14 +86,8 @@
 // defaultOptions.rangeSelector
 import './RangeSelector.js';
 
-<<<<<<< HEAD
-var Axis = H.Axis,
-    Chart = H.Chart,
-    Point = H.Point,
-=======
 var Chart = H.Chart,
     Renderer = H.Renderer,
->>>>>>> 1d960da1
     Series = H.Series,
     SVGRenderer = H.SVGRenderer,
 
