/* *
 *
 *  Plugin for displaying a message when there is no data visible in chart.
 *
 *  (c) 2010-2020 Highsoft AS
 *
 *  Author: Oystein Moseng
 *
 *  License: www.highcharts.com/license
 *
 *  !!!!!!! SOURCE GETS TRANSPILED BY TYPESCRIPT. EDIT TS FILE ONLY. !!!!!!!
 *
 * */

'use strict';

import H from '../Core/Globals.js';

/**
 * Internal types
 * @private
 */
declare global {
    namespace Highcharts {
        interface LangOptions {
            noData?: string;
        }
        interface Options {
            noData?: NoDataOptions;
        }
        interface NoDataOptions {
            attr?: SVGAttributes;
            useHTML?: boolean;
            position?: AlignObject;
            style?: CSSObject;
        }
        interface ChartLike {
            noDataLabel?: SVGElement;
            /** @requires modules/no-data-to-display */
            showNoData(str?: string): void;
            /** @requires modules/no-data-to-display */
            hideNoData(): void;
            /** @requires modules/no-data-to-display */
            hasData(): (boolean|undefined);
        }
    }
}

import U from '../Core/Utilities.js';
const {
    addEvent,
    extend,
    getOptions
} = U;

<<<<<<< HEAD
import '../Series/LineSeries.js';
=======
import Chart from '../Core/Chart/Chart.js';
import '../Core/Series/Series.js';
>>>>>>> 32c0e902

var chartPrototype = Chart.prototype,
    defaultOptions = getOptions();

// Add language option
extend(
    defaultOptions.lang,
    /**
     * @optionparent lang
     */
    {
        /**
         * The text to display when the chart contains no data.
         *
         * @see [noData](#noData)
         *
         * @sample highcharts/no-data-to-display/no-data-line
         *         No-data text
         *
         * @since    3.0.8
         * @product  highcharts highstock
         * @requires modules/no-data-to-display
         */
        noData: 'No data to display'
    }
);

// Add default display options for message

/**
 * Options for displaying a message like "No data to display".
 * This feature requires the file no-data-to-display.js to be loaded in the
 * page. The actual text to display is set in the lang.noData option.
 *
 * @sample highcharts/no-data-to-display/no-data-line
 *         Line chart with no-data module
 * @sample highcharts/no-data-to-display/no-data-pie
 *         Pie chart with no-data module
 *
 * @product      highcharts highstock gantt
 * @requires     modules/no-data-to-display
 * @optionparent noData
 */
defaultOptions.noData = {

    /**
     * An object of additional SVG attributes for the no-data label.
     *
     * @type      {Highcharts.SVGAttributes}
     * @since     3.0.8
     * @product   highcharts highstock gantt
     * @apioption noData.attr
     */
    attr: {
        zIndex: 1
    },

    /**
     * Whether to insert the label as HTML, or as pseudo-HTML rendered with
     * SVG.
     *
     * @type      {boolean}
     * @default   false
     * @since     4.1.10
     * @product   highcharts highstock gantt
     * @apioption noData.useHTML
     */

    /**
     * The position of the no-data label, relative to the plot area.
     *
     * @type  {Highcharts.AlignObject}
     * @since 3.0.8
     */
    position: {

        /**
         * Horizontal offset of the label, in pixels.
         */
        x: 0,

        /**
         * Vertical offset of the label, in pixels.
         */
        y: 0,

        /**
         * Horizontal alignment of the label.
         *
         * @type {Highcharts.AlignValue}
         */
        align: 'center',

        /**
         * Vertical alignment of the label.
         *
         * @type {Highcharts.VerticalAlignValue}
         */
        verticalAlign: 'middle'
    },

    /**
     * CSS styles for the no-data label.
     *
     * @sample highcharts/no-data-to-display/no-data-line
     *         Styled no-data text
     *
     * @type {Highcharts.CSSObject}
     */
    style: {
        /** @ignore */
        fontWeight: 'bold',
        /** @ignore */
        fontSize: '12px',
        /** @ignore */
        color: '${palette.neutralColor60}'
    }

};

/**
 * Display a no-data message.
 * @private
 * @function Highcharts.Chart#showNoData
 * @param {string} [str]
 * An optional message to show in place of the default one
 * @return {void}
 * @requires modules/no-data-to-display
 */
chartPrototype.showNoData = function (str?: string): void {
    var chart = this,
        options = chart.options,
        text = str || (options && (options.lang as any).noData),
        noDataOptions: Highcharts.NoDataOptions =
            options && (options.noData as any);
    if (!chart.noDataLabel && chart.renderer) {
        chart.noDataLabel = chart.renderer
            .label(
                text,
                0,
                0,
                null as any,
                null as any,
                null as any,
                noDataOptions.useHTML,
                null as any,
                'no-data'
            );

        if (!chart.styledMode) {
            chart.noDataLabel
                .attr(noDataOptions.attr)
                .css(noDataOptions.style as any);
        }

        chart.noDataLabel.add();

        chart.noDataLabel.align(
            extend(chart.noDataLabel.getBBox(), noDataOptions.position as any),
            false,
            'plotBox'
        );
    }
};

/**
 * Hide no-data message.
 *
 * @private
 * @function Highcharts.Chart#hideNoData
 * @return {void}
 * @requires modules/no-data-to-display
 */
chartPrototype.hideNoData = function (): void {
    var chart = this;

    if (chart.noDataLabel) {
        chart.noDataLabel = chart.noDataLabel.destroy();
    }
};

/**
 * Returns true if there are data points within the plot area now.
 *
 * @private
 * @function Highcharts.Chart#hasData
 * @return {boolean|undefined}
 * True, if there are data points.
 * @requires modules/no-data-to-display
 */
chartPrototype.hasData = function (): (boolean|undefined) {
    var chart = this,
        series = chart.series || [],
        i = series.length;

    while (i--) {
        if (series[i].hasData() && !series[i].options.isInternal) {
            return true;
        }
    }

    return chart.loadingShown; // #4588
};

/* eslint-disable no-invalid-this */

// Add event listener to handle automatic show or hide no-data message.
addEvent(Chart, 'render', function handleNoData(): void {
    if (this.hasData()) {
        this.hideNoData();
    } else {
        this.showNoData();
    }
});<|MERGE_RESOLUTION|>--- conflicted
+++ resolved
@@ -14,7 +14,13 @@
 
 'use strict';
 
-import H from '../Core/Globals.js';
+import Chart from '../Core/Chart/Chart.js';
+import U from '../Core/Utilities.js';
+const {
+    addEvent,
+    extend,
+    getOptions
+} = U;
 
 /**
  * Internal types
@@ -45,20 +51,6 @@
         }
     }
 }
-
-import U from '../Core/Utilities.js';
-const {
-    addEvent,
-    extend,
-    getOptions
-} = U;
-
-<<<<<<< HEAD
-import '../Series/LineSeries.js';
-=======
-import Chart from '../Core/Chart/Chart.js';
-import '../Core/Series/Series.js';
->>>>>>> 32c0e902
 
 var chartPrototype = Chart.prototype,
     defaultOptions = getOptions();
