/* *
 *
 *  Experimental data export module for Highcharts
 *
 *  (c) 2010-2020 Torstein Honsi
 *
 *  License: www.highcharts.com/license
 *
 *  !!!!!!! SOURCE GETS TRANSPILED BY TYPESCRIPT. EDIT TS FILE ONLY. !!!!!!!
 *
 * */

// @todo
// - Set up systematic tests for all series types, paired with tests of the data
//   module importing the same data.

'use strict';

import type Point from '../Core/Series/Point';
import Axis from '../Core/Axis/Axis.js';
import Chart from '../Core/Chart/Chart.js';
import H from '../Core/Globals.js';
const {
    doc,
    seriesTypes,
    win
} = H;
import U from '../Core/Utilities.js';
const {
    addEvent,
    defined,
    extend,
    find,
    fireEvent,
    getOptions,
    isNumber,
    pick,
    setOptions
} = U;

/**
 * Internal types
 * @private
 */
declare global {
    namespace Highcharts {
        type ExportingCategoryMap = Dictionary<Array<(number|string|null)>>;
        type ExportingDateTimeMap = Dictionary<Array<string>>;

        interface ExportingCategoryDateTimeMap {
            categoryMap: ExportingCategoryMap;
            dateTimeValueAxisMap: ExportingDateTimeMap;
        }
        interface ChartLike {
            dataTableDiv?: HTMLDivElement;
            /** @requires modules/export-data */
            downloadCSV(): void;
            /** @requires modules/export-data */
            downloadXLS(): void;
            /** @requires modules/export-data */
            getCSV(useLocalDecimalPoint?: boolean): string;
            /** @requires modules/export-data */
            getDataRows(
                multiLevelHeaders?: boolean
            ): Array<Array<(number|string)>>;
            /** @requires modules/export-data */
            getTable(useLocalDecimalPoint?: boolean): string;
            getTableTree(useLocalDecimalPoint?: boolean): NodeTreeObject;
            /** @requires modules/export-data */
            setUpKeyToAxis(): void;
            /** @requires modules/export-data */
            viewData(): void;
            /** @requires modules/export-data */
            toggleDataTable(): void;
            /** @requires modules/export-data */
            hideData(): void;
            /** @requires modules/export-data */
            isDataTableVisible: boolean;
        }
        interface AnnotationInDataTable {
            itemDelimiter?: string;
            join?: boolean;
        }
        interface ExportingCsvOptions {
            annotations?: AnnotationInDataTable;
            columnHeaderFormatter?: (Function|null);
            dateFormat?: string;
            decimalPoint?: (string|null);
            itemDelimiter?: (string|null);
            lineDelimiter?: string;
        }
        interface ExportingOptions {
            csv?: ExportingCsvOptions;
            showTable?: boolean;
            tableCaption?: (boolean|string);
        }
        interface ExportDataPoint {
            series: ExportDataSeries;
            x?: number;
        }
        interface ExportDataSeries {
            autoIncrement: Series['autoIncrement'];
            chart: Chart;
            options: SeriesOptions;
            pointArrayMap?: Array<string>;
        }
        interface ExportDataOptions {
            annotationHeader?: string;
            categoryHeader?: string;
            categoryDatetimeHeader?: string;
        }
        interface LangOptions {
            downloadCSV?: string;
            downloadXLS?: string;
            exportData?: ExportDataOptions;
            viewData?: string;
            hideData?: string;
        }
        interface Series {
            exportKey?: string;
            keyToAxis?: Dictionary<string>;
        }
    }
    interface MSBlobBuilder extends Blob {
    }
    interface Window {
        /** @deprecated */
        MSBlobBuilder: typeof MSBlobBuilder;
    }
}

/**
 * Function callback to execute while data rows are processed for exporting.
 * This allows the modification of data rows before processed into the final
 * format.
 *
 * @callback Highcharts.ExportDataCallbackFunction
 * @extends Highcharts.EventCallbackFunction<Highcharts.Chart>
 *
 * @param {Highcharts.Chart} this
 * Chart context where the event occured.
 *
 * @param {Highcharts.ExportDataEventObject} event
 * Event object with data rows that can be modified.
 */

/**
 * Contains information about the export data event.
 *
 * @interface Highcharts.ExportDataEventObject
 *//**
 * Contains the data rows for the current export task and can be modified.
 * @name Highcharts.ExportDataEventObject#dataRows
 * @type {Array<Array<string>>}
 */


import DownloadURL from '../Extensions/DownloadURL.js';
const { downloadURL } = DownloadURL;


// Can we add this to utils? Also used in screen-reader.js
/**
 * HTML encode some characters vulnerable for XSS.
 * @private
 * @param  {string} html The input string
 * @return {string} The excaped string
 */
function htmlencode(html: string): string {
    return html
        .replace(/&/g, '&amp;')
        .replace(/</g, '&lt;')
        .replace(/>/g, '&gt;')
        .replace(/"/g, '&quot;')
        .replace(/'/g, '&#x27;')
        .replace(/\//g, '&#x2F;');
}

setOptions({
    /**
     * Callback that fires while exporting data. This allows the modification of
     * data rows before processed into the final format.
     *
     * @type      {Highcharts.ExportDataCallbackFunction}
     * @context   Highcharts.Chart
     * @requires  modules/export-data
     * @apioption chart.events.exportData
     */

    /**
     * When set to `false` will prevent the series data from being included in
     * any form of data export.
     *
     * Since version 6.0.0 until 7.1.0 the option was existing undocumented
     * as `includeInCSVExport`.
     *
     * @type      {boolean}
     * @since     7.1.0
     * @requires  modules/export-data
     * @apioption plotOptions.series.includeInDataExport
     */

    /**
     * @optionparent exporting
     * @private
     */
    exporting: {

        /**
         * Caption for the data table. Same as chart title by default. Set to
         * `false` to disable.
         *
         * @sample highcharts/export-data/multilevel-table
         *         Multiple table headers
         *
         * @type      {boolean|string}
         * @since     6.0.4
         * @requires  modules/export-data
         * @apioption exporting.tableCaption
         */

        /**
         * Options for exporting data to CSV or ExCel, or displaying the data
         * in a HTML table or a JavaScript structure.
         *
         * This module adds data export options to the export menu and provides
         * functions like `Chart.getCSV`, `Chart.getTable`, `Chart.getDataRows`
         * and `Chart.viewData`.
         *
         * The XLS converter is limited and only creates a HTML string that is
         * passed for download, which works but creates a warning before
         * opening. The workaround for this is to use a third party XLSX
         * converter, as demonstrated in the sample below.
         *
         * @sample  highcharts/export-data/categorized/ Categorized data
         * @sample  highcharts/export-data/stock-timeaxis/ Highstock time axis
         * @sample  highcharts/export-data/xlsx/
         *          Using a third party XLSX converter
         *
         * @since    6.0.0
         * @requires modules/export-data
         */
        csv: {

            /**
             *
             * Options for annotations in the export-data table.
             *
             * @since 8.2.0
             * @requires modules/export-data
             * @requires modules/annotations
             *
             *
             */
            annotations: {
                /**
                * The way to mark the separator for annotations
                * combined in one export-data table cell.
                *
                * @since 8.2.0
                * @requires modules/annotations
                */
                itemDelimiter: '; ',

                /**
                * When several labels are assigned to a specific point,
                * they will be displayed in one field in the table.
                *
                * @sample highcharts/export-data/join-annotations/
                *         Concatenate point annotations with itemDelimiter set.
                *
                * @since 8.2.0
                * @requires modules/annotations
                */
                join: false
            },

            /**
             * Formatter callback for the column headers. Parameters are:
             * - `item` - The series or axis object)
             * - `key` -  The point key, for example y or z
             * - `keyLength` - The amount of value keys for this item, for
             *   example a range series has the keys `low` and `high` so the
             *   key length is 2.
             *
             * If [useMultiLevelHeaders](#exporting.useMultiLevelHeaders) is
             * true, columnHeaderFormatter by default returns an object with
             * columnTitle and topLevelColumnTitle for each key. Columns with
             * the same topLevelColumnTitle have their titles merged into a
             * single cell with colspan for table/Excel export.
             *
             * If `useMultiLevelHeaders` is false, or for CSV export, it returns
             * the series name, followed by the key if there is more than one
             * key.
             *
             * For the axis it returns the axis title or "Category" or
             * "DateTime" by default.
             *
             * Return `false` to use Highcharts' proposed header.
             *
             * @sample highcharts/export-data/multilevel-table
             *         Multiple table headers
             *
             * @type {Function|null}
             */
            columnHeaderFormatter: null,

            /**
             * Which date format to use for exported dates on a datetime X axis.
             * See `Highcharts.dateFormat`.
             */
            dateFormat: '%Y-%m-%d %H:%M:%S',

            /**
             * Which decimal point to use for exported CSV. Defaults to the same
             * as the browser locale, typically `.` (English) or `,` (German,
             * French etc).
             *
             * @type  {string|null}
             * @since 6.0.4
             */
            decimalPoint: null,

            /**
             * The item delimiter in the exported data. Use `;` for direct
             * exporting to Excel. Defaults to a best guess based on the browser
             * locale. If the locale _decimal point_ is `,`, the `itemDelimiter`
             * defaults to `;`, otherwise the `itemDelimiter` defaults to `,`.
             *
             * @type {string|null}
             */
            itemDelimiter: null,

            /**
             * The line delimiter in the exported data, defaults to a newline.
             */
            lineDelimiter: '\n'

        },

        /**
         * Show a HTML table below the chart with the chart's current data.
         *
         * @sample highcharts/export-data/showtable/
         *         Show the table
         * @sample highcharts/studies/exporting-table-html
         *         Experiment with putting the table inside the subtitle to
         *         allow exporting it.
         *
         * @since    6.0.0
         * @requires modules/export-data
         */
        showTable: false,

        /**
         * Use multi level headers in data table. If [csv.columnHeaderFormatter
         * ](#exporting.csv.columnHeaderFormatter) is defined, it has to return
         * objects in order for multi level headers to work.
         *
         * @sample highcharts/export-data/multilevel-table
         *         Multiple table headers
         *
         * @since    6.0.4
         * @requires modules/export-data
         */
        useMultiLevelHeaders: true,

        /**
         * If using multi level table headers, use rowspans for headers that
         * have only one level.
         *
         * @sample highcharts/export-data/multilevel-table
         *         Multiple table headers
         *
         * @since    6.0.4
         * @requires modules/export-data
         */
        useRowspanHeaders: true
    },

    /**
     * @optionparent lang
     *
     * @private
     */
    lang: {

        /**
         * The text for the menu item.
         *
         * @since    6.0.0
         * @requires modules/export-data
         */
        downloadCSV: 'Download CSV',

        /**
         * The text for the menu item.
         *
         * @since    6.0.0
         * @requires modules/export-data
         */
        downloadXLS: 'Download XLS',

        /**
         * The text for exported table.
         *
         * @since 8.1.0
         * @requires modules/export-data
         */
        exportData: {
            /**
             * The annotation column title.
             */
            annotationHeader: 'Annotations',

            /**
             * The category column title.
             */
            categoryHeader: 'Category',

            /**
             * The category column title when axis type set to "datetime".
             */
            categoryDatetimeHeader: 'DateTime'
        },

        /**
         * The text for the menu item.
         *
         * @since    6.0.0
         * @requires modules/export-data
         */
        viewData: 'View data table',
        /**
         * The text for the menu item.
         *
         * @since 8.2.0
         * @requires modules/export-data
         */
        hideData: 'Hide data table'
    }
});

/* eslint-disable no-invalid-this */

// Add an event listener to handle the showTable option
addEvent(Chart, 'render', function (): void {
    if (
        this.options &&
        this.options.exporting &&
        this.options.exporting.showTable &&
        !(this.options.chart as any).forExport &&
        !this.dataTableDiv
    ) {
        this.viewData();
    }
});

/* eslint-enable no-invalid-this */

/**
 * Set up key-to-axis bindings. This is used when the Y axis is datetime or
 * categorized. For example in an arearange series, the low and high values
 * should be formatted according to the Y axis type, and in order to link them
 * we need this map.
 *
 * @private
 * @function Highcharts.Chart#setUpKeyToAxis
 */
Chart.prototype.setUpKeyToAxis = function (): void {
    if (seriesTypes.arearange) {
        seriesTypes.arearange.prototype.keyToAxis = {
            low: 'y',
            high: 'y'
        };
    }
    if (seriesTypes.gantt) {
        seriesTypes.gantt.prototype.keyToAxis = {
            start: 'x',
            end: 'x'
        };
    }
};

/**
 * Export-data module required. Returns a two-dimensional array containing the
 * current chart data.
 *
 * @function Highcharts.Chart#getDataRows
 *
 * @param {boolean} [multiLevelHeaders]
 *        Use multilevel headers for the rows by default. Adds an extra row with
 *        top level headers. If a custom columnHeaderFormatter is defined, this
 *        can override the behavior.
 *
 * @return {Array<Array<(number|string)>>}
 *         The current chart data
 *
 * @fires Highcharts.Chart#event:exportData
 */
Chart.prototype.getDataRows = function (
    multiLevelHeaders?: boolean
): Array<Array<(number|string)>> {
    var hasParallelCoords = this.hasParallelCoordinates,
        time = this.time,
        csvOptions = (
            (this.options.exporting && this.options.exporting.csv) || {}
        ),
        xAxis: Highcharts.Axis,
        xAxes = this.xAxis,
        rows: Highcharts.Dictionary<(Array<any>&Highcharts.Dictionary<any>)> =
            {},
        rowArr = [],
        dataRows,
        topLevelColumnTitles: Array<string> = [],
        columnTitles: Array<string> = [],
        columnTitleObj: (string|Highcharts.Dictionary<string>),
        i: number,
        x,
        xTitle: string,
        langOptions: Highcharts.LangOptions = this.options.lang as any,
        exportDataOptions: Highcharts.ExportDataOptions = langOptions.exportData as any,
        categoryHeader = exportDataOptions.categoryHeader as any,
        categoryDatetimeHeader = exportDataOptions.categoryDatetimeHeader,
        // Options
        columnHeaderFormatter = function (
            item: (Highcharts.Axis|Highcharts.Series),
            key?: string,
            keyLength?: number
        ): (string|Highcharts.Dictionary<string>) {
            if (csvOptions.columnHeaderFormatter) {
                var s = csvOptions.columnHeaderFormatter(item, key, keyLength);

                if (s !== false) {
                    return s;
                }
            }

            if (!item) {
                return categoryHeader;
            }

            if (item instanceof Axis) {
                return (item.options.title && item.options.title.text) ||
                    (item.dateTime ? categoryDatetimeHeader : categoryHeader);
            }

            if (multiLevelHeaders) {
                return {
                    columnTitle: (keyLength as any) > 1 ?
                        (key as any) :
                        item.name,
                    topLevelColumnTitle: item.name
                };
            }

            return item.name + ((keyLength as any) > 1 ? ' (' + key + ')' : '');
        },
        // Map the categories for value axes
        getCategoryAndDateTimeMap = function (
            series: Highcharts.Series,
            pointArrayMap: Array<string>,
            pIdx?: number
        ): Highcharts.ExportingCategoryDateTimeMap {
            var categoryMap: Highcharts.ExportingCategoryMap = {},
                dateTimeValueAxisMap: Highcharts.ExportingDateTimeMap = {};

            pointArrayMap.forEach(function (prop: string): void {
                var axisName = (
                        (series.keyToAxis && series.keyToAxis[prop]) ||
                        prop
                    ) + 'Axis',
                    // Points in parallel coordinates refers to all yAxis
                    // not only `series.yAxis`
                    axis = isNumber(pIdx) ?
                        (series as any).chart[axisName][pIdx] :
                        (series as any)[axisName];

                categoryMap[prop] = (
                    axis && axis.categories
                ) || [];
                dateTimeValueAxisMap[prop] = (
                    axis && axis.dateTime
                );
            });

            return {
                categoryMap: categoryMap,
                dateTimeValueAxisMap: dateTimeValueAxisMap
            };
        },
        // Create point array depends if xAxis is category
        // or point.name is defined #13293
        getPointArray = function (
            series: Highcharts.Series,
            xAxis: Highcharts.Axis
        ): string[] {
            const namedPoints = series.data.filter((d): string | false =>
                (typeof d.y !== 'undefined') && d.name
            );

            if (
                namedPoints.length &&
                xAxis &&
                !xAxis.categories &&
                !series.keyToAxis
            ) {
                if (series.pointArrayMap) {
                    const pointArrayMapCheck = series.pointArrayMap.filter((p): boolean => p === 'x');
                    if (pointArrayMapCheck.length) {
                        series.pointArrayMap.unshift('x');
                        return series.pointArrayMap;
                    }
                }
                return ['x', 'y'];
            }
            return series.pointArrayMap || ['y'];
        },
        xAxisIndices: Array<Array<number>> = [];

    // Loop the series and index values
    i = 0;

    this.setUpKeyToAxis();

    this.series.forEach(function (series: Highcharts.Series): void {
        var keys = series.options.keys,
            xAxis = series.xAxis,
            pointArrayMap = keys || getPointArray(series, xAxis),
            valueCount = pointArrayMap.length,
            xTaken: (false|Highcharts.Dictionary<unknown>) =
                !series.requireSorting && {},
            xAxisIndex = xAxes.indexOf(xAxis),
            categoryAndDatetimeMap = getCategoryAndDateTimeMap(
                series,
                pointArrayMap
            ),
            mockSeries: Highcharts.ExportDataSeries,
            j: number;

        if (
            series.options.includeInDataExport !== false &&
            !series.options.isInternal &&
            series.visible !== false // #55
        ) {

            // Build a lookup for X axis index and the position of the first
            // series that belongs to that X axis. Includes -1 for non-axis
            // series types like pies.
            if (
                !find(
                    xAxisIndices,
                    function (index: Array<number>): boolean {
                        return index[0] === xAxisIndex;
                    }
                )
            ) {
                xAxisIndices.push([xAxisIndex, i]);
            }

            // Compute the column headers and top level headers, usually the
            // same as series names
            j = 0;
            while (j < valueCount) {
                columnTitleObj = columnHeaderFormatter(
                    series,
                    pointArrayMap[j],
                    pointArrayMap.length
                );
                columnTitles.push(
                    (columnTitleObj as any).columnTitle || columnTitleObj
                );
                if (multiLevelHeaders) {
                    topLevelColumnTitles.push(
                        (columnTitleObj as any).topLevelColumnTitle ||
                        columnTitleObj
                    );
                }
                j++;
            }

            mockSeries = {
                chart: series.chart,
                autoIncrement: series.autoIncrement,
                options: series.options,
                pointArrayMap: series.pointArrayMap
            };

            // Export directly from options.data because we need the uncropped
            // data (#7913), and we need to support Boost (#7026).
            (series.options.data as any).forEach(function eachData(
                options: Highcharts.PointOptionsType,
                pIdx: number
            ): void {
                var key: (number|string),
                    prop: string,
                    val: number,
                    name: (string|undefined),
                    point: (Highcharts.ExportDataPoint|Point);

                // In parallel coordinates chart, each data point is connected
                // to a separate yAxis, conform this
                if (hasParallelCoords) {
                    categoryAndDatetimeMap = getCategoryAndDateTimeMap(
                        series,
                        pointArrayMap,
                        pIdx
                    );
                }

                point = { series: mockSeries };
                series.pointClass.prototype.applyOptions.apply(
                    point,
                    [options]
                );
                key = point.x as any;
                name = series.data[pIdx] && series.data[pIdx].name;

                j = 0;

                // Pies, funnels, geo maps etc. use point name in X row
                if (
                    !xAxis ||
                    series.exportKey === 'name' ||
                    (!hasParallelCoords && xAxis && xAxis.hasNames) && name
                ) {
                    key = name as any;
                }

                if (xTaken) {
                    if (xTaken[key]) {
                        key += '|' + pIdx;
                    }
                    xTaken[key] = true;
                }

                if (!rows[key]) {
                    // Generate the row
                    rows[key] = [];
                    // Contain the X values from one or more X axes
                    rows[key].xValues = [];
                }
                rows[key].x = point.x;
                rows[key].name = name;
                rows[key].xValues[xAxisIndex] = point.x;

                while (j < valueCount) {
                    prop = pointArrayMap[j]; // y, z etc
                    val = (point as any)[prop];
                    rows[key as any][i + j] = pick(
                        // Y axis category if present
                        categoryAndDatetimeMap.categoryMap[prop][val],
                        // datetime yAxis
                        categoryAndDatetimeMap.dateTimeValueAxisMap[prop] ?
                            time.dateFormat(csvOptions.dateFormat as any, val) :
                            null,
                        // linear/log yAxis
                        val
                    );
                    j++;
                }

            });
            i = i + j;
        }
    });

    // Make a sortable array
    for (x in rows) {
        if (Object.hasOwnProperty.call(rows, x)) {
            rowArr.push(rows[x]);
        }
    }

    var xAxisIndex: number, column: number;

    // Add computed column headers and top level headers to final row set
    dataRows = multiLevelHeaders ? [topLevelColumnTitles, columnTitles] :
        [columnTitles];

    i = xAxisIndices.length;
    while (i--) { // Start from end to splice in
        xAxisIndex = xAxisIndices[i][0];
        column = xAxisIndices[i][1];
        xAxis = xAxes[xAxisIndex];

        // Sort it by X values
        rowArr.sort(function ( // eslint-disable-line no-loop-func
            a: Highcharts.Dictionary<any>,
            b: Highcharts.Dictionary<any>
        ): number {
            return a.xValues[xAxisIndex] - b.xValues[xAxisIndex];
        });

        // Add header row
        xTitle = columnHeaderFormatter(xAxis) as any;
        dataRows[0].splice(column, 0, xTitle);
        if (multiLevelHeaders && dataRows[1]) {
            // If using multi level headers, we just added top level header.
            // Also add for sub level
            dataRows[1].splice(column, 0, xTitle);
        }

        // Add the category column
        rowArr.forEach(function ( // eslint-disable-line no-loop-func
            row: Highcharts.Dictionary<any>
        ): void {
            var category = row.name;

            if (xAxis && !defined(category)) {
                if (xAxis.dateTime) {
                    if (row.x instanceof Date) {
                        row.x = row.x.getTime();
                    }
                    category = time.dateFormat(
                        csvOptions.dateFormat as any,
                        row.x
                    );
                } else if (xAxis.categories) {
                    category = pick(
                        xAxis.names[row.x],
                        (xAxis.categories as any)[row.x],
                        row.x
                    );
                } else {
                    category = row.x;
                }
            }

            // Add the X/date/category
            row.splice(column, 0, category);
        });
    }
    dataRows = dataRows.concat(rowArr);

    fireEvent(this, 'exportData', { dataRows: dataRows });

    return dataRows;
};

/**
 * Export-data module required. Returns the current chart data as a CSV string.
 *
 * @function Highcharts.Chart#getCSV
 *
 * @param {boolean} [useLocalDecimalPoint]
 *        Whether to use the local decimal point as detected from the browser.
 *        This makes it easier to export data to Excel in the same locale as the
 *        user is.
 *
 * @return {string}
 *         CSV representation of the data
 */
Chart.prototype.getCSV = function (
    useLocalDecimalPoint?: boolean
): string {
    var csv = '',
        rows = this.getDataRows(),
        csvOptions: Highcharts.ExportingCsvOptions =
            (this.options.exporting as any).csv,
        decimalPoint = pick(
            csvOptions.decimalPoint,
            csvOptions.itemDelimiter !== ',' && useLocalDecimalPoint ?
                (1.1).toLocaleString()[1] :
                '.'
        ),
        // use ';' for direct to Excel
        itemDelimiter = pick(
            csvOptions.itemDelimiter,
            decimalPoint === ',' ? ';' : ','
        ),
        // '\n' isn't working with the js csv data extraction
        lineDelimiter = csvOptions.lineDelimiter;

    // Transform the rows to CSV
    rows.forEach(function (row: Array<(number|string)>, i: number): void {
        var val: (number|string) = '',
            j = row.length;

        while (j--) {
            val = row[j];
            if (typeof val === 'string') {
                val = '"' + val + '"';
            }
            if (typeof val === 'number') {
                if (decimalPoint !== '.') {
                    val = val.toString().replace('.', decimalPoint);
                }
            }
            row[j] = val;
        }
        // Add the values
        csv += row.join(itemDelimiter);

        // Add the line delimiter
        if (i < rows.length - 1) {
            csv += lineDelimiter;
        }
    });
    return csv;
};

/**
 * Export-data module required. Build a HTML table with the chart's current
 * data.
 *
 * @sample highcharts/export-data/viewdata/
 *         View the data from the export menu
 *
 * @function Highcharts.Chart#getTable
 *
 * @param {boolean} [useLocalDecimalPoint]
 *        Whether to use the local decimal point as detected from the browser.
 *        This makes it easier to export data to Excel in the same locale as the
 *        user is.
 *
 * @return {string}
 *         HTML representation of the data.
 *
 * @fires Highcharts.Chart#event:afterGetTable
 */
Chart.prototype.getTable = function (
    useLocalDecimalPoint?: boolean
): string {
    const serialize = (node: Highcharts.NodeTreeObject): string => {
        if (!node.tagName || node.tagName === '#text') {
            // Text node
            return node.textContent || '';
        }

        let html = `<${node.tagName}`;
        Object.keys(node).forEach((key): void => {
            if (
                key !== 'children' &&
                key !== 'tagName' &&
                key !== 'textContent'
            ) {
                html += ` ${key}="${node[key]}"`;
            }
        });
        html += '>';

        html += node.textContent || '';

        (node.children || []).forEach((child): void => {
            html += serialize(child);
        });

        html += `</${node.tagName}>`;
        return html;
    };

    const tree = this.getTableTree(useLocalDecimalPoint);
    return serialize(tree);
};

/**
 * Get the AST of a HTML table representing the chart data.
 *
 * @private
 *
 * @function Highcharts.Chart#getTableTree
 *
 * @param {boolean} [useLocalDecimalPoint]
 *        Whether to use the local decimal point as detected from the browser.
 *        This makes it easier to export data to Excel in the same locale as the
 *        user is.
 *
 * @return {Highcharts.NodeTreeObject}
 *         The abstract syntax tree
 */
Chart.prototype.getTableTree = function (
    useLocalDecimalPoint?: boolean
): Highcharts.NodeTreeObject {
    const treeChildren = [];
    var options = this.options,
        decimalPoint = useLocalDecimalPoint ? (1.1).toLocaleString()[1] : '.',
        useMultiLevelHeaders = pick(
            (options.exporting as any).useMultiLevelHeaders, true
        ),
        rows = this.getDataRows(useMultiLevelHeaders),
        rowLength = 0,
        topHeaders = useMultiLevelHeaders ? rows.shift() : null,
        subHeaders = rows.shift(),
        // Compare two rows for equality
        isRowEqual = function (
            row1: Array<(number|string)>,
            row2: Array<(number|string)>
        ): boolean {
            var i = row1.length;

            if (row2.length === i) {
                while (i--) {
                    if (row1[i] !== row2[i]) {
                        return false;
                    }
                }
            } else {
                return false;
            }
            return true;
        },
        // Get table cell HTML from value
        getCellHTMLFromValue = function (
            tagName: string,
            classes: (string|null),
            attrs: Highcharts.Dictionary<string|number>,
            value: (number|string)
        ): Highcharts.NodeTreeObject {
            var val = pick(value, ''),
                className = 'text' + (classes ? ' ' + classes : '');

            // Convert to string if number
            if (typeof val === 'number') {
                val = val.toString();
                if (decimalPoint === ',') {
                    val = val.replace('.', decimalPoint);
                }
                className = 'number';
            } else if (!value) {
                className = 'empty';
            }

            return extend({
                tagName,
                'class': className,
                textContent: val
            }, attrs);

        },
        // Get table header markup from row data
        getTableHeaderHTML = function (
            topheaders: (Array<(number|string)>|null|undefined),
            subheaders: Array<(number|string)>,
            rowLength?: number
        ): Highcharts.NodeTreeObject {
            const theadChildren: Highcharts.NodeTreeObject[] = [];

            var i = 0,
                len = rowLength || subheaders && subheaders.length,
                next,
                cur,
                curColspan = 0,
                rowspan;

            // Clean up multiple table headers. Chart.getDataRows() returns two
            // levels of headers when using multilevel, not merged. We need to
            // merge identical headers, remove redundant headers, and keep it
            // all marked up nicely.
            if (
                useMultiLevelHeaders &&
                topheaders &&
                subheaders &&
                !isRowEqual(topheaders, subheaders)
            ) {
                const trChildren = [];
                for (; i < len; ++i) {
                    cur = topheaders[i];
                    next = topheaders[i + 1];
                    if (cur === next) {
                        ++curColspan;
                    } else if (curColspan) {
                        // Ended colspan
                        // Add cur to HTML with colspan.
                        trChildren.push(getCellHTMLFromValue(
                            'th',
                            'highcharts-table-topheading',
                            {
                                scope: 'col',
                                colspan: curColspan + 1
                            },
                            cur
                        ));
                        curColspan = 0;
                    } else {
                        // Cur is standalone. If it is same as sublevel,
                        // remove sublevel and add just toplevel.
                        if (cur === subheaders[i]) {
                            if ((options.exporting as any).useRowspanHeaders) {
                                rowspan = 2;
                                delete subheaders[i];
                            } else {
                                rowspan = 1;
                                subheaders[i] = '';
                            }
                        } else {
                            rowspan = 1;
                        }

                        const cell = getCellHTMLFromValue(
                            'th',
                            'highcharts-table-topheading',
                            { scope: 'col' },
                            cur
                        );
                        if (rowspan > 1) {
                            cell.valign = 'top';
                            cell.rowspan = rowspan;
                        }

                        trChildren.push(cell);
                    }
                }

                theadChildren.push({
                    tagName: 'tr',
                    children: trChildren
                });
            }

            // Add the subheaders (the only headers if not using multilevels)
            if (subheaders) {
                const trChildren = [];

                for (i = 0, len = subheaders.length; i < len; ++i) {
                    if (typeof subheaders[i] !== 'undefined') {
                        trChildren.push(
                            getCellHTMLFromValue(
                                'th', null, { scope: 'col' }, subheaders[i]
                            )
                        );
                    }
                }

                theadChildren.push({
                    tagName: 'tr',
                    children: trChildren
                });
            }
            return {
                tagName: 'thead',
                children: theadChildren
            };
        };

    // Add table caption
    if ((options.exporting as any).tableCaption !== false) {
        treeChildren.push({
            tagName: 'caption',
            'class': 'highcharts-table-caption',
            textContent: pick(
                (options.exporting as any).tableCaption,
                (
                    (options.title as any).text ?
                        htmlencode((options.title as any).text) :
                        'Chart'
                )
            )
        });
    }

    // Find longest row
    for (var i = 0, len = rows.length; i < len; ++i) {
        if (rows[i].length > rowLength) {
            rowLength = rows[i].length;
        }
    }

    // Add header
    treeChildren.push(getTableHeaderHTML(
        topHeaders,
        subHeaders as any,
        Math.max(rowLength, (subHeaders as any).length)
    ));

    // Transform the rows to HTML
    const trs: Highcharts.NodeTreeObject[] = [];
    rows.forEach(function (row: Array<(number|string)>): void {
        const trChildren = [];
        for (var j = 0; j < rowLength; j++) {
            // Make first column a header too. Especially important for
            // category axes, but also might make sense for datetime? Should
            // await user feedback on this.
            trChildren.push(getCellHTMLFromValue(
                j ? 'td' : 'th',
                null,
                j ? {} : { scope: 'row' },
                row[j]
            ));
        }
        trs.push({
            tagName: 'tr',
            children: trChildren
        });
    });
    treeChildren.push({
        tagName: 'tbody',
        children: trs
    });

    const e = {
        tree: {
            tagName: 'table',
            id: `highcharts-data-table-${this.index}`,
            children: treeChildren
        } as Highcharts.NodeTreeObject

    };
    fireEvent(this, 'aftergetTableTree', e);

    return e.tree;
};


/**
 * Get a blob object from content, if blob is supported
 *
 * @private
 * @param {string} content
 *        The content to create the blob from.
 * @param {string} type
 *        The type of the content.
 * @return {string|undefined}
 *         The blob object, or undefined if not supported.
 */
function getBlobFromContent(
    content: string,
    type: string
): (string|undefined) {
    var nav = win.navigator,
        webKit = (
            nav.userAgent.indexOf('WebKit') > -1 &&
            nav.userAgent.indexOf('Chrome') < 0
        ),
        domurl = win.URL || win.webkitURL || win;

    try {
        // MS specific
        if (nav.msSaveOrOpenBlob && win.MSBlobBuilder) {
            var blob = new win.MSBlobBuilder();
            blob.append(content);
            return blob.getBlob('image/svg+xml') as any;
        }

        // Safari requires data URI since it doesn't allow navigation to blob
        // URLs.
        if (!webKit) {
            return domurl.createObjectURL(new win.Blob(
                ['\uFEFF' + content], // #7084
                { type: type }
            ));
        }
    } catch (e) {
        // Ignore
    }
}


/**
 * Generates a data URL of CSV for local download in the browser. This is the
 * default action for a click on the 'Download CSV' button.
 *
 * See {@link Highcharts.Chart#getCSV} to get the CSV data itself.
 *
 * @function Highcharts.Chart#downloadCSV
 *
 * @requires modules/exporting
 */
Chart.prototype.downloadCSV = function (): void {
    var csv = this.getCSV(true);

    downloadURL(
        getBlobFromContent(csv, 'text/csv') ||
            'data:text/csv,\uFEFF' + encodeURIComponent(csv),
        this.getFilename() + '.csv'
    );
};

/**
 * Generates a data URL of an XLS document for local download in the browser.
 * This is the default action for a click on the 'Download XLS' button.
 *
 * See {@link Highcharts.Chart#getTable} to get the table data itself.
 *
 * @function Highcharts.Chart#downloadXLS
 *
 * @requires modules/exporting
 */
Chart.prototype.downloadXLS = function (): void {
    var uri = 'data:application/vnd.ms-excel;base64,',
        template = '<html xmlns:o="urn:schemas-microsoft-com:office:office" ' +
            'xmlns:x="urn:schemas-microsoft-com:office:excel" ' +
            'xmlns="http://www.w3.org/TR/REC-html40">' +
            '<head><!--[if gte mso 9]><xml><x:ExcelWorkbook>' +
            '<x:ExcelWorksheets><x:ExcelWorksheet>' +
            '<x:Name>Ark1</x:Name>' +
            '<x:WorksheetOptions><x:DisplayGridlines/></x:WorksheetOptions>' +
            '</x:ExcelWorksheet></x:ExcelWorksheets></x:ExcelWorkbook>' +
            '</xml><![endif]-->' +
            '<style>td{border:none;font-family: Calibri, sans-serif;} ' +
            '.number{mso-number-format:"0.00";} ' +
            '.text{ mso-number-format:"\@";}</style>' +
            '<meta name=ProgId content=Excel.Sheet>' +
            '<meta charset=UTF-8>' +
            '</head><body>' +
            this.getTable(true) +
            '</body></html>',
        base64 = function (s: string): string {
            return win.btoa(unescape(encodeURIComponent(s))); // #50
        };

    downloadURL(
        getBlobFromContent(template, 'application/vnd.ms-excel') ||
            uri + base64(template),
        this.getFilename() + '.xls'
    );
};

/**
 * Export-data module required. View the data in a table below the chart.
 *
 * @function Highcharts.Chart#viewData
 *
 * @fires Highcharts.Chart#event:afterViewData
 */
Chart.prototype.viewData = function (): void {
    // Create div and generate the data table.
    if (!this.dataTableDiv) {
        this.dataTableDiv = doc.createElement('div');
        this.dataTableDiv.className = 'highcharts-data-table';
        // Insert after the chart container
        (this.renderTo.parentNode as any).insertBefore(
            this.dataTableDiv,
            this.renderTo.nextSibling
        );
        this.dataTableDiv.innerHTML = this.getTable();
    }
    // Show the data table again.
    if (this.dataTableDiv.style.display === '' || this.dataTableDiv.style.display === 'none') {
        this.dataTableDiv.style.display = 'block';
    }

    this.isDataTableVisible = true;

<<<<<<< HEAD
    this.renderer.addTree(this.getTableTree(), this.dataTableDiv);
=======
>>>>>>> 028791ea
    fireEvent(this, 'afterViewData', this.dataTableDiv);
};

/**
 * Export-data module required. Hide the data table when visible.
 *
 * @function Highcharts.Chart#hideData
 */
Chart.prototype.hideData = function (): void {
    if (this.dataTableDiv && this.dataTableDiv.style.display === 'block') {
        this.dataTableDiv.style.display = 'none';
    }

    this.isDataTableVisible = false;
};

Chart.prototype.toggleDataTable = function (): void {
    var exportDivElements = this.exportDivElements,
        menuItems = exportingOptions?.buttons?.contextButton.menuItems,
        lang = this.options.lang;

    if (this.isDataTableVisible) {
        this.hideData();
    } else {
        this.viewData();
    }

    // Change the button text based on table visibility.
    if (
        exportingOptions?.menuItemDefinitions &&
        lang?.viewData &&
        lang.hideData &&
        menuItems &&
        exportDivElements &&
        exportDivElements.length
    ) {
        exportDivElements[menuItems.indexOf('viewData')]
            .innerHTML = this.isDataTableVisible ? lang.hideData : lang.viewData;
    }
};


// Add "Download CSV" to the exporting menu.
var exportingOptions = getOptions().exporting;
if (exportingOptions) {

    extend(exportingOptions.menuItemDefinitions, {
        downloadCSV: {
            textKey: 'downloadCSV',
            onclick: function (): void {
                this.downloadCSV();
            }
        },
        downloadXLS: {
            textKey: 'downloadXLS',
            onclick: function (): void {
                this.downloadXLS();
            }
        },
        viewData: {
            textKey: 'viewData',
            onclick: function (): void {
                this.toggleDataTable();
            }
        }
    } as Highcharts.Dictionary<Highcharts.ExportingMenuObject>);

    if (exportingOptions.buttons) {
        (exportingOptions.buttons.contextButton.menuItems as any).push(
            'separator',
            'downloadCSV',
            'downloadXLS',
            'viewData'
        );
    }
}

// Series specific
if (seriesTypes.map) {
    seriesTypes.map.prototype.exportKey = 'name';
}
if (seriesTypes.mapbubble) {
    seriesTypes.mapbubble.prototype.exportKey = 'name';
}
if (seriesTypes.treemap) {
    seriesTypes.treemap.prototype.exportKey = 'name';
}<|MERGE_RESOLUTION|>--- conflicted
+++ resolved
@@ -1332,10 +1332,7 @@
 
     this.isDataTableVisible = true;
 
-<<<<<<< HEAD
     this.renderer.addTree(this.getTableTree(), this.dataTableDiv);
-=======
->>>>>>> 028791ea
     fireEvent(this, 'afterViewData', this.dataTableDiv);
 };
 
