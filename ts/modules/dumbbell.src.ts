--- conflicted
+++ resolved
@@ -62,14 +62,11 @@
             public seriesDrawPoints: AreaRangeSeries['drawPoints'];
             public drawTracker: TrackerMixin['drawTrackerPoint'];
             public drawGraph: any;
-<<<<<<< HEAD
-=======
             public columnMetrics: ColumnMetricsObject;
             public crispConnector(
                 points: SVGPathArray,
                 width: number
             ): SVGPathArray;
->>>>>>> 1d960da1
             public getConnectorAttribs(point: DumbbellPoint): SVGAttributes;
             public drawConnector(point: DumbbellPoint): void;
             public getColumnMetrics(): ColumnMetricsObject;
