/* *
 *
 *  (c) 2009-2020 Torstein Honsi
 *
 *  License: www.highcharts.com/license
 *
 *  !!!!!!! SOURCE GETS TRANSPILED BY TYPESCRIPT. EDIT TS FILE ONLY. !!!!!!!
 *
 * */

'use strict';
import H from '../parts/Globals.js';

/**
 * Internal types
 * @private
 */
declare global {
    namespace Highcharts {
        interface Chart {
            boxesToAvoid?: Array<LabelIntersectBoxObject>;
            labelSeries?: Array<Series>;
            labelSeriesMaxSum?: number;
            seriesLabelTimer?: number;
            drawSeriesLabels(): void;
        }
        interface LabelClearPointObject extends PositionObject {
            connectorPoint?: Point;
            weight: number;
        }
        interface LabelIntersectBoxObject {
            bottom: number;
            left: number;
            right: number;
            top: number;
        }
        interface Point {
            chartCenterY?: number;
            chartX?: number;
            chartY?: number;
        }
        interface Series {
            interpolatedPoints?: Array<Point>;
            labelBySeries?: SVGElement;
            sum?: number;
            checkClearPoint(
                x: number,
                y: number,
                bBox: BBoxObject,
                checkDistance?: boolean
            ): (boolean|LabelClearPointObject);
            drawSeriesLabels(): void;
            getPointsOnGraph(): (Array<Point>|undefined);
            labelFontSize(minFontSize: number, maxFontSize: number): string;
        }
        interface SeriesLabelOptionsObject {
            boxesToAvoid?: Array<LabelIntersectBoxObject>;
            connectorAllowed?: boolean;
            connectorNeighbourDistance?: number;
            enabled?: boolean;
            format?: string;
            formatter?: FormatterCallbackFunction<Series>;
            maxFontSize?: (number|null);
            minFontSize?: (number|null);
            onArea?: (boolean|null);
            style?: CSSObject;
        }
        interface SeriesOptions {
            label?: SeriesLabelOptionsObject;
        }
    }
}

/**
 * Containing the position of a box that should be avoided by labels.
 *
 * @interface Highcharts.LabelIntersectBoxObject
 *//**
 * @name Highcharts.LabelIntersectBoxObject#bottom
 * @type {number}
 *//**
 * @name Highcharts.LabelIntersectBoxObject#left
 * @type {number}
 *//**
 * @name Highcharts.LabelIntersectBoxObject#right
 * @type {number}
 *//**
 * @name Highcharts.LabelIntersectBoxObject#top
 * @type {number}
 */

/*
 * Highcharts module to place labels next to a series in a natural position.
 *
 * TODO:
 * - add column support (box collision detection, boxesToAvoid logic)
 * - avoid data labels, when data labels above, show series label below.
 * - add more options (connector, format, formatter)
 *
 * https://jsfiddle.net/highcharts/L2u9rpwr/
 * https://jsfiddle.net/highcharts/y5A37/
 * https://jsfiddle.net/highcharts/264Nm/
 * https://jsfiddle.net/highcharts/y5A37/
 */

import U from '../parts/Utilities.js';
const {
    addEvent,
    animObject,
    extend,
    fireEvent,
    format,
    isNumber,
    pick,
    syncTimeout
} = U;

import '../parts/Chart.js';
import '../parts/Series.js';

var labelDistance = 3,
    Series = H.Series,
    SVGRenderer = H.SVGRenderer,
    Chart = H.Chart;

H.setOptions({

    /**
     * @optionparent plotOptions
     *
     * @private
     */
    plotOptions: {

        series: {
            /**
             * Series labels are placed as close to the series as possible in a
             * natural way, seeking to avoid other series. The goal of this
             * feature is to make the chart more easily readable, like if a
             * human designer placed the labels in the optimal position.
             *
             * The series labels currently work with series types having a
             * `graph` or an `area`.
             *
             * @sample highcharts/series-label/line-chart
             *         Line chart
             * @sample highcharts/demo/streamgraph
             *         Stream graph
             * @sample highcharts/series-label/stock-chart
             *         Stock chart
             *
             * @declare  Highcharts.SeriesLabelOptionsObject
             * @since    6.0.0
             * @product  highcharts highstock gantt
             * @requires modules/series-label
             */
            label: {

                /**
                 * Enable the series label per series.
                 */
                enabled: true,

                /**
                 * Allow labels to be placed distant to the graph if necessary,
                 * and draw a connector line to the graph. Setting this option
                 * to true may decrease the performance significantly, since the
                 * algorithm with systematically search for open spaces in the
                 * whole plot area. Visually, it may also result in a more
                 * cluttered chart, though more of the series will be labeled.
                 */
                connectorAllowed: false,

                /**
                 * If the label is closer than this to a neighbour graph, draw a
                 * connector.
                 */
                connectorNeighbourDistance: 24,

                /**
                 * A format string for the label, with support for a subset of
                 * HTML. Variables are enclosed by curly brackets. Available
                 * variables are `name`, `options.xxx`, `color` and other
                 * members from the `series` object. Use this option also to set
                 * a static text for the label.
                 *
                 * @type string
                 * @since next
                 */
                format: void 0,

                /**
                 * Callback function to format each of the series' labels. The
                 * `this` keyword refers to the series object. By default the
                 * `formatter` is undefined and the `series.name` is rendered.
                 *
                 * @type {Highcharts.FormatterCallbackFunction<Series>}
                 * @since next
                 */
                formatter: void 0,

                /**
                 * For area-like series, allow the font size to vary so that
                 * small areas get a smaller font size. The default applies this
                 * effect to area-like series but not line-like series.
                 *
                 * @type {number|null}
                 */
                minFontSize: null,

                /**
                 * For area-like series, allow the font size to vary so that
                 * small areas get a smaller font size. The default applies this
                 * effect to area-like series but not line-like series.
                 *
                 * @type {number|null}
                 */
                maxFontSize: null,

                /**
                 * Draw the label on the area of an area series. By default it
                 * is drawn on the area. Set it to `false` to draw it next to
                 * the graph instead.
                 *
                 * @type {boolean|null}
                 */
                onArea: null,

                /**
                 * Styles for the series label. The color defaults to the series
                 * color, or a contrast color if `onArea`.
                 *
                 * @type {Highcharts.CSSObject}
                 */
                style: {
                    /** @internal */
                    fontWeight: 'bold'
                },

                /**
                 * An array of boxes to avoid when laying out the labels. Each
                 * item has a `left`, `right`, `top` and `bottom` property.
                 *
                 * @type {Array<Highcharts.LabelIntersectBoxObject>}
                 */
                boxesToAvoid: []

            }

        }

    }

});

/* eslint-disable valid-jsdoc */

/**
 * Counter-clockwise, part of the fast line intersection logic.
 *
 * @private
 * @function ccw
 */
function ccw(
    x1: number,
    y1: number,
    x2: number,
    y2: number,
    x3: number,
    y3: number
): boolean {
    var cw = ((y3 - y1) * (x2 - x1)) - ((y2 - y1) * (x3 - x1));

    return cw > 0 ? true : !(cw < 0);
}

/**
 * Detect if two lines intersect.
 *
 * @private
 * @function intersectLine
 */
function intersectLine(
    x1: number,
    y1: number,
    x2: number,
    y2: number,
    x3: number,
    y3: number,
    x4: number,
    y4: number
): boolean {
    return ccw(x1, y1, x3, y3, x4, y4) !== ccw(x2, y2, x3, y3, x4, y4) &&
        ccw(x1, y1, x2, y2, x3, y3) !== ccw(x1, y1, x2, y2, x4, y4);
}

/**
 * Detect if a box intersects with a line.
 *
 * @private
 * @function boxIntersectLine
 */
function boxIntersectLine(
    x: number,
    y: number,
    w: number,
    h: number,
    x1: number,
    y1: number,
    x2: number,
    y2: number
): boolean {
    return (
        intersectLine(x, y, x + w, y, x1, y1, x2, y2) || // top of label
        intersectLine(x + w, y, x + w, y + h, x1, y1, x2, y2) || // right
        intersectLine(x, y + h, x + w, y + h, x1, y1, x2, y2) || // bottom
        intersectLine(x, y, x, y + h, x1, y1, x2, y2) // left of label
    );
}

/**
 * General symbol definition for labels with connector.
 *
 * @private
 * @function Highcharts.SVGRenderer#symbols.connector
 */
SVGRenderer.prototype.symbols.connector = function (
    x: number,
    y: number,
    w: number,
    h: number,
    options: Highcharts.SymbolOptionsObject
): Highcharts.SVGPathArray {
    var anchorX = options && options.anchorX,
        anchorY = options && options.anchorY,
        path: (Highcharts.SVGPathArray|undefined),
        yOffset: number,
        lateral = w / 2;

    if (isNumber(anchorX) && isNumber(anchorY)) {

        path = ['M', anchorX, anchorY];

        // Prefer 45 deg connectors
        yOffset = y - anchorY;
        if (yOffset < 0) {
            yOffset = -h - yOffset;
        }
        if (yOffset < w) {
            lateral = anchorX < x + (w / 2) ? yOffset : w - yOffset;
        }

        // Anchor below label
        if (anchorY > y + h) {
            path.push('L', x + lateral, y + h);

        // Anchor above label
        } else if (anchorY < y) {
            path.push('L', x + lateral, y);

        // Anchor left of label
        } else if (anchorX < x) {
            path.push('L', x, y + h / 2);

        // Anchor right of label
        } else if (anchorX > x + w) {
            path.push('L', x + w, y + h / 2);
        }
    }
    return path || [];
};

/**
 * Points to avoid. In addition to actual data points, the label should avoid
 * interpolated positions.
 *
 * @private
 * @function Highcharts.Series#getPointsOnGraph
 */
Series.prototype.getPointsOnGraph = function (
): (Array<Highcharts.Point>|undefined) {

    if (!this.xAxis && !this.yAxis) {
        return;
    }

    var distance = 16,
        points = this.points,
        point: Highcharts.Point,
        last: Highcharts.Point,
        interpolated: Array<Highcharts.Point> = [],
        i: (number|undefined),
        deltaX: (number|undefined),
        deltaY: (number|undefined),
        delta: (number|undefined),
        len: (number|undefined),
        n: (number|undefined),
        j: (number|undefined),
        d: (Highcharts.SVGPathArray|undefined),
        graph: Highcharts.SVGElement = this.graph || (this.area as any),
        node: SVGPathElement = graph.element as any,
        inverted = this.chart.inverted,
        xAxis = this.xAxis,
        yAxis = this.yAxis,
        paneLeft: number = inverted ? yAxis.pos : (xAxis.pos as any),
        paneTop: number = inverted ? xAxis.pos : (yAxis.pos as any),
        onArea = pick((this.options.label as any).onArea, !!this.area),
        translatedThreshold = yAxis.getThreshold(this.options.threshold as any),
        grid: Highcharts.Dictionary<number> = {};

    /**
     * Push the point to the interpolated points, but only if that position in
     * the grid has not been occupied. As a performance optimization, we divide
     * the plot area into a grid and only add one point per series (#9815).
     * @private
     */
    function pushDiscrete(point: Highcharts.Point): void {
        var cellSize = 8,
            key = Math.round((point.plotX as any) / cellSize) + ',' +
            Math.round((point.plotY as any) / cellSize);

        if (!grid[key]) {
            grid[key] = 1;
            interpolated.push(point);
        }
    }

    // For splines, get the point at length (possible caveat: peaks are not
    // correctly detected)
    if (
        (this as Highcharts.SplineSeries).getPointSpline &&
        node.getPointAtLength &&
        !onArea &&
        // Not performing well on complex series, node.getPointAtLength is too
        // heavy (#9815)
        points.length < (this.chart.plotSizeX as any) / distance
    ) {
        // If it is animating towards a path definition, use that briefly, and
        // reset
        if (graph.toD) {
            d = graph.attr('d') as any;
            graph.attr({ d: graph.toD });
        }
        len = node.getTotalLength();
        for (i = 0; i < len; i += distance) {
            point = node.getPointAtLength(i) as any;
            pushDiscrete({
                chartX: paneLeft + (point.x as any),
                chartY: paneTop + (point.y as any),
                plotX: point.x as any,
                plotY: point.y as any
            } as any);
        }
        if (d) {
            graph.attr({ d: d });
        }
        // Last point
        point = points[points.length - 1];
        point.chartX = paneLeft + (point.plotX as any);
        point.chartY = paneTop + (point.plotY as any);
        pushDiscrete(point);

    // Interpolate
    } else {
        len = points.length;
        for (i = 0; i < len; i += 1) {

            point = points[i];
            last = points[i - 1];

            // Absolute coordinates so we can compare different panes
            point.chartX = paneLeft + (point.plotX as any);
            point.chartY = paneTop + (point.plotY as any);
            if (onArea) {
                // Vertically centered inside area
                point.chartCenterY = paneTop + (
                    (point.plotY as any) +
                    pick(point.yBottom, translatedThreshold)
                ) / 2;
            }

            // Add interpolated points
            if (i > 0) {
                deltaX = Math.abs((point.chartX as any) - (last.chartX as any));
                deltaY = Math.abs((point.chartY as any) - (last.chartY as any));
                delta = Math.max(deltaX, deltaY);
                if (delta > distance) {

                    n = Math.ceil(delta / distance);

                    for (j = 1; j < n; j += 1) {
                        pushDiscrete({
                            chartX: (last.chartX as any) +
                                ((point.chartX as any) - (last.chartX as any)) *
                                (j / n),
                            chartY: (last.chartY as any) +
                                ((point.chartY as any) - (last.chartY as any)) *
                                (j / n),
                            chartCenterY: (last.chartCenterY as any) +
                                ((point.chartCenterY as any) -
                                (last.chartCenterY as any)) * (j / n),
                            plotX: (last.plotX as any) +
                                ((point.plotX as any) - (last.plotX as any)) *
                                (j / n),
                            plotY: (last.plotY as any) +
                                ((point.plotY as any) - (last.plotY as any)) *
                                (j / n)
                        } as any);
                    }
                }
            }

            // Add the real point in order to find positive and negative peaks
            if (isNumber(point.plotY)) {
                pushDiscrete(point);
            }
        }
    }

    // Get the bounding box so we can do a quick check first if the bounding
    // boxes overlap.
    /*
    interpolated.bBox = node.getBBox();
    interpolated.bBox.x += paneLeft;
    interpolated.bBox.y += paneTop;
    */
    return interpolated;
};

/**
 * Overridable function to return series-specific font sizes for the labels. By
 * default it returns bigger font sizes for series with the greater sum of y
 * values.
 *
 * @private
 * @function Highcharts.Series#labelFontSize
 */
Series.prototype.labelFontSize = function (
    minFontSize: number,
    maxFontSize: number
): string {
    return minFontSize + (
        ((this.sum as any) / (this.chart.labelSeriesMaxSum as any)) *
        (maxFontSize - minFontSize)
    ) + 'px';
};

/**
 * Check whether a proposed label position is clear of other elements.
 *
 * @private
 * @function Highcharts.Series#checkClearPoint
 */
Series.prototype.checkClearPoint = function (
    x: number,
    y: number,
    bBox: Highcharts.BBoxObject,
    checkDistance?: boolean
): (boolean|Highcharts.LabelClearPointObject) {
    var distToOthersSquared = Number.MAX_VALUE, // distance to other graphs
        distToPointSquared = Number.MAX_VALUE,
        dist,
        connectorPoint,
        onArea = pick((this.options.label as any).onArea, !!this.area),
        findDistanceToOthers = (
            onArea || (this.options.label as any).connectorAllowed
        ),
        chart = this.chart,
        series: (Highcharts.Series|undefined),
        points: (Array<Highcharts.Point>|undefined),
        leastDistance = 16,
        withinRange: (boolean|undefined),
        xDist: (number|undefined),
        yDist: (number|undefined),
        i: (number|undefined),
        j: (number|undefined);

    /**
     * @private
     */
    function intersectRect(
        r1: Highcharts.LabelIntersectBoxObject,
        r2: Highcharts.LabelIntersectBoxObject
    ): boolean {
        return !(r2.left > r1.right ||
            r2.right < r1.left ||
            r2.top > r1.bottom ||
            r2.bottom < r1.top);
    }

    /**
     * Get the weight in order to determine the ideal position. Larger distance
     * to other series gives more weight. Smaller distance to the actual point
     * (connector points only) gives more weight.
     * @private
     */
    function getWeight(
        distToOthersSquared: number,
        distToPointSquared: number
    ): number {
        return distToOthersSquared - distToPointSquared;
    }

    // First check for collision with existing labels
    for (i = 0; i < (chart.boxesToAvoid as any).length; i += 1) {
        if (intersectRect((chart.boxesToAvoid as any)[i], {
            left: x,
            right: x + bBox.width,
            top: y,
            bottom: y + bBox.height
        })) {
            return false;
        }
    }

    // For each position, check if the lines around the label intersect with any
    // of the graphs.
    for (i = 0; i < chart.series.length; i += 1) {
        series = chart.series[i];
        points = series.interpolatedPoints;
        if (series.visible && points) {
            for (j = 1; j < points.length; j += 1) {

                if (
                    // To avoid processing, only check intersection if the X
                    // values are close to the box.
                    (points[j].chartX as any) >= x - leastDistance &&
                    (points[j - 1].chartX as any) <= x + bBox.width +
                    leastDistance
                    /* @todo condition above is not the same as below
                    (
                        (points[j].chartX as any) >=
                        (x - leastDistance)
                    ) && (
                        (points[j - 1].chartX as any) <=
                        (x + bBox.width + leastDistance)
                    ) */
                ) {
                    // If any of the box sides intersect with the line, return.
                    if (boxIntersectLine(
                        x,
                        y,
                        bBox.width,
                        bBox.height,
                        points[j - 1].chartX as any,
                        points[j - 1].chartY as any,
                        points[j].chartX as any,
                        points[j].chartY as any
                    )) {
                        return false;
                    }

                    // But if it is too far away (a padded box doesn't
                    // intersect), also return.
                    if (this === series && !withinRange && checkDistance) {
                        withinRange = boxIntersectLine(
                            x - leastDistance,
                            y - leastDistance,
                            bBox.width + 2 * leastDistance,
                            bBox.height + 2 * leastDistance,
                            points[j - 1].chartX as any,
                            points[j - 1].chartY as any,
                            points[j].chartX as any,
                            points[j].chartY as any
                        );
                    }
                }

                // Find the squared distance from the center of the label. On
                // area series, avoid its own graph.
                if (
                    (findDistanceToOthers || withinRange) &&
                    (this !== series || onArea)
                ) {
                    xDist = x + bBox.width / 2 - (points[j].chartX as any);
                    yDist = y + bBox.height / 2 - (points[j].chartY as any);
                    distToOthersSquared = Math.min(
                        distToOthersSquared,
                        xDist * xDist + yDist * yDist
                    );
                }
            }

            // Do we need a connector?
            if (
                !onArea &&
                findDistanceToOthers &&
                this === series &&
                (
                    (checkDistance && !withinRange) ||
                    distToOthersSquared < Math.pow(
                        (this.options.label as any).connectorNeighbourDistance,
                        2
                    )
                )
            ) {
                for (j = 1; j < points.length; j += 1) {
                    dist = Math.min(
                        (
                            Math.pow(
                                x + bBox.width / 2 - (points[j].chartX as any),
                                2
                            ) +
                            Math.pow(
                                y + bBox.height / 2 - (points[j].chartY as any),
                                2
                            )
                        ),
                        (
                            Math.pow(x - (points[j].chartX as any), 2) +
                            Math.pow(y - (points[j].chartY as any), 2)
                        ),
                        (
                            Math.pow(
                                x + bBox.width - (points[j].chartX as any),
                                2
                            ) +
                            Math.pow(y - (points[j].chartY as any), 2)
                        ),
                        (
                            Math.pow(
                                x + bBox.width - (points[j].chartX as any),
                                2
                            ) +
                            Math.pow(
                                y + bBox.height - (points[j].chartY as any),
                                2
                            )
                        ),
                        (
                            Math.pow(x - (points[j].chartX as any), 2) +
                            Math.pow(
                                y + bBox.height - (points[j].chartY as any),
                                2
                            )
                        )
                    );
                    if (dist < distToPointSquared) {
                        distToPointSquared = dist;
                        connectorPoint = points[j];
                    }
                }
                withinRange = true;
            }
        }
    }

    return !checkDistance || withinRange ? {
        x: x,
        y: y,
        weight: getWeight(
            distToOthersSquared,
            connectorPoint ? distToPointSquared : 0
        ),
        connectorPoint: connectorPoint
    } : false;

};

/**
 * The main initialize method that runs on chart level after initialization and
 * redraw. It runs in  a timeout to prevent locking, and loops over all series,
 * taking all series and labels into account when placing the labels.
 *
 * @private
 * @function Highcharts.Chart#drawSeriesLabels
 */
Chart.prototype.drawSeriesLabels = function (): void {

    // console.time('drawSeriesLabels');

    var chart = this,
        labelSeries: Array<Highcharts.Series> = this.labelSeries as any;

    chart.boxesToAvoid = [];

    // Build the interpolated points
    labelSeries.forEach(function (
        series: Highcharts.Series
    ): void {
        series.interpolatedPoints = series.getPointsOnGraph();

        ((series.options.label as any).boxesToAvoid || []).forEach(function (
            box: Highcharts.LabelIntersectBoxObject
        ): void {
            (chart.boxesToAvoid as any).push(box);
        });
    });

    chart.series.forEach(function (
        series: Highcharts.Series
    ): void {

        const labelOptions = series.options.label;

        if (!labelOptions || (!series.xAxis && !series.yAxis)) {
            return;
        }

        var bBox: (Highcharts.BBoxObject|undefined),
            x: (number|undefined),
            y: (number|undefined),
            results: Array<Highcharts.LabelClearPointObject> = [],
            clearPoint,
            i: (number|undefined),
            best,
            inverted = chart.inverted,
            paneLeft: number = (
                inverted ? series.yAxis.pos : (series.xAxis.pos as any)
            ),
            paneTop: number = (
                inverted ? series.xAxis.pos : (series.yAxis.pos as any)
            ),
            paneWidth = chart.inverted ? series.yAxis.len : series.xAxis.len,
            paneHeight = chart.inverted ? series.xAxis.len : series.yAxis.len,
            points: Array<Highcharts.Point> = series.interpolatedPoints as any,
            onArea = pick(labelOptions.onArea, !!series.area),
            label: Highcharts.SVGElement = series.labelBySeries as any,
            isNew = !label,
            minFontSize = labelOptions.minFontSize,
            maxFontSize = labelOptions.maxFontSize,
            dataExtremes,
            areaMin: (number|undefined),
            areaMax: (number|undefined),
            colorClass = 'highcharts-color-' + pick(series.colorIndex, 'none');

        // Stay within the area data bounds (#10038)
        if (onArea && !inverted) {
            dataExtremes = [
                series.xAxis.toPixels((series.xData as any)[0]),
                series.xAxis.toPixels(
                    (series.xData as any)[(series.xData as any).length - 1]
                )
            ];
            areaMin = Math.min.apply(Math, dataExtremes);
            areaMax = Math.max.apply(Math, dataExtremes);
        }

        /**
         * @private
         */
        function insidePane(
            x: number,
            y: number,
            bBox: Highcharts.BBoxObject
        ): boolean {
            var leftBound = Math.max(paneLeft as any, pick(areaMin, -Infinity)),
                rightBound = Math.min(
                    (paneLeft as any) + paneWidth,
                    pick(areaMax, Infinity)
                );
            return (
                x > leftBound &&
                x <= rightBound - bBox.width &&
                y >= (paneTop as any) &&
                y <= (paneTop as any) + paneHeight - bBox.height
            );
        }

        /**
         * @private
         */
        function destroyLabel(): void {
            if (label) {
                series.labelBySeries = label.destroy();
            }
        }

        if (series.visible && !series.isSeriesBoosting && points) {
            if (!label) {

                let labelText = series.name;
                if (typeof labelOptions.format === 'string') {
                    labelText = format(labelOptions.format, series, chart);
                } else if (labelOptions.formatter) {
                    labelText = labelOptions.formatter.call(series);
                }

                series.labelBySeries = label = chart.renderer
                    .label(labelText, 0, -9999, 'connector')
                    .addClass(
                        'highcharts-series-label ' +
                        'highcharts-series-label-' + series.index + ' ' +
                        (series.options.className || '') +
                        colorClass
                    );

                if (!chart.renderer.styledMode) {
                    label.css(extend<Highcharts.CSSObject>({
                        color: onArea ?
                            chart.renderer.getContrast(series.color as any) :
                            (series.color as any)
                    }, labelOptions.style || {}));

                    label.attr({
                        opacity: chart.renderer.forExport ? 1 : 0,
                        stroke: series.color,
                        'stroke-width': 1
                    });
                }

                // Adapt label sizes to the sum of the data
                if (minFontSize && maxFontSize) {
                    label.css({
                        fontSize: series.labelFontSize(minFontSize, maxFontSize)
                    });
                }

                label
                    .attr({
                        padding: 0,
                        zIndex: 3
                    })
                    .add();
            }

            bBox = label.getBBox();
            bBox.width = Math.round(bBox.width);

            // Ideal positions are centered above or below a point on right side
            // of chart
            for (i = points.length - 1; i > 0; i -= 1) {

                if (onArea) {

                    // Centered
                    x = (points[i].chartX as any) - bBox.width / 2;
                    y = (points[i].chartCenterY as any) - bBox.height / 2;
                    if (insidePane(x, y, bBox)) {
                        best = series.checkClearPoint(
                            x,
                            y,
                            bBox
                        );
                    }
                    if (best) {
                        results.push(best as any);
                    }


                } else {

                    // Right - up
                    x = (points[i].chartX as any) + labelDistance;
                    y = (points[i].chartY as any) - bBox.height - labelDistance;
                    if (insidePane(x as any, y as any, bBox)) {
                        best = series.checkClearPoint(
                            x as any,
                            y as any,
                            bBox,
                            true
                        );
                    }
                    if (best) {
                        results.push(best as any);
                    }

                    // Right - down
                    x = (points[i].chartX as any) + labelDistance;
                    y = (points[i].chartY as any) + labelDistance;
                    if (insidePane(x as any, y as any, bBox)) {
                        best = series.checkClearPoint(
                            x as any,
                            y as any,
                            bBox,
                            true
                        );
                    }
                    if (best) {
                        results.push(best as any);
                    }

                    // Left - down
                    x = (points[i].chartX as any) - bBox.width - labelDistance;
                    y = (points[i].chartY as any) + labelDistance;
                    if (insidePane(x as any, y as any, bBox)) {
                        best = series.checkClearPoint(
                            x as any,
                            y as any,
                            bBox,
                            true
                        );
                    }
                    if (best) {
                        results.push(best as any);
                    }

                    // Left - up
                    x = (points[i].chartX as any) - bBox.width - labelDistance;
                    y = (points[i].chartY as any) - bBox.height - labelDistance;
                    if (insidePane(x as any, y as any, bBox)) {
                        best = series.checkClearPoint(
                            x as any,
                            y as any,
                            bBox,
                            true
                        );
                    }
                    if (best) {
                        results.push(best as any);
                    }
                }
            }

            // Brute force, try all positions on the chart in a 16x16 grid
            if (labelOptions.connectorAllowed && !results.length && !onArea) {
                for (
                    x = paneLeft + paneWidth - bBox.width;
                    x >= paneLeft;
                    x -= 16
                ) {
                    for (
                        y = paneTop;
                        y < paneTop + paneHeight - bBox.height;
                        y += 16
                    ) {
                        clearPoint = series.checkClearPoint(x, y, bBox, true);
                        if (clearPoint) {
                            results.push(clearPoint as any);
                        }
                    }
                }
            }

            if (results.length) {

                results.sort(function (
                    a: Highcharts.LabelClearPointObject,
                    b: Highcharts.LabelClearPointObject
                ): number {
                    return b.weight - a.weight;
                });

                best = results[0];

                (chart.boxesToAvoid as any).push({
                    left: best.x,
                    right: best.x + bBox.width,
                    top: best.y,
                    bottom: best.y + bBox.height
                });

                // Move it if needed
                var dist = (Math.sqrt as any)(
                    Math.pow(Math.abs(best.x - label.x), 2),
                    Math.pow(Math.abs(best.y - label.y), 2)
                );

                if (dist && series.labelBySeries) {

                    // Move fast and fade in - pure animation movement is
                    // distractive...
                    var attr: Highcharts.SVGAttributes = {
                            opacity: chart.renderer.forExport ? 1 : 0,
                            x: best.x,
                            y: best.y
                        },
                        anim: Highcharts.SVGAttributes = {
                            opacity: 1
                        };

                    // ... unless we're just moving a short distance
                    if (dist <= 10) {
                        anim = {
                            x: attr.x,
                            y: attr.y
                        };
                        attr = {};
                    }

                    // Default initial animation to a fraction of the series
                    // animation (#9396)
                    let animationOptions: Highcharts.AnimationOptionsObject|undefined;
                    if (isNew) {
                        animationOptions = animObject(series.options.animation);
                        // @todo: Safely remove any cast after merging #13005
                        (animationOptions.duration as any) *= 0.2;
                    }

                    series.labelBySeries
                        .attr(extend(attr, {
                            anchorX: best.connectorPoint &&
                                (best.connectorPoint.plotX as any) + paneLeft,
                            anchorY: best.connectorPoint &&
                                (best.connectorPoint.plotY as any) + paneTop
                        }))
                        .animate(anim, animationOptions);

                    // Record closest point to stick to for sync redraw
                    series.options.kdNow = true;
                    series.buildKDTree();
                    var closest = series.searchPoint({
                        chartX: best.x,
                        chartY: best.y
                    } as any, true);

                    if (closest) {
                        label.closest = [
                            closest,
                            best.x - (closest.plotX || 0),
                            best.y - (closest.plotY || 0)
                        ];
                    }

                }

            } else {
                destroyLabel();
            }
        } else {
            destroyLabel();
        }
    });

    fireEvent(chart, 'afterDrawSeriesLabels');
    // console.timeEnd('drawSeriesLabels');
};

/* eslint-disable no-invalid-this */

/**
 * Prepare drawing series labels.
 *
 * @private
 * @function drawLabels
 */
function drawLabels(this: Highcharts.Chart, e: Event): void {

    if (this.renderer) {
        var chart = this,
            delay = animObject(chart.renderer.globalAnimation).duration;

        chart.labelSeries = [];
        chart.labelSeriesMaxSum = 0;

        U.clearTimeout(chart.seriesLabelTimer as any);

<<<<<<< HEAD
    // Which series should have labels
    chart.series.forEach(function (series: Highcharts.Series): void {
        var options: Highcharts.SeriesLabelOptionsObject =
                series.options.label as any,
            label: Highcharts.SVGElement = series.labelBySeries as any,
            closest = label && label.closest,
            { defer, duration } = animObject(series.options.animation);

        if (
            options.enabled &&
            series.visible &&
            (series.graph || series.area) &&
            !series.isSeriesBoosting
        ) {
            (chart.labelSeries as any).push(series);

            if (options.minFontSize && options.maxFontSize) {
                series.sum = (series.yData as any).reduce(function (
                    pv: number,
                    cv: number
                ): number {
                    return (pv || 0) + (cv || 0);
                }, 0);
                chart.labelSeriesMaxSum = Math.max(
                    chart.labelSeriesMaxSum as any,
                    series.sum as any
                );
            }

            // The labels are processing heavy, wait until the animation is done
            if (e.type === 'load') {
                if (defer) {
                    delay = defer + duration;
                } else {
                    delay = Math.max(delay, duration);
                }
            }
=======
        // Which series should have labels
        chart.series.forEach(function (series: Highcharts.Series): void {
            var options: Highcharts.SeriesLabelOptionsObject =
                    series.options.label as any,
                label: Highcharts.SVGElement = series.labelBySeries as any,
                closest = label && label.closest;

            if (
                options.enabled &&
                series.visible &&
                (series.graph || series.area) &&
                !series.isSeriesBoosting
            ) {
                (chart.labelSeries as any).push(series);

                if (options.minFontSize && options.maxFontSize) {
                    series.sum = (series.yData as any).reduce(function (
                        pv: number,
                        cv: number
                    ): number {
                        return (pv || 0) + (cv || 0);
                    }, 0);
                    chart.labelSeriesMaxSum = Math.max(
                        chart.labelSeriesMaxSum as any,
                        series.sum as any
                    );
                }
>>>>>>> 8f8996ce

                // The labels are processing heavy, wait until the animation is
                // done
                if (e.type === 'load') {
                    delay = Math.max(
                        delay as any,
                        animObject(series.options.animation).duration as any
                    );
                }

                // Keep the position updated to the axis while redrawing
                if (closest) {
                    if (typeof closest[0].plotX !== 'undefined') {
                        label.animate({
                            x: closest[0].plotX + closest[1],
                            y: closest[0].plotY + closest[2]
                        });
                    } else {
                        label.attr({ opacity: 0 });
                    }
                }
            }
        });

        chart.seriesLabelTimer = syncTimeout(function (): void {
            if (chart.series && chart.labelSeries) { // #7931, chart destroyed
                chart.drawSeriesLabels();
            }
        }, chart.renderer.forExport || !delay ? 0 : delay);
    }

}

// Leave both events, we handle animation differently (#9815)
addEvent(Chart, 'load', drawLabels);
addEvent(Chart, 'redraw', drawLabels);<|MERGE_RESOLUTION|>--- conflicted
+++ resolved
@@ -1135,51 +1135,14 @@
 
         U.clearTimeout(chart.seriesLabelTimer as any);
 
-<<<<<<< HEAD
-    // Which series should have labels
-    chart.series.forEach(function (series: Highcharts.Series): void {
-        var options: Highcharts.SeriesLabelOptionsObject =
-                series.options.label as any,
-            label: Highcharts.SVGElement = series.labelBySeries as any,
-            closest = label && label.closest,
-            { defer, duration } = animObject(series.options.animation);
-
-        if (
-            options.enabled &&
-            series.visible &&
-            (series.graph || series.area) &&
-            !series.isSeriesBoosting
-        ) {
-            (chart.labelSeries as any).push(series);
-
-            if (options.minFontSize && options.maxFontSize) {
-                series.sum = (series.yData as any).reduce(function (
-                    pv: number,
-                    cv: number
-                ): number {
-                    return (pv || 0) + (cv || 0);
-                }, 0);
-                chart.labelSeriesMaxSum = Math.max(
-                    chart.labelSeriesMaxSum as any,
-                    series.sum as any
-                );
-            }
-
-            // The labels are processing heavy, wait until the animation is done
-            if (e.type === 'load') {
-                if (defer) {
-                    delay = defer + duration;
-                } else {
-                    delay = Math.max(delay, duration);
-                }
-            }
-=======
         // Which series should have labels
         chart.series.forEach(function (series: Highcharts.Series): void {
             var options: Highcharts.SeriesLabelOptionsObject =
                     series.options.label as any,
                 label: Highcharts.SVGElement = series.labelBySeries as any,
-                closest = label && label.closest;
+                closest = label && label.closest,
+                { defer, duration } = animObject(series.options.animation);
+
 
             if (
                 options.enabled &&
@@ -1201,15 +1164,15 @@
                         series.sum as any
                     );
                 }
->>>>>>> 8f8996ce
-
-                // The labels are processing heavy, wait until the animation is
-                // done
+
+                // The labels are processing heavy,
+                // wait until the animation is done
                 if (e.type === 'load') {
-                    delay = Math.max(
-                        delay as any,
-                        animObject(series.options.animation).duration as any
-                    );
+                    if (defer) {
+                        delay = defer + duration;
+                    } else {
+                        delay = Math.max(delay, duration);
+                    }
                 }
 
                 // Keep the position updated to the axis while redrawing
