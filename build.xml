--- conflicted
+++ resolved
@@ -225,17 +225,11 @@
             <file name="parts/ScatterSeries.js"/>
             <file name="parts/PieSeries.js"/>
             <file name="parts/DataLabels.js"/>
-<<<<<<< HEAD
             <file name="modules/overlapping-datalabels.src.js"/>
             <file name="parts/Interaction.js"/>
             <!-- Stock -->
             <file name="parts/OrdinalAxis.js"/>
-=======
-            <file name="parts/Interaction.js"/>
-            <!-- Stock -->
-            <file name="parts/OrdinalAxis.js"/>
             <file name="modules/broken-axis.src.js"/>
->>>>>>> cb377daa
             <file name="parts/DataGrouping.js"/>
             <file name="parts/OHLCSeries.js"/>
             <file name="parts/CandlestickSeries.js"/>
